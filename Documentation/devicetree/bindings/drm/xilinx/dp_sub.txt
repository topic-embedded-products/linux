Device-Tree bindings for Xilinx ZynqMP DisplayPort Subsystem

The ZynqMP DisplayPort subsystem handles DMA channel buffer management,
blending, and audio mixing. The DisplayPort subsystem receives display
and audio frames from DPDMA and transmits output to the DisplayPort IP core.

Required properties:
 - compatible: Should be one of "xlnx,dp-sub".
 - reg: Base address and size of the IP core.
 - reg-names: "blend", "av_buf", and "aud" for Blender, AV Buffer manager, and
   Audio modules respectively.
 - xlnx,output-fmt: Output color format. The value should be one of "rgb",
   "ycrcb422", "ycrcb444", or "yonly". These are based on the DisplayPort
   specification. The value shall be synced with DP colormetry..

Optional properties:
 - xlnx,vid-fmt: Video input color format. The value should be one of
	"vyuy"
	"uyvy"
	"yuyv"
	"yvyu"
<<<<<<< HEAD
=======
	"yuv422"
	"yvu422"
	"yuv444"
	"yvu444"
>>>>>>> f70f1fc9
	"nv16"
	"nv61
	"bgr888"
	"rgb888"
	"xbgr8888"
	"xrgb8888"
<<<<<<< HEAD
=======
	"xbgr2101010"
	"xrgb2101010"
	"yuv420"
	"yvu420"
>>>>>>> f70f1fc9
	"nv12"
	"nv21".
   If nothing is specified, "vyuy" will be selected.
 - xlnx,gfx-fmt: Graphics input color format. The value should be one of
	"abgr8888"
	"argb8888"
	"rgba8888"
	"bgra8888"
	"bgr888"
	"rgb888"
	"rgba5551"
	"bgra5551"
	"rgba4444"
	"bgra4444"
	"rgb565"
	"bgr565".
   If nothing is specified, "abgr8888" will be selected.

Optional properties:
 - xlnx,vid-clk-pl: Should be used when the pixel clock is coming from PL.

Example:

	xlnx_dp_sub: dp_sub@43c0a000 {
		compatible = "xlnx,dp-sub";
		reg = <0x43c0a000 0x1000>, <0x43c0b000 0x1000>,
		      <0x43c0c000 0x1000>;
		reg-names = "blend", "av_buf", "aud";
		xlnx,output-fmt = "rgb";
	};<|MERGE_RESOLUTION|>--- conflicted
+++ resolved
@@ -19,26 +19,20 @@
 	"uyvy"
 	"yuyv"
 	"yvyu"
-<<<<<<< HEAD
-=======
 	"yuv422"
 	"yvu422"
 	"yuv444"
 	"yvu444"
->>>>>>> f70f1fc9
 	"nv16"
 	"nv61
 	"bgr888"
 	"rgb888"
 	"xbgr8888"
 	"xrgb8888"
-<<<<<<< HEAD
-=======
 	"xbgr2101010"
 	"xrgb2101010"
 	"yuv420"
 	"yvu420"
->>>>>>> f70f1fc9
 	"nv12"
 	"nv21".
    If nothing is specified, "vyuy" will be selected.
