These properties are common to multiple MMC host controllers. Any host
that requires the respective functionality should implement them using
these definitions.

Interpreted by the OF core:
- reg: Registers location and length.
- interrupts: Interrupts used by the MMC controller.

Card detection:
If no property below is supplied, host native card detect is used.
Only one of the properties in this section should be supplied:
  - broken-cd: There is no card detection available; polling must be used.
  - cd-gpios: Specify GPIOs for card detection, see gpio binding
  - non-removable: non-removable slot (like eMMC); assume always present.

Optional properties:
- bus-width: Number of data lines, can be <1>, <4>, or <8>.  The default
  will be <1> if the property is absent.
- wp-gpios: Specify GPIOs for write protection, see gpio binding
- cd-inverted: when present, polarity on the CD line is inverted. See the note
  below for the case, when a GPIO is used for the CD line
- wp-inverted: when present, polarity on the WP line is inverted. See the note
  below for the case, when a GPIO is used for the WP line
<<<<<<< HEAD
- disable-wp: When set no physical WP line is present
=======
- disable-wp: When set no physical WP line is present. This property should
  only be specified when the controller has a dedicated write-protect
  detection logic. If a GPIO is always used for the write-protect detection
  logic it is sufficient to not specify wp-gpios property in the absence of a WP
  line.
>>>>>>> 18ec1506
- max-frequency: maximum operating clock frequency
- no-1-8-v: when present, denotes that 1.8v card voltage is not supported on
  this system, even if the controller claims it is.
- cap-sd-highspeed: SD high-speed timing is supported
- cap-mmc-highspeed: MMC high-speed timing is supported
- sd-uhs-sdr12: SD UHS SDR12 speed is supported
- sd-uhs-sdr25: SD UHS SDR25 speed is supported
- sd-uhs-sdr50: SD UHS SDR50 speed is supported
- sd-uhs-sdr104: SD UHS SDR104 speed is supported
- sd-uhs-ddr50: SD UHS DDR50 speed is supported
- cap-power-off-card: powering off the card is safe
- cap-sdio-irq: enable SDIO IRQ signalling on this interface
- full-pwr-cycle: full power cycle of the card is supported
- mmc-ddr-1_8v: eMMC high-speed DDR mode(1.8V I/O) is supported
- mmc-ddr-1_2v: eMMC high-speed DDR mode(1.2V I/O) is supported
- mmc-hs200-1_8v: eMMC HS200 mode(1.8V I/O) is supported
- mmc-hs200-1_2v: eMMC HS200 mode(1.2V I/O) is supported
- mmc-hs400-1_8v: eMMC HS400 mode(1.8V I/O) is supported
- mmc-hs400-1_2v: eMMC HS400 mode(1.2V I/O) is supported
- dsr: Value the card's (optional) Driver Stage Register (DSR) should be
  programmed with. Valid range: [0 .. 0xffff].

*NOTE* on CD and WP polarity. To use common for all SD/MMC host controllers line
polarity properties, we have to fix the meaning of the "normal" and "inverted"
line levels. We choose to follow the SDHCI standard, which specifies both those
lines as "active low." Therefore, using the "cd-inverted" property means, that
the CD line is active high, i.e. it is high, when a card is inserted. Similar
logic applies to the "wp-inverted" property.

CD and WP lines can be implemented on the hardware in one of two ways: as GPIOs,
specified in cd-gpios and wp-gpios properties, or as dedicated pins. Polarity of
dedicated pins can be specified, using *-inverted properties. GPIO polarity can
also be specified using the OF_GPIO_ACTIVE_LOW flag. This creates an ambiguity
in the latter case. We choose to use the XOR logic for GPIO CD and WP lines.
This means, the two properties are "superimposed," for example leaving the
OF_GPIO_ACTIVE_LOW flag clear and specifying the respective *-inverted
property results in a double-inversion and actually means the "normal" line
polarity is in effect.

Optional SDIO properties:
- keep-power-in-suspend: Preserves card power during a suspend/resume cycle
- enable-sdio-wakeup: Enables wake up of host system on SDIO IRQ assertion


MMC power sequences:
--------------------

System on chip designs may specify a specific MMC power sequence. To
successfully detect an (e)MMC/SD/SDIO card, that power sequence must be
maintained while initializing the card.

Optional property:
- mmc-pwrseq: phandle to the MMC power sequence node. See "mmc-pwrseq-*"
	for documentation of MMC power sequence bindings.


Use of Function subnodes
------------------------

On embedded systems the cards connected to a host may need additional
properties. These can be specified in subnodes to the host controller node.
The subnodes are identified by the standard 'reg' property.
Which information exactly can be specified depends on the bindings for the
SDIO function driver for the subnode, as specified by the compatible string.

Required host node properties when using function subnodes:
- #address-cells: should be one. The cell is the slot id.
- #size-cells: should be zero.

Required function subnode properties:
- compatible: name of SDIO function following generic names recommended practice
- reg: Must contain the SDIO function number of the function this subnode
       describes. A value of 0 denotes the memory SD function, values from
       1 to 7 denote the SDIO functions.


Examples
--------

Basic example:

sdhci@ab000000 {
	compatible = "sdhci";
	reg = <0xab000000 0x200>;
	interrupts = <23>;
	bus-width = <4>;
	cd-gpios = <&gpio 69 0>;
	cd-inverted;
	wp-gpios = <&gpio 70 0>;
	max-frequency = <50000000>;
	keep-power-in-suspend;
	enable-sdio-wakeup;
	mmc-pwrseq = <&sdhci0_pwrseq>
}

Example with sdio function subnode:

mmc3: mmc@01c12000 {
	#address-cells = <1>;
	#size-cells = <0>;

	pinctrl-names = "default";
	pinctrl-0 = <&mmc3_pins_a>;
	vmmc-supply = <&reg_vmmc3>;
	bus-width = <4>;
	non-removable;
	mmc-pwrseq = <&sdhci0_pwrseq>
	status = "okay";

	brcmf: bcrmf@1 {
		reg = <1>;
		compatible = "brcm,bcm43xx-fmac";
		interrupt-parent = <&pio>;
		interrupts = <10 8>; /* PH10 / EINT10 */
		interrupt-names = "host-wake";
	};
};<|MERGE_RESOLUTION|>--- conflicted
+++ resolved
@@ -21,15 +21,11 @@
   below for the case, when a GPIO is used for the CD line
 - wp-inverted: when present, polarity on the WP line is inverted. See the note
   below for the case, when a GPIO is used for the WP line
-<<<<<<< HEAD
-- disable-wp: When set no physical WP line is present
-=======
 - disable-wp: When set no physical WP line is present. This property should
   only be specified when the controller has a dedicated write-protect
   detection logic. If a GPIO is always used for the write-protect detection
   logic it is sufficient to not specify wp-gpios property in the absence of a WP
   line.
->>>>>>> 18ec1506
 - max-frequency: maximum operating clock frequency
 - no-1-8-v: when present, denotes that 1.8v card voltage is not supported on
   this system, even if the controller claims it is.
