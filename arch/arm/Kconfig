--- conflicted
+++ resolved
@@ -299,6 +299,7 @@
 	select ARCH_MTD_XIP
 	select GENERIC_GPIO
 	select ARCH_REQUIRE_GPIOLIB
+	select HAVE_CLK
 	help
 	  Support for Freescale MXC/iMX-based family of processors
 
@@ -426,20 +427,6 @@
 	  Support for the following Marvell MV78xx0 series SoCs:
 	  MV781x0, MV782x0.
 
-<<<<<<< HEAD
-=======
-config ARCH_MXC
-	bool "Freescale MXC/iMX-based"
-	select GENERIC_TIME
-	select GENERIC_CLOCKEVENTS
-	select ARCH_MTD_XIP
-	select GENERIC_GPIO
-	select ARCH_REQUIRE_GPIOLIB
-	select HAVE_CLK
-	help
-	  Support for Freescale MXC/iMX-based family of processors
-
->>>>>>> 135cad36
 config ARCH_ORION5X
 	bool "Marvell Orion"
 	depends on MMU
