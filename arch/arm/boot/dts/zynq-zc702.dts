/*
 *  Copyright (C) 2011 - 2014 Xilinx
 *  Copyright (C) 2012 National Instruments Corp.
 *
 * This software is licensed under the terms of the GNU General Public
 * License version 2, as published by the Free Software Foundation, and
 * may be copied, distributed, and modified under those terms.
 *
 * This program is distributed in the hope that it will be useful,
 * but WITHOUT ANY WARRANTY; without even the implied warranty of
 * MERCHANTABILITY or FITNESS FOR A PARTICULAR PURPOSE.  See the
 * GNU General Public License for more details.
 */
/dts-v1/;
/include/ "zynq-7000.dtsi"

/ {
	model = "Zynq ZC702 Development Board";
	compatible = "xlnx,zynq-zc702", "xlnx,zynq-7000";

	aliases {
		ethernet0 = &gem0;
		i2c0 = &i2c0;
		serial0 = &uart1;
		spi0 = &qspi;
	};

	memory {
		device_type = "memory";
		reg = <0x0 0x40000000>;
	};

	chosen {
		bootargs = "console=ttyPS0,115200 root=/dev/ram rw earlyprintk";
		linux,stdout-path = "/amba/serial@e0001000";
	};

	leds {
		compatible = "gpio-leds";

		ds23 {
			label = "ds23";
			gpios = <&gpio0 10 0>;
			linux,default-trigger = "heartbeat";
		};
	};

	gpio-keys {
		compatible = "gpio-keys";
		#address-cells = <1>;
		#size-cells = <0>;
		autorepeat;
		sw14 {
			label = "sw14";
			gpios = <&gpio0 12 0>;
			linux,code = <108>; /* down */
			gpio-key,wakeup;
			autorepeat;
		};
		sw13 {
			label = "sw13";
			gpios = <&gpio0 14 0>;
			linux,code = <103>; /* up */
			gpio-key,wakeup;
			autorepeat;
		};
	};

<<<<<<< HEAD
=======
	leds {
		compatible = "gpio-leds";

		ds23 {
			label = "ds23";
			gpios = <&gpio0 10 0>;
			linux,default-trigger = "heartbeat";
		};
	};
>>>>>>> 34416d3a
};

&qspi {
	status = "okay";
	is-dual = <0>;
	num-cs = <1>;
	flash@0 {
		compatible = "n25q128a11";
		reg = <0x0>;
		spi-tx-bus-width = <1>;
		spi-rx-bus-width = <4>;
		spi-max-frequency = <50000000>;
		#address-cells = <1>;
		#size-cells = <1>;
		partition@qspi-fsbl-uboot {
			label = "qspi-fsbl-uboot";
			reg = <0x0 0x100000>;
		};
		partition@qspi-linux {
			label = "qspi-linux";
			reg = <0x100000 0x500000>;
		};
		partition@qspi-device-tree {
			label = "qspi-device-tree";
			reg = <0x600000 0x20000>;
		};
		partition@qspi-rootfs {
			label = "qspi-rootfs";
			reg = <0x620000 0x5E0000>;
		};
		partition@qspi-bitstream {
			label = "qspi-bitstream";
			reg = <0xC00000 0x400000>;
		};
	};
};

&usb0 {
	status = "okay";
	dr_mode = "host";
	phy_type = "ulpi";
	usb-reset = <&gpio0 7 0>;
};

&can0 {
	status = "okay";
};

&gem0 {
	status = "okay";
	phy-mode = "rgmii-id";
	phy-handle = <&ethernet_phy>;

	ethernet_phy: ethernet-phy@7 {
		reg = <7>;
	};
};

&i2c0 {
	status = "okay";
	clock-frequency = <400000>;

	i2cswitch@74 {
		compatible = "nxp,pca9548";
		#address-cells = <1>;
		#size-cells = <0>;
		reg = <0x74>;

		i2c@0 {
			#address-cells = <1>;
			#size-cells = <0>;
			reg = <0>;
			si570: clock-generator@5d {
				#clock-cells = <0>;
				compatible = "silabs,si570";
				temperature-stability = <50>;
				reg = <0x5d>;
				factory-fout = <156250000>;
				clock-frequency = <148500000>;
			};
		};

		i2c@2 {
			#address-cells = <1>;
			#size-cells = <0>;
			reg = <2>;
			eeprom@54 {
				compatible = "at,24c08";
				reg = <0x54>;
			};
		};

		i2c@3 {
			#address-cells = <1>;
			#size-cells = <0>;
			reg = <3>;
			gpio@21 {
				compatible = "ti,tca6416";
				reg = <0x21>;
				gpio-controller;
				#gpio-cells = <2>;
			};
		};

		i2c@4 {
			#address-cells = <1>;
			#size-cells = <0>;
			reg = <4>;
			rtc@51 {
				compatible = "nxp,pcf8563";
				reg = <0x51>;
			};
		};

		i2c@7 {
			#address-cells = <1>;
			#size-cells = <0>;
			reg = <7>;
			hwmon@52 {
				compatible = "ti,ucd9248";
				reg = <52>;
			};
			hwmon@53 {
				compatible = "ti,ucd9248";
				reg = <53>;
			};
			hwmon@54 {
				compatible = "ti,ucd9248";
				reg = <54>;
			};
		};
	};
};

&sdhci0 {
	status = "okay";
};

&uart1 {
	status = "okay";
};<|MERGE_RESOLUTION|>--- conflicted
+++ resolved
@@ -66,8 +66,6 @@
 		};
 	};
 
-<<<<<<< HEAD
-=======
 	leds {
 		compatible = "gpio-leds";
 
@@ -77,7 +75,6 @@
 			linux,default-trigger = "heartbeat";
 		};
 	};
->>>>>>> 34416d3a
 };
 
 &qspi {
