--- conflicted
+++ resolved
@@ -9,12 +9,8 @@
 	};
 
 	chosen {
-<<<<<<< HEAD
-		bootargs = "console=ttyPS0,115200 ubi.mtd=qspi-rootfs root=ubi0:qspi-rootfs rw rootfstype=ubifs rootwait quiet";
-=======
 //		bootargs = "console=ttyPS0,115200 root=/dev/ram rw initrd=0x1100000,33M ip=:::::eth0:dhcp earlyprintk";
 		bootargs = "console=ttyPS0,115200 root=/dev/mmcblk0p2 rw earlyprintk rootfstype=ext4 rootwait";
->>>>>>> 82432a8c
 		linux,stdout-path = "/amba@0/uart@E0001000";
 	};
 
