/include/ "zynq.dtsi"

/ {
	model = "Xilinx Zynq ZC702";

	memory {
		device_type = "memory";
		reg = <0x000000000 0x40000000>;
	};

	chosen {
//		bootargs = "console=ttyPS0,115200 root=/dev/ram rw initrd=0x1100000,33M ip=:::::eth0:dhcp earlyprintk";
		bootargs = "console=ttyPS0,115200 root=/dev/mmcblk0p2 rw earlyprintk rootfstype=ext4 rootwait";
		linux,stdout-path = "/amba@0/uart@E0001000";
	};

	leds {
		compatible = "gpio-leds";
		ds12 {
			label = "ds12:green";
<<<<<<< HEAD
			gpios = <&gpio 8 0>;
			linux,default-trigger = "mmc0";
=======
			gpios = <&gpio0 8 0>;
>>>>>>> 56686da4
		};

		ds15 {
			label = "ds15:green";
			gpios = <&gpio0 58 0>;
		};

		ds16 {
			label = "ds16:green";
			gpios = <&gpio0 59 0>;
		};

		ds17 {
			label = "ds17:green";
			gpios = <&gpio0 60 0>;
		};

		ds18 {
			label = "ds18:green";
			gpios = <&gpio0 61 0>;
		};

		ds19 {
			label = "ds19:green";
			gpios = <&gpio0 62 0>;
		};

		ds20 {
			label = "ds20:green";
			gpios = <&gpio0 63 0>;
		};

		ds21 {
			label = "ds21:green";
			gpios = <&gpio0 64 0>;
		};

		ds22 {
			label = "ds22:green";
			gpios = <&gpio0 65 0>;
		};

		ds23 {
			label = "ds23:green";
<<<<<<< HEAD
			gpios = <&gpio 10 0>;
			linux,default-trigger = "heartbeat";
=======
			gpios = <&gpio0 10 0>;
>>>>>>> 56686da4
		};
	};

	gpio_keys {
		compatible = "gpio-keys";
		#address-cells = <1>;
		#size-cells = <0>;
		autorepeat;

		sw5 {
			label = "Left";
			linux,code = <105>; // Left
			gpios = <&gpio0 54 0>;
		};

		sw7 {
			label = "Right";
			linux,code = <106>; // Right
			gpios = <&gpio0 55 0>;
		};

		sw15_0 {
			label = "SW15_0";
			linux,code = <0>; // SW_LID
			linux,input-type = <0x5>; // EV_SW
			gpios = <&gpio0 56 0>;
		};

		sw15_1 {
			label = "SW15_1";
			linux,code = <1>; // SW_TABLET_MODE
			linux,input-type = <0x5>; // EV_SW
			gpios = <&gpio0 57 0>;
		};

		sw13 {
			label = "Select";
			linux,code = <28>; // Enter
			gpios = <&gpio0 14 0>;
		};

		sw14 {
			label = "SW14";
			linux,code = <1>; // Esc
			gpios = <&gpio0 12 0>;
		};
	};
};

&eth {
	phy-handle = <&phy0>;
	phy-mode = "rgmii-id";

	phy0: phy@7 {
		compatible = "marvell,88e1116r";
		device_type = "ethernet-phy";
		reg = <0x7>;
	};
};

<<<<<<< HEAD
&usb {
	xlnx,phy-reset-gpio = <&gpio 7 0>;
=======
&usb0 {
	xlnx,phy-reset-gpio = <&gpio0 7 0>;
};

&qspi {
	status = "okay";
	is-dual = <0>;
	num-cs = <1>;
	primary_flash: ps7-qspi@0 {
		#address-cells = <1>;
		#size-cells = <1>;
		compatible = "n25q128a11";
		reg = <0x0>;
		spi-tx-bus-width = <1>;
		spi-rx-bus-width = <4>;
		partition@0x00000000 {
			label = "boot";
			reg = <0x00000000 0x00500000>;
		};
		partition@0x00500000 {
			label = "bootenv";
			reg = <0x00500000 0x00020000>;
		};
		partition@0x00520000 {
			label = "config";
			reg = <0x00520000 0x00020000>;
		};
		partition@0x00540000 {
			label = "image";
			reg = <0x00540000 0x00a80000>;
		};
		partition@0x00fc0000 {
			label = "spare";
			reg = <0x00fc0000 0x00000000>;
		};
	};
>>>>>>> 56686da4
};<|MERGE_RESOLUTION|>--- conflicted
+++ resolved
@@ -18,12 +18,7 @@
 		compatible = "gpio-leds";
 		ds12 {
 			label = "ds12:green";
-<<<<<<< HEAD
-			gpios = <&gpio 8 0>;
-			linux,default-trigger = "mmc0";
-=======
 			gpios = <&gpio0 8 0>;
->>>>>>> 56686da4
 		};
 
 		ds15 {
@@ -68,12 +63,7 @@
 
 		ds23 {
 			label = "ds23:green";
-<<<<<<< HEAD
-			gpios = <&gpio 10 0>;
-			linux,default-trigger = "heartbeat";
-=======
 			gpios = <&gpio0 10 0>;
->>>>>>> 56686da4
 		};
 	};
 
@@ -134,10 +124,6 @@
 	};
 };
 
-<<<<<<< HEAD
-&usb {
-	xlnx,phy-reset-gpio = <&gpio 7 0>;
-=======
 &usb0 {
 	xlnx,phy-reset-gpio = <&gpio0 7 0>;
 };
@@ -174,5 +160,4 @@
 			reg = <0x00fc0000 0x00000000>;
 		};
 	};
->>>>>>> 56686da4
 };