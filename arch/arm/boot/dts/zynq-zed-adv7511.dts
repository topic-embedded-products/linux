--- conflicted
+++ resolved
@@ -34,15 +34,6 @@
 				adi,tdms-clock-inversion;
 				adi,clock-delay = <0x03>;
 			};
-<<<<<<< HEAD
-
-			adau1761: adau1761@3b {
-				compatible = "adi,adau1761";
-				reg = <0x3b>;
-			};
-		};
-=======
->>>>>>> b8e4a8df
 
 			adau1761: adau1761@3b {
 				compatible = "adi,adau1761";
@@ -90,16 +81,6 @@
 			clocks = <&hdmi_clock>;
 		};
 
-<<<<<<< HEAD
-		xilinx_pcm_audio: xilinx_pcm_audio {
-			compatible = "xilinx-pcm-audio";
-			#size-cells = <0>;
-			#address-cells = <1>;
-			stream@0 {
-				reg = <0>;
-				dma-request = <&axi_dma_0 0>;
-			};
-=======
 		audio_clock: audio_clock {
 			compatible = "fixed-clock";
 			#clock-cells = <0>;
@@ -113,7 +94,6 @@
 			dma-names = "tx";
 			clocks = <&fpga_clock &audio_clock>;
 			clock-names = "axi", "spdif";
->>>>>>> b8e4a8df
 		};
 
 		adv7511_hdmi_snd: adv7511_hdmi_snd {
@@ -180,68 +160,10 @@
 			gpios = <&gpio 80 0>;
 		};
 
-		axi_dma_i2s: axidma@40410000 {
-			#address-cells = <1>;
-			#size-cells = <1>;
-			#dma-cells = <1>;
-			compatible = "xlnx,axi-dma";
-			reg = < 0x40410000 0x1000 >;
-			xlnx,sg-include-stscntrl-strm = <0x0>;
-			dma-channel@40410000 {
-				compatible = "xlnx,axi-dma-mm2s-channel";
-				interrupts = < 0 54 0x4 >;
-				xlnx,datawidth = <0x20>;
-				xlnx,include-dre = <0x0>;
-			};
-			dma-channel@40410030 {
-				compatible = "xlnx,axi-dma-s2mm-channel";
-				interrupts = < 0 55 0x4 >;
-				xlnx,datawidth = <0x20>;
-				xlnx,include-dre = <0x0>;
-			};
-		};
-
-		audio_clock: audio_clock {
-			compatible = "fixed-clock";
-			#clock-cells = <0>;
-			clock-frequency  = <12288000>;
-		};
-
-		axi_i2s_0: axi-i2s@0x77600000 {
-			compatible = "adi,axi-i2s-1.00.a";
-			reg = < 0x77600000 0x1000 >;
-			clocks = <&audio_clock>;
-		};
-
-		xilinx_pcm_audio_i2s: xilinx_pcm_audio_i2s {
-			compatible = "xilinx-pcm-audio";
-			#size-cells = <0>;
-			#address-cells = <1>;
-
-			stream@0 {
-				reg = <0>;
-				dma-request = <&axi_dma_i2s 0>;
-			};
-			stream@1 {
-				reg = <1>;
-				dma-request = <&axi_dma_i2s 1>;
-			};
-		};
-
-		zed_adau1761_snd: zed_adau1761_snd {
-			compatible = "zed-adau1761-snd";
-			audio-codec = <&adau1761>;
-			cpu-dai = <&axi_i2s_0>;
-			pcm = <&xilinx_pcm_audio_i2s>;
-		};
-
-		leds {
-			compatible = "gpio-leds";
-			ld9 {
-				label = "ld9";
-				gpios = <&gpio 7 0>;
-				linux,default-trigger = "heartbeat";
-			};
+		ld9 {
+			label = "ld9";
+			gpios = <&gpio 7 0>;
+			linux,default-trigger = "heartbeat";
 		};
 
 		gpio_keys {
@@ -267,37 +189,36 @@
 			btnd {
 				label = "BTND";
 				linux,code = <80>; // DOWN 2
-				gpios = <&gpio 61 0>;
+				gpios = <&gpio 55 0>;
 			};
 			btnl {
 				label = "BTNL";
 				linux,code = <75>; // LEFT 4
-				gpios = <&gpio 62 0>;
+				gpios = <&gpio 56 0>;
 			};
 			btnr {
 				label = "BTNR";
 				linux,code = <77>; // RT ARROW 6
-				gpios = <&gpio 63 0>;
+				gpios = <&gpio 57 0>;
 			};
 			btnu {
 				label = "BTNU";
 				linux,code = <72>; // UP 8
-				gpios = <&gpio 64 0>;
+				gpios = <&gpio 58 0>;
 			};
 		};
 
 		zed_oled {
 			compatible = "dglnt,pmodoled-gpio";
 			/* GPIO Pins */
-			vbat-gpio = <&gpio 55 0>;
-			vdd-gpio = <&gpio 56 0>;
-			res-gpio = <&gpio 57 0>;
-			dc-gpio = <&gpio 58 0>;
+			vbat-gpio = <&gpio 63 0>;
+			vdd-gpio = <&gpio 64 0>;
+			res-gpio = <&gpio 60 0>;
+			dc-gpio = <&gpio 59 0>;
 			/* SPI-GPIOs */
 			spi-bus-num = <2>;
-			spi-sclk-gpio = <&gpio 59 0>;
-			spi-sdin-gpio = <&gpio 60 0>;
-		};
-
+			spi-sclk-gpio = <&gpio 61 0>;
+			spi-sdin-gpio = <&gpio 62 0>;
+		};
 	};
 };