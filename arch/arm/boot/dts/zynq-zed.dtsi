--- conflicted
+++ resolved
@@ -25,7 +25,6 @@
 	};
 };
 
-<<<<<<< HEAD
 /* Specify flash chip to expect */
 &primary_flash {
 	compatible = "s25fl256s1";
@@ -34,8 +33,8 @@
 		label = "qspi-rootfs";
 		reg = <0x480000 0x1b80000>;
 	};
-=======
+};
+
 &usb {
 	xlnx,phy-reset-gpio = <&gpio 85 0>;
->>>>>>> 7ec5176c
 };