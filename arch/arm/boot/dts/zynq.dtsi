--- conflicted
+++ resolved
@@ -1,238 +1,4 @@
 
-<<<<<<< HEAD
-	cpus {
-		#address-cells = <1>;
-		#size-cells = <0>;
-		ps7_cortexa9_0: cpu@0 {
-			bus-handle = <&axi>;
-			clock-latency = <1000>;
-			clocks = <&clkc 3>;
-			compatible = "arm,cortex-a9";
-			device_type = "cpu";
-			interrupt-handle = <&gic>;
-			operating-points = <666667 1000000 333334 1000000>;
-			reg = <0x0>;
-		};
-
-		ps7_cortexa9_1: cpu@1 {
-			bus-handle = <&axi>;
-			clocks = <&clkc 3>;
-			compatible = "arm,cortex-a9";
-			device_type = "cpu";
-			interrupt-handle = <&gic>;
-			reg = <0x1>;
-		};
-	};
-
-	pmu {
-		compatible = "arm,cortex-a9-pmu";
-		interrupts = <0 5 4>, <0 6 4>;
-		interrupt-parent = <&gic>;
-		reg = <0xf8891000 0x1000>, <0xf8893000 0x1000>;
-		reg-names = "cpu0", "cpu1";
-	};
-
-	axi: amba@0 {
-		compatible = "simple-bus";
-		#address-cells = <0x1>;
-		#size-cells = <0x1>;
-		ranges;
-
-		gic: intc@f8f01000 {
-			interrupt-controller;
-			compatible = "arm,cortex-a9-gic";
-			#interrupt-cells = <3>;
-			reg = <0xf8f01000 0x1000>,
-			      <0xf8f00100 0x0100>;
-		};
-
-		pl310@f8f02000 {
-			compatible = "arm,pl310-cache";
-			cache-unified;
-			cache-level = <2>;
-			reg = <0xf8f02000 0x1000>;
-			arm,data-latency = <3 2 2>;
-			arm,tag-latency = <2 2 2>;
-			interrupt-parent = <&gic>;
-			interrupts = <0 2 4>;
-		};
-
-		uart0: uart@e0000000 {
-			interrupt-parent = <&gic>;
-			compatible = "xlnx,xuartps", "cdns,uart-r1p8";
-			status = "disabled";
-			clocks = <&clkc 23>, <&clkc 40>;
-			clock-names = "uart_clk", "pclk";
-			reg = <0xE0000000 0x1000>;
-			interrupts = <0 27 4>;
-		};
-
-		uart1: uart@e0001000 {
-			interrupt-parent = <&gic>;
-			compatible = "xlnx,xuartps", "cdns,uart-r1p8";
-			clocks = <&clkc 24>, <&clkc 41>;
-			clock-names = "uart_clk", "pclk";
-			reg = <0xE0001000 0x1000>;
-			interrupts = <0 50 4>;
-		};
-
-		ps7_dma: ps7-dma@f8003000 {
-			#dma-cells = <1>;
-			#dma-channels = <8>;
-			#dma-requests = <4>;
-			compatible = "arm,primecell", "arm,pl330";
-			interrupt-parent = <&gic>;
-			interrupts = <0 13 4 0 14 4 0 15 4 0 16 4 0 17 4 0 40 4 0 41 4 0 42 4 0 43 4>;
-			reg = <0xf8003000 0x1000>;
-			clocks = <&clkc 27>;
-			clock-names = "apb_pclk";
-		};
-
-		slcr: slcr@f8000000 {
-			#address-cells = <1>;
-			#size-cells = <1>;
-			compatible = "xlnx,zynq-slcr", "syscon", "simple-bus";
-			reg = <0xf8000000 0x1000>;
-			ranges ;
-			clkc: clkc@100 {
-				#clock-cells = <1>;
-				compatible = "xlnx,ps7-clkc";
-				ps-clk-frequency = <33333333>;
-				fclk-enable = <0xf>;
-				clock-output-names = "armpll", "ddrpll", "iopll", "cpu_6or4x",
-						"cpu_3or2x", "cpu_2x", "cpu_1x", "ddr2x", "ddr3x",
-						"dci", "lqspi", "smc", "pcap", "gem0", "gem1",
-						"fclk0", "fclk1", "fclk2", "fclk3", "can0", "can1",
-						"sdio0", "sdio1", "uart0", "uart1", "spi0", "spi1",
-						"dma", "usb0_aper", "usb1_aper", "gem0_aper",
-						"gem1_aper", "sdio0_aper", "sdio1_aper",
-						"spi0_aper", "spi1_aper", "can0_aper", "can1_aper",
-						"i2c0_aper", "i2c1_aper", "uart0_aper", "uart1_aper",
-						"gpio_aper", "lqspi_aper", "smc_aper", "swdt",
-						"dbg_trc", "dbg_apb";
-				reg = <0x100 0x100>;
-			};
-
-			pinctrl0: pinctrl@700 {
-				compatible = "xlnx,pinctrl-zynq";
-				reg = <0x700 0x200>;
-				syscon = <&slcr>;
-			};
-		};
-
-		ttc0: ttc0@f8001000 {
-			interrupt-parent = <&gic>;
-			interrupts = < 0 10 4 0 11 4 0 12 4 >;
-			compatible = "cdns,ttc";
-			clocks = <&clkc 6>;
-			reg = <0xF8001000 0x1000>;
-			clock-ranges;
-		};
-
-		ttc1: ttc1@f8002000 {
-			interrupt-parent = <&gic>;
-			interrupts = < 0 37 4 0 38 4 0 39 4 >;
-			compatible = "cdns,ttc";
-			clocks = <&clkc 6>;
-			reg = <0xF8002000 0x1000>;
-			clock-ranges;
-		};
-
-		scutimer: scutimer@f8f00600 {
-			compatible = "arm,cortex-a9-twd-timer";
-			reg = <0xf8f00600 0x20>;
-			interrupts = <1 13 0x301>;
-			clocks = <&clkc 4>;
-			interrupt-parent = <&gic>;
-		};
-
-		swdt@f8005000 {
-			device_type = "watchdog";
-			compatible = "xlnx,zynq-wdt-r1p2";
-			reg = <0xf8005000 0x100>;
-			interrupts = <0 9 4>;
-			interrupt-parent = <&gic>;
-			clocks = <&clkc 45>;
-			reset = <0>;
-			timeout-sec = <10>;
-		};
-
-		scuwdt@f8f00620 {
-			device_type = "watchdog";
-			compatible = "arm,mpcore_wdt";
-			reg = <0xf8f00620 0x20>;
-			clocks = <&clkc 4>;
-			reset = <1>;
-		};
-
-		eth: eth@e000b000 {
-			compatible = "xlnx,ps7-ethernet-1.00.a";
-			reg = <0xe000b000 0x1000>;
-			interrupts = <0 22 4>;
-			interrupt-parent = <&gic>;
-			#address-cells = <0x1>;
-			#size-cells = <0x0>;
-
-			clock-names = "ref_clk", "aper_clk";
-			clocks = <&clkc 13>, <&clkc 30>;
-
-		};
-
-		gpio: gpio@e000a000 {
-			compatible = "xlnx,zynq-gpio-1.0";
-			reg = <0xe000a000 0x1000>;
-			interrupts = <0 20 4>;
-			interrupt-parent = <&gic>;
-			clocks = <&clkc 42>;
-			gpio-controller;
-			#gpio-cells = <2>;
-			interrupt-controller;
-			#interrupt-cells = <2>;
-		};
-
-		sdhci0: sdhci@e0100000 {
-			compatible = "arasan,sdhci-8.9a";
-			reg = <0xe0100000 0x1000>;
-			interrupts = <0 24 4>;
-			interrupt-parent = <&gic>;
-			clock-names = "clk_xin", "clk_ahb";
-			clocks = <&clkc 21>, <&clkc 32>;
-			xlnx,has-cd = <0x1>;
-			clock-frequency = <50000000>;
-		};
-
-		usb: usb@e0002000 {
-			compatible = "xlnx,zynq-usb-2.20a", "chipidea,usb2";
-			reg = <0xe0002000 0x1000>;
-			interrupts = <0 21 4>;
-			interrupt-parent = <&gic>;
-			clocks = <&clkc 28>;
-			phy_type = "ulpi";
-			dr_mode = "host"; /* This breaks OTG mode */
-		};
-
-		i2c0: i2c@e0004000 {
-			compatible = "cdns,i2c-r1p10";
-			status = "disabled";
-			clocks = <&clkc 38>;
-			interrupt-parent = <&gic>;
-			interrupts = <0 25 4>;
-			reg = <0xe0004000 0x1000>;
-			#address-cells = <1>;
-			#size-cells = <0>;
-		};
-
-		i2c1: i2c@e0005000 {
-			compatible = "cdns,i2c-r1p10";
-			status = "disabled";
-			clocks = <&clkc 39>;
-			interrupt-parent = <&gic>;
-			interrupts = <0 48 4>;
-			reg = <0xe0005000 0x1000>;
-			#address-cells = <1>;
-			#size-cells = <0>;
-		};
-=======
 /include/ "zynq-7000.dtsi"
 
 /*
@@ -265,65 +31,14 @@
 		xlnx,has-mdio = <0x1>;
 		xlnx,ptp-enet-clock = <111111115>;
 	};
->>>>>>> 56686da4
 
 };
 
 /delete-node/ &gem0;
 /delete-node/ &gem1;
 
-<<<<<<< HEAD
-		qspi0: qspi@e000d000 {
-			#address-cells = <1>;
-			#size-cells = <0>;
-			bus-num = <0>;
-			compatible = "xlnx,zynq-qspi-1.0";
-			interrupt-parent = <&gic>;
-			interrupts = <0 19 4>;
-			clock-names = "ref_clk", "pclk";
-			clocks = <&clkc 10>, <&clkc 43>;
-			is-dual = <0>;
-			num-cs = <1>;
-			reg = <0xe000d000 0x1000>;
-			primary_flash: ps7-qspi@0 {
-				#address-cells = <1>;
-				#size-cells = <1>;
-				compatible = "st,m25p80";
-				m25p,fast-read;
-				reg = <0x0>;
-				spi-max-frequency = <50000000>;
-				spi-tx-bus-width = <1>;
-				spi-rx-bus-width = <4>;
-				partition@qspi-u-boot-spl {
-					label = "qspi-u-boot-spl";
-					reg = <0x00000 0x10000>;
-				};
-				partition@qspi-u-boot-img {
-					label = "qspi-u-boot-img";
-					reg = <0x10000 0x50000>;
-				};
-				partition@qspi-u-boot-env {
-					label = "qspi-u-boot-env";
-					reg = <0x60000 0x10000>;
-				};
-				partition@qspi-device-tree {
-					label = "qspi-device-tree";
-					reg = <0x70000 0x10000>;
-				};
-				partition@qspi-linux {
-					label = "qspi-linux";
-					reg = <0x80000 0x400000>;
-				};
-				partition@qspi-rootfs {
-					label = "qspi-rootfs";
-					reg = <0x480000 0xb80000>;
-				};
-			};
-		};
-=======
 / {
 	interrupt-parent = <&intc>;
->>>>>>> 56686da4
 
 	aliases: aliases {
 		ethernet0 = &eth;
@@ -331,28 +46,6 @@
 	};
 };
 
-<<<<<<< HEAD
-		xadc@f8007100 {
-			compatible = "xlnx,zynq-xadc-1.00.a";
-			reg = <0xf8007100 0x20>;
-			interrupts = <0 7 4>;
-			interrupt-parent = <&gic>;
-			clocks = <&clkc 12>;
-		};
-
-		mc: memory-controller@f8006000 {
-			compatible = "xlnx,zynq-ddrc-a05";
-			reg = <0xf8006000 0x1000>;
-		};
-
-		ocmc: ocmc@f800c000 {
-			compatible = "xlnx,zynq-ocmc-1.0";
-			interrupt-parent = <&gic>;
-			interrupts = <0 3 4>;
-			reg = <0xf800c000 0x1000>;
-		};
-	};
-=======
 &usb0 {
 	status = "okay";
 	dr_mode = "host"; /* This breaks OTG mode */
@@ -364,5 +57,4 @@
 
 &sdhci0 {
 	status = "okay";
->>>>>>> 56686da4
 };