--- conflicted
+++ resolved
@@ -102,7 +102,7 @@
 			#size-cells = <1>;
 			compatible = "xlnx,zynq-slcr", "syscon";
 			reg = <0xF8000000 0x1000>;
-			ranges;
+			ranges ;
 			clkc: clkc@100 {
 				#clock-cells = <1>;
 				compatible = "xlnx,ps7-clkc";
@@ -193,11 +193,7 @@
 		};
 
 		gpio: gpio@e000a000 {
-<<<<<<< HEAD
 			compatible = "xlnx,zynq-gpio-1.0";
-=======
-			compatible = "xlnx,ps7-gpio-1.00.a", "xlnx,zynq-gpio-1.00.a", "xlnx,zynq-gpio-1.0";
->>>>>>> 3a5cdbda
 			reg = <0xe000a000 0x1000>;
 			interrupts = <0 20 4>;
 			interrupt-parent = <&gic>;
@@ -297,7 +293,7 @@
 			compatible = "xlnx,zynq-ddrc-1.0";
 			reg = <0xf8006000 0x1000>;
 			xlnx,has-ecc = <0x0>;
-		};
+		} ;
 
 		ps7_ocmc_0: ps7-ocmc@f800c000 {
 			compatible = "xlnx,zynq-ocmc-1.0";
