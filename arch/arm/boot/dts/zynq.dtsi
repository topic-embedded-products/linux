/ {
	compatible = "xlnx,zynq-7000";
	#address-cells = <1>;
	#size-cells = <1>;
	interrupt-parent = <&gic>;

	cpus {
		#address-cells = <1>;
		#cpus = <0x2>;
		#size-cells = <0>;
		ps7_cortexa9_0: cpu@0 {
			compatible = "arm,cortex-a9";
			d-cache-line-size = <0x20>;
			d-cache-size = <0x8000>;
			device_type = "cpu";
			i-cache-line-size = <0x20>;
			i-cache-size = <0x8000>;
			reg = <0x0>;
		} ;
		ps7_cortexa9_1: cpu@1 {
			compatible = "arm,cortex-a9";
			d-cache-line-size = <0x20>;
			d-cache-size = <0x8000>;
			device_type = "cpu";
			i-cache-line-size = <0x20>;
			i-cache-size = <0x8000>;
			reg = <0x1>;
		};
	};

	pmu {
		compatible = "arm,cortex-a9-pmu";
		interrupts = <0 5 4>, <0 6 4>;
		interrupt-parent = <&gic>;
	};

	aliases {
		ethernet0 = &eth;
		serial0 = &uart;
	};

	amba@0 {
		compatible = "simple-bus";
		#address-cells = <0x1>;
		#size-cells = <0x1>;
		ranges;

		gic: intc@f8f01000 {
			interrupt-controller;
			compatible = "arm,cortex-a9-gic";
			#interrupt-cells = <3>;
			reg = <0xf8f01000 0x1000>,
			      <0xf8f00100 0x0100>;
		};

		pl310@f8f02000 {
			compatible = "arm,pl310-cache";
			cache-unified;
			cache-level = <2>;
			reg = <0xf8f02000 0x1000>;
			arm,data-latency = <3 2 2>;
			arm,tag-latency = <2 2 2>;
		};

		uart: uart@e0001000 {
			compatible = "xlnx,ps7-uart-1.00.a";
			reg = <0xe0001000 0x1000>;
			interrupts = < 0 50 4>;
			interrupt-parent = <&gic>;
			clock-names = "ref_clk", "aper_clk";
			clocks = <&clkc 24>, <&clkc 41>;
			port-number = <0>;
			current-speed = <115200>;
			device_type = "serial";
		};

		ps7_dma: ps7-dma@f8003000 {
			#dma-cells = <1>;
			#dma-channels = <8>;
			#dma-requests = <4>;
			compatible = "arm,primecell", "arm,pl330";
			interrupt-parent = <&gic>;
			interrupts = <0 13 4 0 14 4 0 15 4 0 16 4 0 17 4 0 40 4 0 41 4 0 42 4 0 43 4>;
			reg = <0xf8003000 0x1000>;
			clocks = <&clkc 27>;
			clock-names = "apb_pclk";
		};

		slcr: slcr@f8000000 {
			compatible = "xlnx,ps7-slcr-1.00.a", "xlnx,zynq-slcr";
			reg = <0xf8000000 0x1000>;
			clocks {
				#address-cells = <1>;
				#size-cells = <0>;
				clkc: clkc {
					#clock-cells = <1>;
					clock-output-names = "armpll", "ddrpll", "iopll", "cpu_6or4x", "cpu_3or2x",
						"cpu_2x", "cpu_1x", "ddr2x", "ddr3x", "dci",
						"lqspi", "smc", "pcap", "gem0", "gem1",
						"fclk0", "fclk1", "fclk2", "fclk3", "can0",
						"can1", "sdio0", "sdio1", "uart0", "uart1",
						"spi0", "spi1", "dma", "usb0_aper", "usb1_aper",
						"gem0_aper", "gem1_aper", "sdio0_aper", "sdio1_aper", "spi0_aper",
						"spi1_aper", "can0_aper", "can1_aper", "i2c0_aper", "i2c1_aper",
						"uart0_aper", "uart1_aper", "gpio_aper", "lqspi_aper", "smc_aper",
						"swdt", "dbg_trc", "dbg_apb";
					compatible = "xlnx,ps7-clkc";
					ps-clk-frequency = <33333333>;
					fclk-enable = <0xf>;
				};
			};
		};

		timer@0xf8001000 {
			compatible = "xlnx,ps7-ttc-1.00.a";
			reg = <0xf8001000 0x1000>;
			interrupt-names = "ttc0", "ttc1", "ttc2";
			interrupts = <0 10 4>, <0 11 4>, <0 12 4>;
			interrupt-parent = <&gic>;
			clocks = <&clkc 6>;
		};

		timer@f8f00600 {
			compatible = "arm,cortex-a9-twd-timer";
			reg = <0xf8f00600 0x20>;
			interrupts = <1 13 0x301>;
			clocks = <&clkc 4>;
			interrupt-parent = <&gic>;
		};

		swdt@f8005000 {
			device_type = "watchdog";
			compatible = "xlnx,ps7-wdt-1.00.a";
			reg = <0xf8005000 0x100>;
			interrupts = <0 9 4>;
			interrupt-parent = <&gic>;
			clocks = <&clkc 45>;
			reset = <0>;
			timeout = <10>;
		};

		scuwdt@f8f00620 {
			device_type = "watchdog";
			compatible = "arm,mpcore_wdt";
			reg = <0xf8f00620 0x20>;
			clocks = <&clkc 4>;
			reset = <1>;
		};

		eth: eth@e000b000 {
			compatible = "xlnx,ps7-ethernet-1.00.a";
			reg = <0xe000b000 0x1000>;
			interrupts = <0 22 4>;
			interrupt-parent = <&gic>;
			#address-cells = <0x1>;
			#size-cells = <0x0>;

			clock-names = "ref_clk", "aper_clk";
			clocks = <&clkc 13>, <&clkc 30>;

			xlnx,enet-clk-freq-hz = <0x17d7840>;
			xlnx,enet-reset = "MIO 11";
			xlnx,enet-slcr-1000mbps-div0 = <0x8>;
			xlnx,enet-slcr-1000mbps-div1 = <0x1>;
			xlnx,enet-slcr-100mbps-div0 = <0x8>;
			xlnx,enet-slcr-100mbps-div1 = <0x5>;
			xlnx,enet-slcr-10mbps-div0 = <0x8>;
			xlnx,enet-slcr-10mbps-div1 = <0x32>;
			xlnx,eth-mode = <0x1>;
			xlnx,has-mdio = <0x1>;
			xlnx,ptp-enet-clock = <111111115>;
		};

		gpio: gpio@e000a000 {
			compatible = "xlnx,ps7-gpio-1.00.a";
			reg = <0xe000a000 0x1000>;
			interrupts = <0 20 4>;
			interrupt-parent = <&gic>;
			clocks = <&clkc 42>;
			gpio-controller;
			#gpio-cells = <2>;
		};

		sdcard: sdhci@e0100000 {
			compatible = "xlnx,ps7-sdhci-1.00.a";
			reg = <0xe0100000 0x1000>;
<<<<<<< HEAD
			xlnx,has-cd = <0x1>;
			interrupts = <0 24 0>;
=======
			interrupts = <0 24 4>;
>>>>>>> 68b7238f
			interrupt-parent = <&gic>;
			clock-names = "ref_clk", "aper_clk";
			clocks = <&clkc 21>, <&clkc 32>;
			xlnx,has-cd = <0x1>;
			clock-frequency = <50000000>;
		};

		usb@e0002000 {
			compatible = "xlnx,ps7-usb-1.00.a";
			reg = <0xe0002000 0x1000>;
			interrupts = <0 21 4>;
			interrupt-parent = <&gic>;
			clocks = <&clkc 28>;
			dr_mode = "host";
			phy_type = "ulpi";
		};

		qspi0: qspi@e000d000 {
			#address-cells = <1>;
			#size-cells = <0>;
			bus-num = <0>;
			compatible = "xlnx,ps7-qspi-1.00.a";
			interrupt-parent = <&gic>;
			interrupts = <0 19 4>;
			clock-names = "ref_clk", "aper_clk";
			clocks = <&clkc 10>, <&clkc 43>;
			is-dual = <0>;
			num-chip-select = <1>;
			reg = <0xe000d000 0x1000>;
			xlnx,fb-clk = <0x1>;
			xlnx,qspi-clk-freq-hz = <0xbebc200>;
			xlnx,qspi-mode = <0x0>;
			primary_flash: ps7-qspi@0 {
				#address-cells = <1>;
				#size-cells = <1>;
				compatible = "st,m25p80";
				reg = <0x0>;
				spi-max-frequency = <50000000>;
				partition@qspi-bootloader {
					label = "qspi-bootloader";
					reg = <0x0 0x60000>;
				};
				partition@qspi-u-boot-env {
					label = "qspi-u-boot-env";
					reg = <0x60000 0x10000>;
				};
				partition@qspi-device-tree {
					label = "qspi-device-tree";
					reg = <0x70000 0x10000>;
				};
				partition@qspi-linux {
					label = "qspi-linux";
					reg = <0x80000 0x400000>;
				};
				partition@qspi-rootfs {
					label = "qspi-rootfs";
					reg = <0x480000 0xb80000>;
				};
			};
		};

		devcfg@f8007000 {
			compatible = "xlnx,ps7-dev-cfg-1.00.a";
			reg = <0xf8007000 0x100>;
			interrupts = <0 8 4>;
			interrupt-parent = <&gic>;
			clocks = <&clkc 12>, <&clkc 15>, <&clkc 16>, <&clkc 17>, <&clkc 18>;
			clock-names = "ref_clk", "fclk0", "fclk1", "fclk2", "fclk3";
		};
	
		xadc@f8007100 {
			compatible = "xlnx,ps7-xadc-1.00.a";
			reg = <0xf8007100 0x20>;
			interrupts = <0 7 4>;
			interrupt-parent = <&gic>;
			clocks = <&clkc 12>;
		};

		ps7_ddrc_0: ps7-ddrc@f8006000 {
			compatible = "xlnx,ps7-ddrc-1.00.a", "xlnx,ps7-ddrc";
			reg = <0xf8006000 0x1000>;
			xlnx,has-ecc = <0x0>;
		} ;

		ps7_ocm_0: ps7-ocm@0xfffc0000 {
			compatible = "xlnx,ps7-ocm";
			reg = <0xfffc0000 0x40000>; /* 256k */
		};
	};
};<|MERGE_RESOLUTION|>--- conflicted
+++ resolved
@@ -181,15 +181,10 @@
 			#gpio-cells = <2>;
 		};
 
-		sdcard: sdhci@e0100000 {
+		sdhci@e0100000 {
 			compatible = "xlnx,ps7-sdhci-1.00.a";
 			reg = <0xe0100000 0x1000>;
-<<<<<<< HEAD
-			xlnx,has-cd = <0x1>;
-			interrupts = <0 24 0>;
-=======
 			interrupts = <0 24 4>;
->>>>>>> 68b7238f
 			interrupt-parent = <&gic>;
 			clock-names = "ref_clk", "aper_clk";
 			clocks = <&clkc 21>, <&clkc 32>;
