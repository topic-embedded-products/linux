/ {
	compatible = "xlnx,zynq-7000";
	#address-cells = <1>;
	#size-cells = <1>;
	interrupt-parent = <&gic>;

	aliases {
		ethernet0 = &eth;
		serial0 = &uart1;
	};

	cpus {
		#address-cells = <1>;
		#size-cells = <0>;
		ps7_cortexa9_0: cpu@0 {
			bus-handle = <&axi>;
			clock-latency = <1000>;
			clocks = <&clkc 3>;
			compatible = "arm,cortex-a9";
			device_type = "cpu";
			interrupt-handle = <&gic>;
			operating-points = <666667 1000000 333334 1000000>;
			reg = <0x0>;
		};

		ps7_cortexa9_1: cpu@1 {
			bus-handle = <&axi>;
			clocks = <&clkc 3>;
			compatible = "arm,cortex-a9";
			device_type = "cpu";
			interrupt-handle = <&gic>;
			reg = <0x1>;
		};
	};

	pmu {
		compatible = "arm,cortex-a9-pmu";
		interrupts = <0 5 4>, <0 6 4>;
		interrupt-parent = <&gic>;
		reg = <0xf8891000 0x1000>, <0xf8893000 0x1000>;
		reg-names = "cpu0", "cpu1";
	};

	axi: amba@0 {
		compatible = "simple-bus";
		#address-cells = <0x1>;
		#size-cells = <0x1>;
		ranges;

		gic: intc@f8f01000 {
			interrupt-controller;
			compatible = "arm,cortex-a9-gic";
			#interrupt-cells = <3>;
			reg = <0xf8f01000 0x1000>,
			      <0xf8f00100 0x0100>;
		};

		pl310@f8f02000 {
			compatible = "arm,pl310-cache";
			cache-unified;
			cache-level = <2>;
			reg = <0xf8f02000 0x1000>;
			arm,data-latency = <3 2 2>;
			arm,tag-latency = <2 2 2>;
			interrupt-parent = <&gic>;
			interrupts = <0 2 4>;
		};

		uart0: serial@e0000000 {
			compatible = "xlnx,xuartps", "cdns,uart-r1p8";
			status = "disabled";
			clocks = <&clkc 23>, <&clkc 40>;
			clock-names = "uart_clk", "pclk";
			reg = <0xE0000000 0x1000>;
			interrupts = <0 27 4>;
		};

		uart1: serial@e0001000 {
			compatible = "xlnx,xuartps", "cdns,uart-r1p8";
			clocks = <&clkc 24>, <&clkc 41>;
			clock-names = "uart_clk", "pclk";
			reg = <0xE0001000 0x1000>;
			interrupts = <0 50 4>;
		};

		ps7_dma: ps7-dma@f8003000 {
			#dma-cells = <1>;
			#dma-channels = <8>;
			#dma-requests = <4>;
			compatible = "arm,primecell", "arm,pl330";
			interrupt-parent = <&gic>;
			interrupts = <0 13 4 0 14 4 0 15 4 0 16 4 0 17 4 0 40 4 0 41 4 0 42 4 0 43 4>;
			reg = <0xf8003000 0x1000>;
			clocks = <&clkc 27>;
			clock-names = "apb_pclk";
		};

		slcr: slcr@f8000000 {
			#address-cells = <1>;
			#size-cells = <1>;
			compatible = "xlnx,zynq-slcr", "syscon";
			reg = <0xf8000000 0x1000>;
			ranges ;
			clkc: clkc@100 {
				#clock-cells = <1>;
				compatible = "xlnx,ps7-clkc";
				ps-clk-frequency = <33333333>;
				fclk-enable = <0xf>;
				clock-output-names = "armpll", "ddrpll", "iopll", "cpu_6or4x",
						"cpu_3or2x", "cpu_2x", "cpu_1x", "ddr2x", "ddr3x",
						"dci", "lqspi", "smc", "pcap", "gem0", "gem1",
						"fclk0", "fclk1", "fclk2", "fclk3", "can0", "can1",
						"sdio0", "sdio1", "uart0", "uart1", "spi0", "spi1",
						"dma", "usb0_aper", "usb1_aper", "gem0_aper",
						"gem1_aper", "sdio0_aper", "sdio1_aper",
						"spi0_aper", "spi1_aper", "can0_aper", "can1_aper",
						"i2c0_aper", "i2c1_aper", "uart0_aper", "uart1_aper",
						"gpio_aper", "lqspi_aper", "smc_aper", "swdt",
						"dbg_trc", "dbg_apb";
				reg = <0x100 0x100>;
			};
		};

		ttc0: ttc0@f8001000 {
			interrupt-parent = <&gic>;
			interrupts = < 0 10 4 0 11 4 0 12 4 >;
			compatible = "cdns,ttc";
			clocks = <&clkc 6>;
			reg = <0xF8001000 0x1000>;
			clock-ranges;
		};

		ttc1: ttc1@f8002000 {
			interrupt-parent = <&gic>;
			interrupts = < 0 37 4 0 38 4 0 39 4 >;
			compatible = "cdns,ttc";
			clocks = <&clkc 6>;
			reg = <0xF8002000 0x1000>;
			clock-ranges;
		};

		scutimer: scutimer@f8f00600 {
			interrupt-parent = <&gic>;
			interrupts = < 1 13 0x301 >;
			compatible = "arm,cortex-a9-twd-timer";
			reg = <0xf8f00600 0x20>;
			clocks = <&clkc 4>;
		};

		swdt@f8005000 {
			device_type = "watchdog";
			compatible = "xlnx,zynq-wdt-r1p2";
			reg = <0xf8005000 0x100>;
			interrupts = <0 9 4>;
			interrupt-parent = <&gic>;
			clocks = <&clkc 45>;
			reset = <0>;
			timeout-sec = <10>;
		};

		scuwdt@f8f00620 {
			device_type = "watchdog";
			compatible = "arm,mpcore_wdt";
			reg = <0xf8f00620 0x20>;
			clocks = <&clkc 4>;
			reset = <1>;
		};

		eth: eth@e000b000 {
			compatible = "xlnx,ps7-ethernet-1.00.a";
			reg = <0xe000b000 0x1000>;
			interrupts = <0 22 4>;
			interrupt-parent = <&gic>;
			#address-cells = <0x1>;
			#size-cells = <0x0>;

			clock-names = "ref_clk", "aper_clk";
			clocks = <&clkc 13>, <&clkc 30>;

		};

		gpio: gpio@e000a000 {
			compatible = "xlnx,zynq-gpio-1.0";
			reg = <0xe000a000 0x1000>;
			interrupts = <0 20 4>;
			interrupt-parent = <&gic>;
			clocks = <&clkc 42>;
			gpio-controller;
			#gpio-cells = <2>;
			interrupt-controller;
			#interrupt-cells = <2>;
		};

		sdhci0: sdhci@e0100000 {
			compatible = "arasan,sdhci-8.9a";
			reg = <0xe0100000 0x1000>;
			interrupts = <0 24 4>;
			interrupt-parent = <&gic>;
			clock-names = "clk_xin", "clk_ahb";
			clocks = <&clkc 21>, <&clkc 32>;
			xlnx,has-cd = <0x1>;
			clock-frequency = <50000000>;
		};

		usb: usb@e0002000 {
			compatible = "xlnx,ps7-usb-1.00.a", "xlnx,zynq-usb-1.00.a";
			reg = <0xe0002000 0x1000>;
			interrupts = <0 21 4>;
			interrupt-parent = <&gic>;
			clocks = <&clkc 28>;
			dr_mode = "host";
			phy_type = "ulpi";
		};

		spi0: spi@e0006000 {
			compatible = "cdns,spi-r1p6", "xlnx,zynq-spi-1.00.a", "xlnx,ps7-spi-1.00.a";
			interrupt-parent = <&gic>;
			interrupts = <0 26 4>;
			clock-names = "ref_clk", "aper_clk", "pclk";
			clocks = <&clkc 25>, <&clkc 34>, <&clkc 34>;
			num-chip-select = <4>;
			reg = <0xe0006000 0x1000>;
			speed-hz = <100000000>;
			#address-cells = <1>;
			#size-cells = <0>;
			status = "disabled";
		};

		spi1: spi@e0007000 {
			compatible = "cdns,spi-r1p6", "xlnx,zynq-spi-1.00.a", "xlnx,ps7-spi-1.00.a";
			interrupt-parent = <&gic>;
			interrupts = <0 49 4>;
			clock-names = "ref_clk", "aper_clk", "pclk";
			clocks = <&clkc 26>, <&clkc 35>, <&clkc 35>;
			num-chip-select = <4>;
			reg = <0xe0007000 0x1000>;
			speed-hz = <100000000>;
			#address-cells = <1>;
			#size-cells = <0>;
			status = "disabled";
		};

		qspi0: qspi@e000d000 {
			#address-cells = <1>;
			#size-cells = <0>;
			bus-num = <0>;
			compatible = "xlnx,zynq-qspi-1.0";
			interrupt-parent = <&gic>;
			interrupts = <0 19 4>;
			clock-names = "ref_clk", "pclk";
			clocks = <&clkc 10>, <&clkc 43>;
			is-dual = <0>;
			num-cs = <1>;
			reg = <0xe000d000 0x1000>;
			xlnx,fb-clk = <0x1>;
			xlnx,qspi-clk-freq-hz = <200000000>;
			xlnx,qspi-mode = <0x0>;
			primary_flash: ps7-qspi@0 {
				#address-cells = <1>;
				#size-cells = <1>;
				compatible = "st,m25p80";
				m25p,fast-read;
				reg = <0x0>;
				spi-max-frequency = <50000000>;
				spi-tx-bus-width = <1>;
				spi-rx-bus-width = <4>;
				partition@qspi-u-boot-spl {
					label = "qspi-u-boot-spl";
					reg = <0x00000 0x10000>;
				};
				partition@qspi-u-boot-img {
					label = "qspi-u-boot-img";
					reg = <0x10000 0x50000>;
				};
				partition@qspi-u-boot-env {
					label = "qspi-u-boot-env";
					reg = <0x60000 0x10000>;
				};
				partition@qspi-device-tree {
					label = "qspi-device-tree";
					reg = <0x70000 0x10000>;
				};
				partition@qspi-linux {
					label = "qspi-linux";
					reg = <0x80000 0x400000>;
				};
				partition@qspi-rootfs {
					label = "qspi-rootfs";
					reg = <0x480000 0xb80000>;
				};
			};
		};

		devcfg@f8007000 {
			compatible = "xlnx,zynq-devcfg-1.0";
			reg = <0xf8007000 0x100>;
			interrupts = <0 8 4>;
			interrupt-parent = <&gic>;
			clocks = <&clkc 12>, <&clkc 15>, <&clkc 16>, <&clkc 17>, <&clkc 18>;
			clock-names = "ref_clk", "fclk0", "fclk1", "fclk2", "fclk3";
		};

		xadc@f8007100 {
			compatible = "xlnx,zynq-xadc-1.00.a";
			reg = <0xf8007100 0x20>;
			interrupts = <0 7 4>;
			interrupt-parent = <&gic>;
			clocks = <&clkc 12>;
		};

		ps7_ddrc_0: ps7-ddrc@f8006000 {
<<<<<<< HEAD
			compatible = "xlnx,zynq-ddrc-1.0";
=======
			compatible = "xlnx,zynq-ddrc-a05", "xlnx,ps7-ddrc-1.00.a", "xlnx,ps7-ddrc", "xlnx,zynq-ddrc-1.0";
>>>>>>> 34416d3a
			reg = <0xf8006000 0x1000>;
			xlnx,has-ecc = <0x0>;
		} ;

		ps7_ocm_0: ps7-ocm@f800c000 {
			compatible = "xlnx,zynq-ocmc-1.0";
			interrupt-parent = <&gic>;
			interrupts = <0 3 4>;
			reg = <0xf800c000 0x1000>;
		};
	};
};<|MERGE_RESOLUTION|>--- conflicted
+++ resolved
@@ -66,7 +66,7 @@
 			interrupts = <0 2 4>;
 		};
 
-		uart0: serial@e0000000 {
+		uart0: uart@e0000000 {
 			compatible = "xlnx,xuartps", "cdns,uart-r1p8";
 			status = "disabled";
 			clocks = <&clkc 23>, <&clkc 40>;
@@ -75,7 +75,7 @@
 			interrupts = <0 27 4>;
 		};
 
-		uart1: serial@e0001000 {
+		uart1: uart@e0001000 {
 			compatible = "xlnx,xuartps", "cdns,uart-r1p8";
 			clocks = <&clkc 24>, <&clkc 41>;
 			clock-names = "uart_clk", "pclk";
@@ -140,11 +140,11 @@
 		};
 
 		scutimer: scutimer@f8f00600 {
-			interrupt-parent = <&gic>;
-			interrupts = < 1 13 0x301 >;
 			compatible = "arm,cortex-a9-twd-timer";
 			reg = <0xf8f00600 0x20>;
+			interrupts = <1 13 0x301>;
 			clocks = <&clkc 4>;
+			interrupt-parent = <&gic>;
 		};
 
 		swdt@f8005000 {
@@ -309,11 +309,7 @@
 		};
 
 		ps7_ddrc_0: ps7-ddrc@f8006000 {
-<<<<<<< HEAD
 			compatible = "xlnx,zynq-ddrc-1.0";
-=======
-			compatible = "xlnx,zynq-ddrc-a05", "xlnx,ps7-ddrc-1.00.a", "xlnx,ps7-ddrc", "xlnx,zynq-ddrc-1.0";
->>>>>>> 34416d3a
 			reg = <0xf8006000 0x1000>;
 			xlnx,has-ecc = <0x0>;
 		} ;
