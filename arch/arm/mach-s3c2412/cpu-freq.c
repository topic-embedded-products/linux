/* linux/arch/arm/mach-s3c2412/cpu-freq.c
 *
 * Copyright 2008 Simtec Electronics
 *	http://armlinux.simtec.co.uk/
 *	Ben Dooks <ben@simtec.co.uk>
 *
 * S3C2412 CPU Frequency scalling
 *
 * This program is free software; you can redistribute it and/or modify
 * it under the terms of the GNU General Public License version 2 as
 * published by the Free Software Foundation.
*/

#include <linux/init.h>
#include <linux/module.h>
#include <linux/interrupt.h>
#include <linux/ioport.h>
#include <linux/cpufreq.h>
#include <linux/device.h>
#include <linux/delay.h>
#include <linux/clk.h>
#include <linux/err.h>
#include <linux/io.h>

#include <asm/mach/arch.h>
#include <asm/mach/map.h>

#include <mach/regs-clock.h>
#include <mach/regs-s3c2412-mem.h>

#include <plat/cpu.h>
#include <plat/clock.h>
#include <plat/cpu-freq-core.h>

/* our clock resources. */
static struct clk *xtal;
static struct clk *fclk;
static struct clk *hclk;
static struct clk *armclk;

/* HDIV: 1, 2, 3, 4, 6, 8 */

static int s3c2412_cpufreq_calcdivs(struct s3c_cpufreq_config *cfg)
{
	unsigned int hdiv, pdiv, armdiv, dvs;
	unsigned long hclk, fclk, armclk, armdiv_clk;
	unsigned long hclk_max;

	fclk = cfg->freq.fclk;
	armclk = cfg->freq.armclk;
	hclk_max = cfg->max.hclk;

	/* We can't run hclk above armclk as at the best we have to
	 * have armclk and hclk in dvs mode. */

	if (hclk_max > armclk)
		hclk_max = armclk;

	s3c_freq_dbg("%s: fclk=%lu, armclk=%lu, hclk_max=%lu\n",
		     __func__, fclk, armclk, hclk_max);
	s3c_freq_dbg("%s: want f=%lu, arm=%lu, h=%lu, p=%lu\n",
		     __func__, cfg->freq.fclk, cfg->freq.armclk,
		     cfg->freq.hclk, cfg->freq.pclk);

	armdiv = fclk / armclk;

	if (armdiv < 1)
		armdiv = 1;
	if (armdiv > 2)
		armdiv = 2;

	cfg->divs.arm_divisor = armdiv;
	armdiv_clk = fclk / armdiv;

	hdiv = armdiv_clk / hclk_max;
	if (hdiv < 1)
		hdiv = 1;

	cfg->freq.hclk = hclk = armdiv_clk / hdiv;

	/* set dvs depending on whether we reached armclk or not. */
	cfg->divs.dvs = dvs = armclk < armdiv_clk;

	/* update the actual armclk we achieved. */
	cfg->freq.armclk = dvs ? hclk : armdiv_clk;

	s3c_freq_dbg("%s: armclk %lu, hclk %lu, armdiv %d, hdiv %d, dvs %d\n",
		     __func__, armclk, hclk, armdiv, hdiv, cfg->divs.dvs);

	if (hdiv > 4)
		goto invalid;

	pdiv = (hclk > cfg->max.pclk) ? 2 : 1;

	if ((hclk / pdiv) > cfg->max.pclk)
		pdiv++;

	cfg->freq.pclk = hclk / pdiv;

	s3c_freq_dbg("%s: pdiv %d\n", __func__, pdiv);

	if (pdiv > 2)
		goto invalid;

	pdiv *= hdiv;

	/* store the result, and then return */

	cfg->divs.h_divisor = hdiv * armdiv;
	cfg->divs.p_divisor = pdiv * armdiv;

	return 0;

 invalid:
	return -EINVAL;
}

static void s3c2412_cpufreq_setdivs(struct s3c_cpufreq_config *cfg)
{
	unsigned long clkdiv;
	unsigned long olddiv;

	olddiv = clkdiv = __raw_readl(S3C2410_CLKDIVN);

	/* clear off current clock info */

	clkdiv &= ~S3C2412_CLKDIVN_ARMDIVN;
	clkdiv &= ~S3C2412_CLKDIVN_HDIVN_MASK;
	clkdiv &= ~S3C2412_CLKDIVN_PDIVN;

	if (cfg->divs.arm_divisor == 2)
		clkdiv |= S3C2412_CLKDIVN_ARMDIVN;

	clkdiv |= ((cfg->divs.h_divisor / cfg->divs.arm_divisor) - 1);

	if (cfg->divs.p_divisor != cfg->divs.h_divisor)
		clkdiv |= S3C2412_CLKDIVN_PDIVN;

	s3c_freq_dbg("%s: div %08lx => %08lx\n", __func__, olddiv, clkdiv);
	__raw_writel(clkdiv, S3C2410_CLKDIVN);

	clk_set_parent(armclk, cfg->divs.dvs ? hclk : fclk);
}

static void s3c2412_cpufreq_setrefresh(struct s3c_cpufreq_config *cfg)
{
	struct s3c_cpufreq_board *board = cfg->board;
	unsigned long refresh;

	s3c_freq_dbg("%s: refresh %u ns, hclk %lu\n", __func__,
		     board->refresh, cfg->freq.hclk);

	/* Reduce both the refresh time (in ns) and the frequency (in MHz)
	 * by 10 each to ensure that we do not overflow 32 bit numbers. This
	 * should work for HCLK up to 133MHz and refresh period up to 30usec.
	 */

	refresh = (board->refresh / 10);
	refresh *= (cfg->freq.hclk / 100);
	refresh /= (1 * 1000 * 1000);	/* 10^6 */

	s3c_freq_dbg("%s: setting refresh 0x%08lx\n", __func__, refresh);
	__raw_writel(refresh, S3C2412_REFRESH);
}

/* set the default cpu frequency information, based on an 200MHz part
 * as we have no other way of detecting the speed rating in software.
 */

static struct s3c_cpufreq_info s3c2412_cpufreq_info = {
	.max		= {
		.fclk	= 200000000,
		.hclk	= 100000000,
		.pclk	=  50000000,
	},

	.latency	= 5000000, /* 5ms */

	.locktime_m	= 150,
	.locktime_u	= 150,
	.locktime_bits	= 16,

	.name		= "s3c2412",
	.set_refresh	= s3c2412_cpufreq_setrefresh,
	.set_divs	= s3c2412_cpufreq_setdivs,
	.calc_divs	= s3c2412_cpufreq_calcdivs,

	.calc_iotiming	= s3c2412_iotiming_calc,
	.set_iotiming	= s3c2412_iotiming_set,
	.get_iotiming	= s3c2412_iotiming_get,

	.resume_clocks	= s3c2412_setup_clocks,

	.debug_io_show  = s3c_cpufreq_debugfs_call(s3c2412_iotiming_debugfs),
};

<<<<<<< HEAD
static int s3c2412_cpufreq_add(struct device *dev)
=======
static int s3c2412_cpufreq_add(struct device *dev,
			       struct subsys_interface *sif)
>>>>>>> c16fa4f2
{
	unsigned long fclk_rate;

	hclk = clk_get(NULL, "hclk");
	if (IS_ERR(hclk)) {
		printk(KERN_ERR "%s: cannot find hclk clock\n", __func__);
		return -ENOENT;
	}

	fclk = clk_get(NULL, "fclk");
	if (IS_ERR(fclk)) {
		printk(KERN_ERR "%s: cannot find fclk clock\n", __func__);
		goto err_fclk;
	}

	fclk_rate = clk_get_rate(fclk);
	if (fclk_rate > 200000000) {
		printk(KERN_INFO
		       "%s: fclk %ld MHz, assuming 266MHz capable part\n",
		       __func__, fclk_rate / 1000000);
		s3c2412_cpufreq_info.max.fclk = 266000000;
		s3c2412_cpufreq_info.max.hclk = 133000000;
		s3c2412_cpufreq_info.max.pclk =  66000000;
	}

	armclk = clk_get(NULL, "armclk");
	if (IS_ERR(armclk)) {
		printk(KERN_ERR "%s: cannot find arm clock\n", __func__);
		goto err_armclk;
	}

	xtal = clk_get(NULL, "xtal");
	if (IS_ERR(xtal)) {
		printk(KERN_ERR "%s: cannot find xtal clock\n", __func__);
		goto err_xtal;
	}

	return s3c_cpufreq_register(&s3c2412_cpufreq_info);

err_xtal:
	clk_put(armclk);
err_armclk:
	clk_put(fclk);
err_fclk:
	clk_put(hclk);

	return -ENOENT;
}

static struct subsys_interface s3c2412_cpufreq_interface = {
	.name		= "s3c2412_cpufreq",
	.subsys		= &s3c2412_subsys,
	.add_dev	= s3c2412_cpufreq_add,
};

static int s3c2412_cpufreq_init(void)
{
	return subsys_interface_register(&s3c2412_cpufreq_interface);
}

arch_initcall(s3c2412_cpufreq_init);<|MERGE_RESOLUTION|>--- conflicted
+++ resolved
@@ -194,12 +194,8 @@
 	.debug_io_show  = s3c_cpufreq_debugfs_call(s3c2412_iotiming_debugfs),
 };
 
-<<<<<<< HEAD
-static int s3c2412_cpufreq_add(struct device *dev)
-=======
 static int s3c2412_cpufreq_add(struct device *dev,
 			       struct subsys_interface *sif)
->>>>>>> c16fa4f2
 {
 	unsigned long fclk_rate;
 
