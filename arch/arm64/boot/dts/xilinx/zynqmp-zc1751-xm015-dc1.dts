/*
 * dts file for Xilinx ZynqMP zc1751-xm015-dc1
 *
 * (C) Copyright 2015, Xilinx, Inc.
 *
 * Michal Simek <michal.simek@xilinx.com>
 *
 * This program is free software; you can redistribute it and/or
 * modify it under the terms of the GNU General Public License as
 * published by the Free Software Foundation; either version 2 of
 * the License, or (at your option) any later version.
 */

/dts-v1/;

#include "zynqmp.dtsi"
#include "zynqmp-clk-ccf.dtsi"
#include <dt-bindings/phy/phy.h>
#include <dt-bindings/gpio/gpio.h>
#include <dt-bindings/pinctrl/pinctrl-zynqmp.h>

/ {
	model = "ZynqMP zc1751-xm015-dc1 RevA";
	compatible = "xlnx,zynqmp-zc1751", "xlnx,zynqmp";

	aliases {
		ethernet0 = &gem3;
		gpio0 = &gpio;
		i2c0 = &i2c1;
		mmc0 = &sdhci0;
		mmc1 = &sdhci1;
		rtc0 = &rtc;
		serial0 = &uart0;
		spi0 = &qspi;
		usb0 = &usb0;
	};

	chosen {
		bootargs = "earlycon";
		stdout-path = "serial0:115200n8";
	};

	memory@0 {
		device_type = "memory";
		reg = <0x0 0x0 0x0 0x80000000>, <0x8 0x00000000 0x0 0x80000000>;
	};
};

/* fpd_dma clk 667MHz, lpd_dma 500MHz */
&fpd_dma_chan1 {
	status = "okay";
	xlnx,include-sg; /* for testing purpose */
	xlnx,overfetch; /* for testing purpose */
	xlnx,ratectrl = <0>; /* for testing purpose */
	xlnx,src-issue = <31>;
};

&fpd_dma_chan2 {
	status = "okay";
	xlnx,ratectrl = <100>; /* for testing purpose */
	xlnx,src-issue = <4>; /* for testing purpose */
};

&fpd_dma_chan3 {
	status = "okay";
};

&fpd_dma_chan4 {
	status = "okay";
	xlnx,include-sg; /* for testing purpose */
};

&fpd_dma_chan5 {
	status = "okay";
};

&fpd_dma_chan6 {
	status = "okay";
	xlnx,include-sg; /* for testing purpose */
};

&fpd_dma_chan7 {
	status = "okay";
};

&fpd_dma_chan8 {
	status = "okay";
	xlnx,include-sg; /* for testing purpose */
};

&gem3 {
	status = "okay";
	phy-handle = <&phy0>;
	phy-mode = "rgmii-id";
	pinctrl-names = "default";
	pinctrl-0 = <&pinctrl_gem3_default>;
	phy0: phy@0 {
		reg = <0>;
	};
};

&gpio {
	status = "okay";
	pinctrl-names = "default";
	pinctrl-0 = <&pinctrl_gpio_default>;
};

&gpu {
	status = "okay";
};

&i2c1 {
	status = "okay";
	clock-frequency = <400000>;
	pinctrl-names = "default", "gpio";
	pinctrl-0 = <&pinctrl_i2c1_default>;
	pinctrl-1 = <&pinctrl_i2c1_gpio>;
	scl-gpios = <&gpio 36 GPIO_ACTIVE_HIGH>;
	sda-gpios = <&gpio 37 GPIO_ACTIVE_HIGH>;

	eeprom@55 {
		compatible = "at,24c64"; /* 24AA64 */
		reg = <0x55>;
	};
};

&qspi {
	status = "okay";
	flash@0 {
		compatible = "m25p80"; /* Micron MT25QU512ABB8ESF */
		#address-cells = <1>;
		#size-cells = <1>;
		reg = <0x0>;
		spi-tx-bus-width = <1>;
		spi-rx-bus-width = <4>;
		spi-max-frequency = <108000000>; /* Based on DC1 spec */
		partition@qspi-fsbl-uboot { /* for testing purpose */
			label = "qspi-fsbl-uboot";
			reg = <0x0 0x100000>;
		};
		partition@qspi-linux { /* for testing purpose */
			label = "qspi-linux";
			reg = <0x100000 0x500000>;
		};
		partition@qspi-device-tree { /* for testing purpose */
			label = "qspi-device-tree";
			reg = <0x600000 0x20000>;
		};
		partition@qspi-rootfs { /* for testing purpose */
			label = "qspi-rootfs";
			reg = <0x620000 0x5E0000>;
		};
	};
};

&rtc {
	status = "okay";
};

&sata {
	status = "okay";
	/* SATA phy OOB timing settings */
	ceva,p0-cominit-params = /bits/ 8 <0x1B 0x4D 0x18 0x28>;
	ceva,p0-comwake-params = /bits/ 8 <0x06 0x19 0x08 0x0E>;
	ceva,p0-burst-params = /bits/ 8 <0x13 0x08 0x4A 0x06>;
	ceva,p0-retry-params = /bits/ 16 <0x96A4 0x3FFC>;
	ceva,p1-cominit-params = /bits/ 8 <0x1B 0x4D 0x18 0x28>;
	ceva,p1-comwake-params = /bits/ 8 <0x06 0x19 0x08 0x0E>;
	ceva,p1-burst-params = /bits/ 8 <0x13 0x08 0x4A 0x06>;
	ceva,p1-retry-params = /bits/ 16 <0x96A4 0x3FFC>;
	phy-names = "sata-phy";
	phys = <&lane3 PHY_TYPE_SATA 1 3 150000000>;
};

/* eMMC */
&sdhci0 {
	status = "okay";
	pinctrl-names = "default";
	pinctrl-0 = <&pinctrl_sdhci0_default>;
	bus-width = <8>;
	xlnx,mio_bank = <0>;
};

/* SD1 with level shifter */
&sdhci1 {
	status = "okay";
<<<<<<< HEAD
	no-1-8-v;       /* for 1.0 silicon */
=======
	pinctrl-names = "default";
	pinctrl-0 = <&pinctrl_sdhci1_default>;
>>>>>>> f70f1fc9
	xlnx,mio_bank = <1>;
};

&serdes {
	status = "okay";
};

&uart0 {
	status = "okay";
	pinctrl-names = "default";
	pinctrl-0 = <&pinctrl_uart0_default>;
};

/* ULPI SMSC USB3320 */
&usb0 {
	status = "okay";
	pinctrl-names = "default";
	pinctrl-0 = <&pinctrl_usb0_default>;
};

&dwc3_0 {
	status = "okay";
	dr_mode = "host";
	snps,usb3_lpm_capable;
	phy-names = "usb3-phy";
	phys = <&lane2 PHY_TYPE_USB3 0 2 26000000>;
};

&xilinx_drm {
	status = "okay";
};

&xlnx_dp {
	status = "okay";
	phy-names = "dp-phy0", "dp-phy1";
	phys = <&lane1 PHY_TYPE_DP 0 0 27000000>,
	       <&lane0 PHY_TYPE_DP 1 1 27000000>;
};

&xlnx_dp_sub {
	status = "okay";
	xlnx,vid-clk-pl;
};

&xlnx_dp_snd_pcm0 {
	status = "okay";
};

&xlnx_dp_snd_pcm1 {
	status = "okay";
};

&xlnx_dp_snd_card {
	status = "okay";
};

&xlnx_dp_snd_codec0 {
	status = "okay";
};

&xlnx_dpdma {
	status = "okay";
};

&pinctrl0 {
	status = "okay";
	pinctrl_i2c1_default: i2c1-default {
		mux {
			groups = "i2c1_9_grp";
			function = "i2c1";
		};

		conf {
			groups = "i2c1_9_grp";
			bias-pull-up;
			slew-rate = <SLEW_RATE_SLOW>;
			io-standard = <IO_STANDARD_LVCMOS18>;
		};
	};

	pinctrl_i2c1_gpio: i2c1-gpio {
		mux {
			groups = "gpio0_36_grp", "gpio0_37_grp";
			function = "gpio0";
		};

		conf {
			groups = "gpio0_36_grp", "gpio0_37_grp";
			slew-rate = <SLEW_RATE_SLOW>;
			io-standard = <IO_STANDARD_LVCMOS18>;
		};
	};

	pinctrl_uart0_default: uart0-default {
		mux {
			groups = "uart0_8_grp";
			function = "uart0";
		};

		conf {
			groups = "uart0_8_grp";
			slew-rate = <SLEW_RATE_SLOW>;
			io-standard = <IO_STANDARD_LVCMOS18>;
		};

		conf-rx {
			pins = "MIO34";
			bias-high-impedance;
		};

		conf-tx {
			pins = "MIO35";
			bias-disable;
		};
	};

	pinctrl_usb0_default: usb0-default {
		mux {
			groups = "usb0_0_grp";
			function = "usb0";
		};

		conf {
			groups = "usb0_0_grp";
			slew-rate = <SLEW_RATE_SLOW>;
			io-standard = <IO_STANDARD_LVCMOS18>;
		};

		conf-rx {
			pins = "MIO52", "MIO53", "MIO55";
			bias-high-impedance;
		};

		conf-tx {
			pins = "MIO54", "MIO56", "MIO57", "MIO58", "MIO59",
			       "MIO60", "MIO61", "MIO62", "MIO63";
			bias-disable;
		};
	};

	pinctrl_gem3_default: gem3-default {
		mux {
			function = "ethernet3";
			groups = "ethernet3_0_grp";
		};

		conf {
			groups = "ethernet3_0_grp";
			slew-rate = <SLEW_RATE_SLOW>;
			io-standard = <IO_STANDARD_LVCMOS18>;
		};

		conf-rx {
			pins = "MIO70", "MIO71", "MIO72", "MIO73", "MIO74",
									"MIO75";
			bias-high-impedance;
			low-power-disable;
		};

		conf-tx {
			pins = "MIO64", "MIO65", "MIO66", "MIO67", "MIO68",
									"MIO69";
			bias-disable;
			low-power-enable;
		};

		mux-mdio {
			function = "mdio3";
			groups = "mdio3_0_grp";
		};

		conf-mdio {
			groups = "mdio3_0_grp";
			slew-rate = <SLEW_RATE_SLOW>;
			io-standard = <IO_STANDARD_LVCMOS18>;
			bias-disable;
		};
	};

	pinctrl_sdhci0_default: sdhci0-default {
		mux {
			groups = "sdio0_0_grp";
			function = "sdio0";
		};

		conf {
			groups = "sdio0_0_grp";
			slew-rate = <SLEW_RATE_SLOW>;
			io-standard = <IO_STANDARD_LVCMOS18>;
			bias-disable;
		};

		mux-cd {
			groups = "sdio0_0_cd_grp";
			function = "sdio0_cd";
		};

		conf-cd {
			groups = "sdio0_0_cd_grp";
			bias-high-impedance;
			bias-pull-up;
			slew-rate = <SLEW_RATE_SLOW>;
			io-standard = <IO_STANDARD_LVCMOS18>;
		};

		mux-wp {
			groups = "sdio0_0_wp_grp";
			function = "sdio0_wp";
		};

		conf-wp {
			groups = "sdio0_0_wp_grp";
			bias-high-impedance;
			bias-pull-up;
			slew-rate = <SLEW_RATE_SLOW>;
			io-standard = <IO_STANDARD_LVCMOS18>;
		};
	};

	pinctrl_sdhci1_default: sdhci1-default {
		mux {
			groups = "sdio1_0_grp";
			function = "sdio1";
		};

		conf {
			groups = "sdio1_0_grp";
			slew-rate = <SLEW_RATE_SLOW>;
			io-standard = <IO_STANDARD_LVCMOS18>;
			bias-disable;
		};

		mux-cd {
			groups = "sdio1_0_cd_grp";
			function = "sdio1_cd";
		};

		conf-cd {
			groups = "sdio1_0_cd_grp";
			bias-high-impedance;
			bias-pull-up;
			slew-rate = <SLEW_RATE_SLOW>;
			io-standard = <IO_STANDARD_LVCMOS18>;
		};

		mux-wp {
			groups = "sdio1_0_wp_grp";
			function = "sdio1_wp";
		};

		conf-wp {
			groups = "sdio1_0_wp_grp";
			bias-high-impedance;
			bias-pull-up;
			slew-rate = <SLEW_RATE_SLOW>;
			io-standard = <IO_STANDARD_LVCMOS18>;
		};
	};

	pinctrl_gpio_default: gpio-default {
		mux {
			function = "gpio0";
			groups = "gpio0_38_grp";
		};

		conf {
			groups = "gpio0_38_grp";
			bias-disable;
			slew-rate = <SLEW_RATE_SLOW>;
			io-standard = <IO_STANDARD_LVCMOS18>;
		};
	};
};<|MERGE_RESOLUTION|>--- conflicted
+++ resolved
@@ -184,12 +184,8 @@
 /* SD1 with level shifter */
 &sdhci1 {
 	status = "okay";
-<<<<<<< HEAD
-	no-1-8-v;       /* for 1.0 silicon */
-=======
 	pinctrl-names = "default";
 	pinctrl-0 = <&pinctrl_sdhci1_default>;
->>>>>>> f70f1fc9
 	xlnx,mio_bank = <1>;
 };
 
