/*
 * dts file for Xilinx ZynqMP
 *
 * (C) Copyright 2014 - 2015, Xilinx, Inc.
 *
 * Michal Simek <michal.simek@xilinx.com>
 *
 * This program is free software; you can redistribute it and/or
 * modify it under the terms of the GNU General Public License as
 * published by the Free Software Foundation; either version 2 of
 * the License, or (at your option) any later version.
 */

/ {
	compatible = "xlnx,zynqmp";
	#address-cells = <2>;
	#size-cells = <2>;

	cpus {
		#address-cells = <1>;
		#size-cells = <0>;

		cpu0: cpu@0 {
			compatible = "arm,cortex-a53", "arm,armv8";
			device_type = "cpu";
			enable-method = "psci";
			operating-points-v2 = <&cpu_opp_table>;
			reg = <0x0>;
			cpu-idle-states = <&CPU_SLEEP_0>;
		};

		cpu1: cpu@1 {
			compatible = "arm,cortex-a53", "arm,armv8";
			device_type = "cpu";
			enable-method = "psci";
			reg = <0x1>;
<<<<<<< HEAD
=======
			operating-points-v2 = <&cpu_opp_table>;
>>>>>>> f70f1fc9
			cpu-idle-states = <&CPU_SLEEP_0>;
		};

		cpu2: cpu@2 {
			compatible = "arm,cortex-a53", "arm,armv8";
			device_type = "cpu";
			enable-method = "psci";
			reg = <0x2>;
<<<<<<< HEAD
=======
			operating-points-v2 = <&cpu_opp_table>;
>>>>>>> f70f1fc9
			cpu-idle-states = <&CPU_SLEEP_0>;
		};

		cpu3: cpu@3 {
			compatible = "arm,cortex-a53", "arm,armv8";
			device_type = "cpu";
			enable-method = "psci";
			reg = <0x3>;
<<<<<<< HEAD
=======
			operating-points-v2 = <&cpu_opp_table>;
>>>>>>> f70f1fc9
			cpu-idle-states = <&CPU_SLEEP_0>;
		};

		idle-states {
<<<<<<< HEAD
			entry-mehod = "arm,psci";
=======
			entry-method = "arm,psci";
>>>>>>> f70f1fc9

			CPU_SLEEP_0: cpu-sleep-0 {
				compatible = "arm,idle-state";
				arm,psci-suspend-param = <0x40000000>;
				local-timer-stop;
				entry-latency-us = <300>;
				exit-latency-us = <600>;
<<<<<<< HEAD
				min-residency-us = <800000>;
			};
=======
				min-residency-us = <10000>;
			};
		};
	};

	cpu_opp_table: cpu_opp_table {
		compatible = "operating-points-v2";
		opp-shared;
		opp00 {
			opp-hz = /bits/ 64 <1199999988>;
			opp-microvolt = <1000000>;
			clock-latency-ns = <500000>;
		};
		opp01 {
			opp-hz = /bits/ 64 <599999994>;
			opp-microvolt = <1000000>;
			clock-latency-ns = <500000>;
		};
		opp02 {
			opp-hz = /bits/ 64 <399999996>;
			opp-microvolt = <1000000>;
			clock-latency-ns = <500000>;
		};
		opp03 {
			opp-hz = /bits/ 64 <299999997>;
			opp-microvolt = <1000000>;
			clock-latency-ns = <500000>;
>>>>>>> f70f1fc9
		};
	};

	dcc: dcc {
		compatible = "arm,dcc";
		status = "disabled";
<<<<<<< HEAD
=======
		u-boot,dm-pre-reloc;
>>>>>>> f70f1fc9
	};

	power-domains {
		compatible = "xlnx,zynqmp-genpd";

		pd_usb0: pd-usb0 {
			#power-domain-cells = <0x0>;
			pd-id = <0x16>;
		};

		pd_usb1: pd-usb1 {
			#power-domain-cells = <0x0>;
			pd-id = <0x17>;
		};

		pd_sata: pd-sata {
			#power-domain-cells = <0x0>;
			pd-id = <0x1c>;
		};

		pd_spi0: pd-spi0 {
			#power-domain-cells = <0x0>;
			pd-id = <0x23>;
		};

		pd_spi1: pd-spi1 {
			#power-domain-cells = <0x0>;
			pd-id = <0x24>;
		};

		pd_uart0: pd-uart0 {
			#power-domain-cells = <0x0>;
			pd-id = <0x21>;
		};

		pd_uart1: pd-uart1 {
			#power-domain-cells = <0x0>;
			pd-id = <0x22>;
		};

		pd_eth0: pd-eth0 {
			#power-domain-cells = <0x0>;
			pd-id = <0x1d>;
		};

		pd_eth1: pd-eth1 {
			#power-domain-cells = <0x0>;
			pd-id = <0x1e>;
		};

		pd_eth2: pd-eth2 {
			#power-domain-cells = <0x0>;
			pd-id = <0x1f>;
		};

		pd_eth3: pd-eth3 {
			#power-domain-cells = <0x0>;
			pd-id = <0x20>;
		};

		pd_i2c0: pd-i2c0 {
			#power-domain-cells = <0x0>;
			pd-id = <0x25>;
		};

		pd_i2c1: pd-i2c1 {
			#power-domain-cells = <0x0>;
			pd-id = <0x26>;
		};

		pd_dp: pd-dp {
			#power-domain-cells = <0x0>;
			pd-id = <0x29>;
		};

		pd_gdma: pd-gdma {
			#power-domain-cells = <0x0>;
			pd-id = <0x2a>;
		};

		pd_adma: pd-adma {
			#power-domain-cells = <0x0>;
			pd-id = <0x2b>;
		};

		pd_ttc0: pd-ttc0 {
			#power-domain-cells = <0x0>;
			pd-id = <0x18>;
		};

		pd_ttc1: pd-ttc1 {
			#power-domain-cells = <0x0>;
			pd-id = <0x19>;
		};

		pd_ttc2: pd-ttc2 {
			#power-domain-cells = <0x0>;
			pd-id = <0x1a>;
		};

		pd_ttc3: pd-ttc3 {
			#power-domain-cells = <0x0>;
			pd-id = <0x1b>;
		};

		pd_sd0: pd-sd0 {
			#power-domain-cells = <0x0>;
			pd-id = <0x27>;
		};

		pd_sd1: pd-sd1 {
			#power-domain-cells = <0x0>;
			pd-id = <0x28>;
		};

		pd_nand: pd-nand {
			#power-domain-cells = <0x0>;
			pd-id = <0x2c>;
		};

		pd_qspi: pd-qspi {
			#power-domain-cells = <0x0>;
			pd-id = <0x2d>;
		};

		pd_gpio: pd-gpio {
			#power-domain-cells = <0x0>;
			pd-id = <0x2e>;
		};

		pd_can0: pd-can0 {
			#power-domain-cells = <0x0>;
			pd-id = <0x2f>;
		};

		pd_can1: pd-can1 {
			#power-domain-cells = <0x0>;
			pd-id = <0x30>;
		};

		pd_pcie: pd-pcie {
			#power-domain-cells = <0x0>;
			pd-id = <0x3b>;
		};

		pd_gpu: pd-gpu {
			#power-domain-cells = <0x0>;
			pd-id = <0x3a 0x14 0x15>;
		};
	};

	pmu {
		compatible = "arm,armv8-pmuv3";
		interrupt-parent = <&gic>;
		interrupts = <0 143 4>,
			     <0 144 4>,
			     <0 145 4>,
			     <0 146 4>;
	};

	psci {
		compatible = "arm,psci-0.2";
		method = "smc";
	};

	pmufw: firmware {
		compatible = "xlnx,zynqmp-pm";
		method = "smc";
		interrupt-parent = <&gic>;
		interrupts = <0 35 4>;
	};

	timer {
		compatible = "arm,armv8-timer";
		interrupt-parent = <&gic>;
		interrupts = <1 13 0xf08>,
			     <1 14 0xf08>,
			     <1 11 0xf08>,
			     <1 10 0xf08>;
	};

	edac {
		compatible = "arm,cortex-a53-edac";
	};

<<<<<<< HEAD
	pcap {
		compatible = "xlnx,zynqmp-pcap-fpga";
	};

	amba_apu: amba_apu {
=======
	fpga_full: fpga-full {
		compatible = "fpga-region";
		fpga-mgr = <&pcap>;
		#address-cells = <2>;
		#size-cells = <2>;
	};

	nvmem_firmware {
		compatible = "xlnx,zynqmp-nvmem-fw";
		#address-cells = <1>;
		#size-cells = <1>;

		soc_revision: soc_revision@0 {
			reg = <0x0 0x4>;
		};
	};

	pcap: pcap {
		compatible = "xlnx,zynqmp-pcap-fpga";
	};

	rst: reset-controller {
		compatible = "xlnx,zynqmp-reset";
		#reset-cells = <1>;
	};

	xlnx_dp_snd_card: dp_snd_card {
		compatible = "xlnx,dp-snd-card";
		status = "disabled";
		xlnx,dp-snd-pcm = <&xlnx_dp_snd_pcm0>, <&xlnx_dp_snd_pcm1>;
		xlnx,dp-snd-codec = <&xlnx_dp_snd_codec0>;
	};

	xlnx_dp_snd_codec0: dp_snd_codec0 {
		compatible = "xlnx,dp-snd-codec";
		status = "disabled";
		clock-names = "aud_clk";
	};

	xlnx_dp_snd_pcm0: dp_snd_pcm0 {
		compatible = "xlnx,dp-snd-pcm";
		status = "disabled";
		dmas = <&xlnx_dpdma 4>;
		dma-names = "tx";
	};

	xlnx_dp_snd_pcm1: dp_snd_pcm1 {
		compatible = "xlnx,dp-snd-pcm";
		status = "disabled";
		dmas = <&xlnx_dpdma 5>;
		dma-names = "tx";
	};

	xilinx_drm: xilinx_drm {
		compatible = "xlnx,drm";
		status = "disabled";
		xlnx,encoder-slave = <&xlnx_dp>;
		xlnx,connector-type = "DisplayPort";
		xlnx,dp-sub = <&xlnx_dp_sub>;
		planes {
			xlnx,pixel-format = "rgb565";
			plane0 {
				dmas = <&xlnx_dpdma 3>;
				dma-names = "dma0";
			};
			plane1 {
				dmas = <&xlnx_dpdma 0>,
					<&xlnx_dpdma 1>,
					<&xlnx_dpdma 2>;
				dma-names = "dma0", "dma1", "dma2";
			};
		};
	};

	amba_apu: amba_apu@0 {
>>>>>>> f70f1fc9
		compatible = "simple-bus";
		#address-cells = <2>;
		#size-cells = <1>;
		ranges = <0 0 0 0 0xffffffff>;

		gic: interrupt-controller@f9010000 {
			compatible = "arm,gic-400", "arm,cortex-a15-gic";
			#interrupt-cells = <3>;
			reg = <0x0 0xf9010000 0x10000>,
			      <0x0 0xf9020000 0x20000>,
			      <0x0 0xf9040000 0x20000>,
			      <0x0 0xf9060000 0x20000>;
			interrupt-controller;
			interrupt-parent = <&gic>;
			interrupts = <1 9 0xf04>;
		};
	};

	amba: amba {
		compatible = "simple-bus";
		u-boot,dm-pre-reloc;
		#address-cells = <2>;
		#size-cells = <2>;
		ranges;

		can0: can@ff060000 {
			compatible = "xlnx,zynq-can-1.0";
			status = "disabled";
			clock-names = "can_clk", "pclk";
			reg = <0x0 0xff060000 0x0 0x1000>;
			interrupts = <0 23 4>;
			interrupt-parent = <&gic>;
			tx-fifo-depth = <0x40>;
			rx-fifo-depth = <0x40>;
			power-domains = <&pd_can0>;
		};

		can1: can@ff070000 {
			compatible = "xlnx,zynq-can-1.0";
			status = "disabled";
			clock-names = "can_clk", "pclk";
			reg = <0x0 0xff070000 0x0 0x1000>;
			interrupts = <0 24 4>;
			interrupt-parent = <&gic>;
			tx-fifo-depth = <0x40>;
			rx-fifo-depth = <0x40>;
			power-domains = <&pd_can1>;
		};

		cci: cci@fd6e0000 {
			compatible = "arm,cci-400";
			reg = <0x0 0xfd6e0000 0x0 0x9000>;
			ranges = <0x0 0x0 0xfd6e0000 0x10000>;
			#address-cells = <1>;
			#size-cells = <1>;

			pmu@9000 {
				compatible = "arm,cci-400-pmu,r1";
				reg = <0x9000 0x5000>;
				interrupt-parent = <&gic>;
				interrupts = <0 123 4>,
					     <0 123 4>,
					     <0 123 4>,
					     <0 123 4>,
					     <0 123 4>;
			};
		};

		/* GDMA */
		fpd_dma_chan1: dma@fd500000 {
			status = "disabled";
			compatible = "xlnx,zynqmp-dma-1.0";
			reg = <0x0 0xfd500000 0x0 0x1000>;
			interrupt-parent = <&gic>;
			interrupts = <0 124 4>;
			clock-names = "clk_main", "clk_apb";
			xlnx,bus-width = <128>;
			#stream-id-cells = <1>;
			iommus = <&smmu 0x14e8>;
			power-domains = <&pd_gdma>;
		};

		fpd_dma_chan2: dma@fd510000 {
			status = "disabled";
			compatible = "xlnx,zynqmp-dma-1.0";
			reg = <0x0 0xfd510000 0x0 0x1000>;
			interrupt-parent = <&gic>;
			interrupts = <0 125 4>;
			clock-names = "clk_main", "clk_apb";
			xlnx,bus-width = <128>;
			#stream-id-cells = <1>;
			iommus = <&smmu 0x14e9>;
			power-domains = <&pd_gdma>;
		};

		fpd_dma_chan3: dma@fd520000 {
			status = "disabled";
			compatible = "xlnx,zynqmp-dma-1.0";
			reg = <0x0 0xfd520000 0x0 0x1000>;
			interrupt-parent = <&gic>;
			interrupts = <0 126 4>;
			clock-names = "clk_main", "clk_apb";
			xlnx,bus-width = <128>;
			#stream-id-cells = <1>;
			iommus = <&smmu 0x14ea>;
			power-domains = <&pd_gdma>;
		};

		fpd_dma_chan4: dma@fd530000 {
			status = "disabled";
			compatible = "xlnx,zynqmp-dma-1.0";
			reg = <0x0 0xfd530000 0x0 0x1000>;
			interrupt-parent = <&gic>;
			interrupts = <0 127 4>;
			clock-names = "clk_main", "clk_apb";
			xlnx,bus-width = <128>;
			#stream-id-cells = <1>;
			iommus = <&smmu 0x14eb>;
			power-domains = <&pd_gdma>;
		};

		fpd_dma_chan5: dma@fd540000 {
			status = "disabled";
			compatible = "xlnx,zynqmp-dma-1.0";
			reg = <0x0 0xfd540000 0x0 0x1000>;
			interrupt-parent = <&gic>;
			interrupts = <0 128 4>;
			clock-names = "clk_main", "clk_apb";
			xlnx,bus-width = <128>;
			#stream-id-cells = <1>;
			iommus = <&smmu 0x14ec>;
			power-domains = <&pd_gdma>;
		};

		fpd_dma_chan6: dma@fd550000 {
			status = "disabled";
			compatible = "xlnx,zynqmp-dma-1.0";
			reg = <0x0 0xfd550000 0x0 0x1000>;
			interrupt-parent = <&gic>;
			interrupts = <0 129 4>;
			clock-names = "clk_main", "clk_apb";
			xlnx,bus-width = <128>;
			#stream-id-cells = <1>;
			iommus = <&smmu 0x14ed>;
			power-domains = <&pd_gdma>;
		};

		fpd_dma_chan7: dma@fd560000 {
			status = "disabled";
			compatible = "xlnx,zynqmp-dma-1.0";
			reg = <0x0 0xfd560000 0x0 0x1000>;
			interrupt-parent = <&gic>;
			interrupts = <0 130 4>;
			clock-names = "clk_main", "clk_apb";
			xlnx,bus-width = <128>;
			#stream-id-cells = <1>;
			iommus = <&smmu 0x14ee>;
			power-domains = <&pd_gdma>;
		};

		fpd_dma_chan8: dma@fd570000 {
			status = "disabled";
			compatible = "xlnx,zynqmp-dma-1.0";
			reg = <0x0 0xfd570000 0x0 0x1000>;
			interrupt-parent = <&gic>;
			interrupts = <0 131 4>;
			clock-names = "clk_main", "clk_apb";
			xlnx,bus-width = <128>;
			#stream-id-cells = <1>;
			iommus = <&smmu 0x14ef>;
			power-domains = <&pd_gdma>;
		};

		gpu: gpu@fd4b0000 {
			status = "disabled";
			compatible = "arm,mali-400", "arm,mali-utgard";
			reg = <0x0 0xfd4b0000 0x0 0x30000>;
			interrupt-parent = <&gic>;
			interrupts = <0 132 4>, <0 132 4>, <0 132 4>, <0 132 4>, <0 132 4>, <0 132 4>;
			interrupt-names = "IRQGP", "IRQGPMMU", "IRQPP0", "IRQPPMMU0", "IRQPP1", "IRQPPMMU1";
<<<<<<< HEAD
=======
			clock-names = "gpu", "gpu_pp0", "gpu_pp1";
>>>>>>> f70f1fc9
			power-domains = <&pd_gpu>;
		};

		/* LPDDMA default allows only secured access. inorder to enable
		 * These dma channels, Users should ensure that these dma
		 * Channels are allowed for non secure access.
		 */
		lpd_dma_chan1: dma@ffa80000 {
			status = "disabled";
			compatible = "xlnx,zynqmp-dma-1.0";
			clock-names = "clk_main", "clk_apb";
			reg = <0x0 0xffa80000 0x0 0x1000>;
			interrupt-parent = <&gic>;
			interrupts = <0 77 4>;
			xlnx,bus-width = <64>;
			/* #stream-id-cells = <1>; */
			/* iommus = <&smmu 0x868>; */
			power-domains = <&pd_adma>;
		};

		lpd_dma_chan2: dma@ffa90000 {
			status = "disabled";
			compatible = "xlnx,zynqmp-dma-1.0";
			clock-names = "clk_main", "clk_apb";
			reg = <0x0 0xffa90000 0x0 0x1000>;
			interrupt-parent = <&gic>;
			interrupts = <0 78 4>;
			xlnx,bus-width = <64>;
			/* #stream-id-cells = <1>; */
			/* iommus = <&smmu 0x869>; */
			power-domains = <&pd_adma>;
		};

		lpd_dma_chan3: dma@ffaa0000 {
			status = "disabled";
			compatible = "xlnx,zynqmp-dma-1.0";
			clock-names = "clk_main", "clk_apb";
			reg = <0x0 0xffaa0000 0x0 0x1000>;
			interrupt-parent = <&gic>;
			interrupts = <0 79 4>;
			xlnx,bus-width = <64>;
			/* #stream-id-cells = <1>; */
			/* iommus = <&smmu 0x86a>; */
			power-domains = <&pd_adma>;
		};

		lpd_dma_chan4: dma@ffab0000 {
			status = "disabled";
			compatible = "xlnx,zynqmp-dma-1.0";
			clock-names = "clk_main", "clk_apb";
			reg = <0x0 0xffab0000 0x0 0x1000>;
			interrupt-parent = <&gic>;
			interrupts = <0 80 4>;
			xlnx,bus-width = <64>;
			/* #stream-id-cells = <1>; */
			/* iommus = <&smmu 0x86b>; */
			power-domains = <&pd_adma>;
		};

		lpd_dma_chan5: dma@ffac0000 {
			status = "disabled";
			compatible = "xlnx,zynqmp-dma-1.0";
			clock-names = "clk_main", "clk_apb";
			reg = <0x0 0xffac0000 0x0 0x1000>;
			interrupt-parent = <&gic>;
			interrupts = <0 81 4>;
			xlnx,bus-width = <64>;
			/* #stream-id-cells = <1>; */
			/* iommus = <&smmu 0x86c>; */
			power-domains = <&pd_adma>;
		};

		lpd_dma_chan6: dma@ffad0000 {
			status = "disabled";
			compatible = "xlnx,zynqmp-dma-1.0";
			clock-names = "clk_main", "clk_apb";
			reg = <0x0 0xffad0000 0x0 0x1000>;
			interrupt-parent = <&gic>;
			interrupts = <0 82 4>;
			xlnx,bus-width = <64>;
			/* #stream-id-cells = <1>; */
			/* iommus = <&smmu 0x86d>; */
			power-domains = <&pd_adma>;
		};

		lpd_dma_chan7: dma@ffae0000 {
			status = "disabled";
			compatible = "xlnx,zynqmp-dma-1.0";
			clock-names = "clk_main", "clk_apb";
			reg = <0x0 0xffae0000 0x0 0x1000>;
			interrupt-parent = <&gic>;
			interrupts = <0 83 4>;
			xlnx,bus-width = <64>;
			/* #stream-id-cells = <1>; */
			/* iommus = <&smmu 0x86e>; */
			power-domains = <&pd_adma>;
		};

		lpd_dma_chan8: dma@ffaf0000 {
			status = "disabled";
			compatible = "xlnx,zynqmp-dma-1.0";
			clock-names = "clk_main", "clk_apb";
			reg = <0x0 0xffaf0000 0x0 0x1000>;
			interrupt-parent = <&gic>;
			interrupts = <0 84 4>;
			xlnx,bus-width = <64>;
			/* #stream-id-cells = <1>; */
			/* iommus = <&smmu 0x86f>; */
			power-domains = <&pd_adma>;
		};

		mc: memory-controller@fd070000 {
			compatible = "xlnx,zynqmp-ddrc-2.40a";
			reg = <0x0 0xfd070000 0x0 0x30000>;
			interrupt-parent = <&gic>;
			interrupts = <0 112 4>;
		};

		nand0: nand@ff100000 {
			compatible = "arasan,nfc-v3p10";
			status = "disabled";
			reg = <0x0 0xff100000 0x0 0x1000>;
			clock-names = "clk_sys", "clk_flash";
			interrupt-parent = <&gic>;
			interrupts = <0 14 4>;
			#address-cells = <1>;
			#size-cells = <0>;
			#stream-id-cells = <1>;
			iommus = <&smmu 0x872>;
			power-domains = <&pd_nand>;
		};

		gem0: ethernet@ff0b0000 {
			compatible = "cdns,zynqmp-gem";
			status = "disabled";
			interrupt-parent = <&gic>;
			interrupts = <0 57 4>, <0 57 4>;
			reg = <0x0 0xff0b0000 0x0 0x1000>;
			clock-names = "pclk", "hclk", "tx_clk";
			#address-cells = <1>;
			#size-cells = <0>;
			#stream-id-cells = <1>;
			iommus = <&smmu 0x874>;
			power-domains = <&pd_eth0>;
		};

		gem1: ethernet@ff0c0000 {
			compatible = "cdns,zynqmp-gem";
			status = "disabled";
			interrupt-parent = <&gic>;
			interrupts = <0 59 4>, <0 59 4>;
			reg = <0x0 0xff0c0000 0x0 0x1000>;
			clock-names = "pclk", "hclk", "tx_clk";
			#address-cells = <1>;
			#size-cells = <0>;
			#stream-id-cells = <1>;
			iommus = <&smmu 0x875>;
			power-domains = <&pd_eth1>;
		};

		gem2: ethernet@ff0d0000 {
			compatible = "cdns,zynqmp-gem";
			status = "disabled";
			interrupt-parent = <&gic>;
			interrupts = <0 61 4>, <0 61 4>;
			reg = <0x0 0xff0d0000 0x0 0x1000>;
			clock-names = "pclk", "hclk", "tx_clk";
			#address-cells = <1>;
			#size-cells = <0>;
			#stream-id-cells = <1>;
			iommus = <&smmu 0x876>;
			power-domains = <&pd_eth2>;
		};

		gem3: ethernet@ff0e0000 {
			compatible = "cdns,zynqmp-gem";
			status = "disabled";
			interrupt-parent = <&gic>;
			interrupts = <0 63 4>, <0 63 4>;
			reg = <0x0 0xff0e0000 0x0 0x1000>;
			clock-names = "pclk", "hclk", "tx_clk";
			#address-cells = <1>;
			#size-cells = <0>;
			#stream-id-cells = <1>;
			iommus = <&smmu 0x877>;
			power-domains = <&pd_eth3>;
		};

		gpio: gpio@ff0a0000 {
			compatible = "xlnx,zynqmp-gpio-1.0";
			status = "disabled";
			#gpio-cells = <0x2>;
			interrupt-parent = <&gic>;
			interrupts = <0 16 4>;
			interrupt-controller;
			#interrupt-cells = <2>;
			reg = <0x0 0xff0a0000 0x0 0x1000>;
			power-domains = <&pd_gpio>;
		};

		i2c0: i2c@ff020000 {
			compatible = "cdns,i2c-r1p14", "cdns,i2c-r1p10";
			status = "disabled";
			interrupt-parent = <&gic>;
			interrupts = <0 17 4>;
			reg = <0x0 0xff020000 0x0 0x1000>;
			#address-cells = <1>;
			#size-cells = <0>;
			power-domains = <&pd_i2c0>;
		};

		i2c1: i2c@ff030000 {
			compatible = "cdns,i2c-r1p14", "cdns,i2c-r1p10";
			status = "disabled";
			interrupt-parent = <&gic>;
			interrupts = <0 18 4>;
			reg = <0x0 0xff030000 0x0 0x1000>;
			#address-cells = <1>;
			#size-cells = <0>;
			power-domains = <&pd_i2c1>;
		};

		ocm: memory-controller@ff960000 {
			compatible = "xlnx,zynqmp-ocmc-1.0";
			reg = <0x0 0xff960000 0x0 0x1000>;
			interrupt-parent = <&gic>;
			interrupts = <0 10 4>;
		};

		pcie: pcie@fd0e0000 {
			compatible = "xlnx,nwl-pcie-2.11";
			status = "disabled";
			#address-cells = <3>;
			#size-cells = <2>;
			#interrupt-cells = <1>;
			msi-controller;
			device_type = "pci";
			interrupt-parent = <&gic>;
			interrupts = <0 118 4>,
				     <0 117 4>,
				     <0 116 4>,
				     <0 115 4>,	/* MSI_1 [63...32] */
				     <0 114 4>;	/* MSI_0 [31...0] */
			interrupt-names = "misc","dummy","intx", "msi1", "msi0";
			msi-parent = <&pcie>;
			reg = <0x0 0xfd0e0000 0x0 0x1000>,
			      <0x0 0xfd480000 0x0 0x1000>,
			      <0x80 0x00000000 0x0 0x1000000>;
			reg-names = "breg", "pcireg", "cfg";
			ranges = <0x02000000 0x00000000 0xe0000000 0x00000000 0xe0000000 0x00000000 0x10000000	/* non-prefetchable memory */
				  0x43000000 0x00000006 0x00000000 0x00000006 0x00000000 0x00000002 0x00000000>;/* prefetchable memory */
<<<<<<< HEAD
=======
			bus-range = <0x00 0xff>;
>>>>>>> f70f1fc9
			interrupt-map-mask = <0x0 0x0 0x0 0x7>;
			interrupt-map = <0x0 0x0 0x0 0x1 &pcie_intc 0x1>,
					<0x0 0x0 0x0 0x2 &pcie_intc 0x2>,
					<0x0 0x0 0x0 0x3 &pcie_intc 0x3>,
					<0x0 0x0 0x0 0x4 &pcie_intc 0x4>;
			power-domains = <&pd_pcie>;
			pcie_intc: legacy-interrupt-controller {
				interrupt-controller;
				#address-cells = <0>;
				#interrupt-cells = <1>;
			};
		};

		qspi: spi@ff0f0000 {
			u-boot,dm-pre-reloc;
			compatible = "xlnx,zynqmp-qspi-1.0";
			status = "disabled";
			clock-names = "ref_clk", "pclk";
			interrupts = <0 15 4>;
			interrupt-parent = <&gic>;
			num-cs = <1>;
			reg = <0x0 0xff0f0000 0x0 0x1000>,
			      <0x0 0xc0000000 0x0 0x8000000>;
			#address-cells = <1>;
			#size-cells = <0>;
			#stream-id-cells = <1>;
			iommus = <&smmu 0x873>;
			power-domains = <&pd_qspi>;
		};

		rtc: rtc@ffa60000 {
			compatible = "xlnx,zynqmp-rtc";
			status = "disabled";
			reg = <0x0 0xffa60000 0x0 0x100>;
			interrupt-parent = <&gic>;
			interrupts = <0 26 4>, <0 27 4>;
			interrupt-names = "alarm", "sec";
			calibration = <0x8000>;
		};

		serdes: zynqmp_phy@fd400000 {
			compatible = "xlnx,zynqmp-psgtr";
			status = "disabled";
			reg = <0x0 0xfd400000 0x0 0x40000>,
			      <0x0 0xfd3d0000 0x0 0x1000>,
<<<<<<< HEAD
			      <0x0 0xfd1a0000 0x0 0x1000>,
			      <0x0 0xff5e0000 0x0 0x1000>;
			reg-names = "serdes", "siou", "fpd", "lpd";
			xlnx,tx_termination_fix;
			lane0: lane@0 {
=======
			      <0x0 0xff5e0000 0x0 0x1000>;
			reg-names = "serdes", "siou", "lpd";
			nvmem-cells = <&soc_revision>;
			nvmem-cell-names = "soc_revision";
			resets = <&rst 16>, <&rst 59>, <&rst 60>,
				 <&rst 61>, <&rst 62>, <&rst 63>,
				 <&rst 64>, <&rst 3>, <&rst 29>,
				 <&rst 30>, <&rst 31>, <&rst 32>;
			reset-names = "sata_rst", "usb0_crst", "usb1_crst",
				      "usb0_hibrst", "usb1_hibrst", "usb0_apbrst",
				      "usb1_apbrst", "dp_rst", "gem0_rst",
				      "gem1_rst", "gem2_rst", "gem3_rst";
			lane0: lane0 {
>>>>>>> f70f1fc9
				#phy-cells = <4>;
			};
			lane1: lane1 {
				#phy-cells = <4>;
			};
			lane2: lane2 {
				#phy-cells = <4>;
			};
			lane3: lane3 {
				#phy-cells = <4>;
			};
		};

		sata: ahci@fd0c0000 {
			compatible = "ceva,ahci-1v84";
			status = "disabled";
			reg = <0x0 0xfd0c0000 0x0 0x2000>;
			interrupt-parent = <&gic>;
			interrupts = <0 133 4>;
			power-domains = <&pd_sata>;
			#stream-id-cells = <4>;
			iommus = <&smmu 0x4c0>, <&smmu 0x4c1>,
				 <&smmu 0x4c2>, <&smmu 0x4c3>;
			/* dma-coherent; */
		};

		sdhci0: sdhci@ff160000 {
<<<<<<< HEAD
=======
			u-boot,dm-pre-reloc;
>>>>>>> f70f1fc9
			compatible = "xlnx,zynqmp-8.9a", "arasan,sdhci-8.9a";
			status = "disabled";
			interrupt-parent = <&gic>;
			interrupts = <0 48 4>;
			reg = <0x0 0xff160000 0x0 0x1000>;
			clock-names = "clk_xin", "clk_ahb";
			xlnx,device_id = <0>;
			#stream-id-cells = <1>;
			iommus = <&smmu 0x870>;
			power-domains = <&pd_sd0>;
			nvmem-cells = <&soc_revision>;
			nvmem-cell-names = "soc_revision";
		};

		sdhci1: sdhci@ff170000 {
<<<<<<< HEAD
=======
			u-boot,dm-pre-reloc;
>>>>>>> f70f1fc9
			compatible = "xlnx,zynqmp-8.9a", "arasan,sdhci-8.9a";
			status = "disabled";
			interrupt-parent = <&gic>;
			interrupts = <0 49 4>;
			reg = <0x0 0xff170000 0x0 0x1000>;
			clock-names = "clk_xin", "clk_ahb";
			xlnx,device_id = <1>;
			#stream-id-cells = <1>;
			iommus = <&smmu 0x871>;
			power-domains = <&pd_sd1>;
			nvmem-cells = <&soc_revision>;
			nvmem-cell-names = "soc_revision";
		};

		pinctrl0: pinctrl@ff180000 {
			compatible = "xlnx,pinctrl-zynqmp";
			status = "disabled";
			reg = <0x0 0xff180000 0x0 0x1000>;
		};

		smmu: smmu@fd800000 {
			compatible = "arm,mmu-500";
			reg = <0x0 0xfd800000 0x0 0x20000>;
			#iommu-cells = <1>;
			status = "disabled";
			#global-interrupts = <1>;
			interrupt-parent = <&gic>;
			interrupts = <0 155 4>,
				<0 155 4>, <0 155 4>, <0 155 4>, <0 155 4>,
				<0 155 4>, <0 155 4>, <0 155 4>, <0 155 4>,
				<0 155 4>, <0 155 4>, <0 155 4>, <0 155 4>,
				<0 155 4>, <0 155 4>, <0 155 4>, <0 155 4>;
		};

		spi0: spi@ff040000 {
			compatible = "cdns,spi-r1p6";
			status = "disabled";
			interrupt-parent = <&gic>;
			interrupts = <0 19 4>;
			reg = <0x0 0xff040000 0x0 0x1000>;
			clock-names = "ref_clk", "pclk";
			#address-cells = <1>;
			#size-cells = <0>;
			power-domains = <&pd_spi0>;
		};

		spi1: spi@ff050000 {
			compatible = "cdns,spi-r1p6";
			status = "disabled";
			interrupt-parent = <&gic>;
			interrupts = <0 20 4>;
			reg = <0x0 0xff050000 0x0 0x1000>;
			clock-names = "ref_clk", "pclk";
			#address-cells = <1>;
			#size-cells = <0>;
			power-domains = <&pd_spi1>;
		};

		ttc0: timer@ff110000 {
			compatible = "cdns,ttc";
			status = "disabled";
			interrupt-parent = <&gic>;
			interrupts = <0 36 4>, <0 37 4>, <0 38 4>;
			reg = <0x0 0xff110000 0x0 0x1000>;
			timer-width = <32>;
			power-domains = <&pd_ttc0>;
		};

		ttc1: timer@ff120000 {
			compatible = "cdns,ttc";
			status = "disabled";
			interrupt-parent = <&gic>;
			interrupts = <0 39 4>, <0 40 4>, <0 41 4>;
			reg = <0x0 0xff120000 0x0 0x1000>;
			timer-width = <32>;
			power-domains = <&pd_ttc1>;
		};

		ttc2: timer@ff130000 {
			compatible = "cdns,ttc";
			status = "disabled";
			interrupt-parent = <&gic>;
			interrupts = <0 42 4>, <0 43 4>, <0 44 4>;
			reg = <0x0 0xff130000 0x0 0x1000>;
			timer-width = <32>;
			power-domains = <&pd_ttc2>;
		};

		ttc3: timer@ff140000 {
			compatible = "cdns,ttc";
			status = "disabled";
			interrupt-parent = <&gic>;
			interrupts = <0 45 4>, <0 46 4>, <0 47 4>;
			reg = <0x0 0xff140000 0x0 0x1000>;
			timer-width = <32>;
			power-domains = <&pd_ttc3>;
		};

		uart0: serial@ff000000 {
			u-boot,dm-pre-reloc;
			compatible = "cdns,uart-r1p12", "xlnx,xuartps";
			status = "disabled";
			interrupt-parent = <&gic>;
			interrupts = <0 21 4>;
			reg = <0x0 0xff000000 0x0 0x1000>;
			clock-names = "uart_clk", "pclk";
			power-domains = <&pd_uart0>;
		};

		uart1: serial@ff010000 {
			u-boot,dm-pre-reloc;
			compatible = "cdns,uart-r1p12", "xlnx,xuartps";
			status = "disabled";
			interrupt-parent = <&gic>;
			interrupts = <0 22 4>;
			reg = <0x0 0xff010000 0x0 0x1000>;
			clock-names = "uart_clk", "pclk";
			power-domains = <&pd_uart1>;
		};

		usb0: usb0@ff9d0000 {
			#address-cells = <2>;
			#size-cells = <2>;
			status = "disabled";
			compatible = "xlnx,zynqmp-dwc3";
			reg = <0x0 0xff9d0000 0x0 0x100>;
			clock-names = "bus_clk", "ref_clk";
			power-domains = <&pd_usb0>;
			ranges;
			nvmem-cells = <&soc_revision>;
			nvmem-cell-names = "soc_revision";

			dwc3_0: dwc3@fe200000 {
				compatible = "snps,dwc3";
				status = "disabled";
				reg = <0x0 0xfe200000 0x0 0x40000>;
				interrupt-parent = <&gic>;
				interrupts = <0 65 4>, <0 69 4>;
				#stream-id-cells = <1>;
				iommus = <&smmu 0x860>;
				snps,quirk-frame-length-adjustment = <0x20>;
				snps,refclk_fladj;
				snps,enable_guctl1_resume_quirk;
				snps,enable_guctl1_ipd_quirk;
				snps,xhci-stream-quirk;
				/* dma-coherent; */
			};
		};

		usb1: usb1@ff9e0000 {
			#address-cells = <2>;
			#size-cells = <2>;
			status = "disabled";
			compatible = "xlnx,zynqmp-dwc3";
			reg = <0x0 0xff9e0000 0x0 0x100>;
			clock-names = "bus_clk", "ref_clk";
			power-domains = <&pd_usb1>;
			ranges;
			nvmem-cells = <&soc_revision>;
			nvmem-cell-names = "soc_revision";

			dwc3_1: dwc3@fe300000 {
				compatible = "snps,dwc3";
				status = "disabled";
				reg = <0x0 0xfe300000 0x0 0x40000>;
				interrupt-parent = <&gic>;
				interrupts = <0 70 4>, <0 74 4>;
				#stream-id-cells = <1>;
				iommus = <&smmu 0x861>;
				snps,quirk-frame-length-adjustment = <0x20>;
				snps,refclk_fladj;
				snps,enable_guctl1_resume_quirk;
				snps,enable_guctl1_ipd_quirk;
				snps,xhci-stream-quirk;
				/* dma-coherent; */
			};
		};

		watchdog0: watchdog@fd4d0000 {
			compatible = "cdns,wdt-r1p2";
			status = "disabled";
			interrupt-parent = <&gic>;
			interrupts = <0 113 1>;
			reg = <0x0 0xfd4d0000 0x0 0x1000>;
			timeout-sec = <10>;
		};

		xilinx_ams: ams@ffa50000 {
			compatible = "xlnx,zynqmp-ams";
			status = "disabled";
			interrupt-parent = <&gic>;
			interrupts = <0 56 4>;
			interrupt-names = "ams-irq";
			reg = <0x0 0xffa50000 0x0 0x800>;
			reg-names = "ams-base";
			#address-cells = <2>;
			#size-cells = <2>;
			#io-channel-cells = <1>;
			ranges;

			ams_ps: ams_ps@ffa50800 {
				compatible = "xlnx,zynqmp-ams-ps";
				status = "disabled";
				reg = <0x0 0xffa50800 0x0 0x400>;
			};

			ams_pl: ams_pl@ffa50c00 {
				compatible = "xlnx,zynqmp-ams-pl";
				status = "disabled";
				reg = <0x0 0xffa50c00 0x0 0x400>;
			};
		};

		xlnx_dp: dp@fd4a0000 {
			compatible = "xlnx,v-dp";
			status = "disabled";
			reg = <0x0 0xfd4a0000 0x0 0x1000>;
			interrupts = <0 119 4>;
			interrupt-parent = <&gic>;
			clock-names = "aclk", "aud_clk";
			power-domains = <&pd_dp>;
			xlnx,dp-version = "v1.2";
			xlnx,max-lanes = <2>;
			xlnx,max-link-rate = <540000>;
			xlnx,max-bpc = <16>;
			xlnx,enable-ycrcb;
			xlnx,colormetry = "rgb";
			xlnx,bpc = <8>;
			xlnx,audio-chan = <2>;
			xlnx,dp-sub = <&xlnx_dp_sub>;
			xlnx,max-pclock-frequency = <300000>;
		};

		xlnx_dp_sub: dp_sub@fd4aa000 {
			compatible = "xlnx,dp-sub";
			status = "disabled";
			reg = <0x0 0xfd4aa000 0x0 0x1000>,
			      <0x0 0xfd4ab000 0x0 0x1000>,
			      <0x0 0xfd4ac000 0x0 0x1000>;
			reg-names = "blend", "av_buf", "aud";
			xlnx,output-fmt = "rgb";
			xlnx,vid-fmt = "yuyv";
			xlnx,gfx-fmt = "rgb565";
			power-domains = <&pd_dp>;
		};

		xlnx_dpdma: dma@fd4c0000 {
			compatible = "xlnx,dpdma";
			status = "disabled";
			reg = <0x0 0xfd4c0000 0x0 0x1000>;
			interrupts = <0 122 4>;
			interrupt-parent = <&gic>;
			clock-names = "axi_clk";
			power-domains = <&pd_dp>;
			dma-channels = <6>;
			#dma-cells = <1>;
			dma-video0channel {
				compatible = "xlnx,video0";
			};
			dma-video1channel {
				compatible = "xlnx,video1";
			};
			dma-video2channel {
				compatible = "xlnx,video2";
			};
			dma-graphicschannel {
				compatible = "xlnx,graphics";
			};
			dma-audio0channel {
				compatible = "xlnx,audio0";
			};
			dma-audio1channel {
				compatible = "xlnx,audio1";
			};
		};
	};
};<|MERGE_RESOLUTION|>--- conflicted
+++ resolved
@@ -34,10 +34,7 @@
 			device_type = "cpu";
 			enable-method = "psci";
 			reg = <0x1>;
-<<<<<<< HEAD
-=======
 			operating-points-v2 = <&cpu_opp_table>;
->>>>>>> f70f1fc9
 			cpu-idle-states = <&CPU_SLEEP_0>;
 		};
 
@@ -46,10 +43,7 @@
 			device_type = "cpu";
 			enable-method = "psci";
 			reg = <0x2>;
-<<<<<<< HEAD
-=======
 			operating-points-v2 = <&cpu_opp_table>;
->>>>>>> f70f1fc9
 			cpu-idle-states = <&CPU_SLEEP_0>;
 		};
 
@@ -58,19 +52,12 @@
 			device_type = "cpu";
 			enable-method = "psci";
 			reg = <0x3>;
-<<<<<<< HEAD
-=======
 			operating-points-v2 = <&cpu_opp_table>;
->>>>>>> f70f1fc9
 			cpu-idle-states = <&CPU_SLEEP_0>;
 		};
 
 		idle-states {
-<<<<<<< HEAD
-			entry-mehod = "arm,psci";
-=======
 			entry-method = "arm,psci";
->>>>>>> f70f1fc9
 
 			CPU_SLEEP_0: cpu-sleep-0 {
 				compatible = "arm,idle-state";
@@ -78,10 +65,6 @@
 				local-timer-stop;
 				entry-latency-us = <300>;
 				exit-latency-us = <600>;
-<<<<<<< HEAD
-				min-residency-us = <800000>;
-			};
-=======
 				min-residency-us = <10000>;
 			};
 		};
@@ -109,17 +92,13 @@
 			opp-hz = /bits/ 64 <299999997>;
 			opp-microvolt = <1000000>;
 			clock-latency-ns = <500000>;
->>>>>>> f70f1fc9
 		};
 	};
 
 	dcc: dcc {
 		compatible = "arm,dcc";
 		status = "disabled";
-<<<<<<< HEAD
-=======
 		u-boot,dm-pre-reloc;
->>>>>>> f70f1fc9
 	};
 
 	power-domains {
@@ -305,13 +284,6 @@
 		compatible = "arm,cortex-a53-edac";
 	};
 
-<<<<<<< HEAD
-	pcap {
-		compatible = "xlnx,zynqmp-pcap-fpga";
-	};
-
-	amba_apu: amba_apu {
-=======
 	fpga_full: fpga-full {
 		compatible = "fpga-region";
 		fpga-mgr = <&pcap>;
@@ -387,7 +359,6 @@
 	};
 
 	amba_apu: amba_apu@0 {
->>>>>>> f70f1fc9
 		compatible = "simple-bus";
 		#address-cells = <2>;
 		#size-cells = <1>;
@@ -568,10 +539,7 @@
 			interrupt-parent = <&gic>;
 			interrupts = <0 132 4>, <0 132 4>, <0 132 4>, <0 132 4>, <0 132 4>, <0 132 4>;
 			interrupt-names = "IRQGP", "IRQGPMMU", "IRQPP0", "IRQPPMMU0", "IRQPP1", "IRQPPMMU1";
-<<<<<<< HEAD
-=======
 			clock-names = "gpu", "gpu_pp0", "gpu_pp1";
->>>>>>> f70f1fc9
 			power-domains = <&pd_gpu>;
 		};
 
@@ -823,10 +791,7 @@
 			reg-names = "breg", "pcireg", "cfg";
 			ranges = <0x02000000 0x00000000 0xe0000000 0x00000000 0xe0000000 0x00000000 0x10000000	/* non-prefetchable memory */
 				  0x43000000 0x00000006 0x00000000 0x00000006 0x00000000 0x00000002 0x00000000>;/* prefetchable memory */
-<<<<<<< HEAD
-=======
 			bus-range = <0x00 0xff>;
->>>>>>> f70f1fc9
 			interrupt-map-mask = <0x0 0x0 0x0 0x7>;
 			interrupt-map = <0x0 0x0 0x0 0x1 &pcie_intc 0x1>,
 					<0x0 0x0 0x0 0x2 &pcie_intc 0x2>,
@@ -872,13 +837,6 @@
 			status = "disabled";
 			reg = <0x0 0xfd400000 0x0 0x40000>,
 			      <0x0 0xfd3d0000 0x0 0x1000>,
-<<<<<<< HEAD
-			      <0x0 0xfd1a0000 0x0 0x1000>,
-			      <0x0 0xff5e0000 0x0 0x1000>;
-			reg-names = "serdes", "siou", "fpd", "lpd";
-			xlnx,tx_termination_fix;
-			lane0: lane@0 {
-=======
 			      <0x0 0xff5e0000 0x0 0x1000>;
 			reg-names = "serdes", "siou", "lpd";
 			nvmem-cells = <&soc_revision>;
@@ -892,7 +850,6 @@
 				      "usb1_apbrst", "dp_rst", "gem0_rst",
 				      "gem1_rst", "gem2_rst", "gem3_rst";
 			lane0: lane0 {
->>>>>>> f70f1fc9
 				#phy-cells = <4>;
 			};
 			lane1: lane1 {
@@ -920,10 +877,7 @@
 		};
 
 		sdhci0: sdhci@ff160000 {
-<<<<<<< HEAD
-=======
 			u-boot,dm-pre-reloc;
->>>>>>> f70f1fc9
 			compatible = "xlnx,zynqmp-8.9a", "arasan,sdhci-8.9a";
 			status = "disabled";
 			interrupt-parent = <&gic>;
@@ -939,10 +893,7 @@
 		};
 
 		sdhci1: sdhci@ff170000 {
-<<<<<<< HEAD
-=======
 			u-boot,dm-pre-reloc;
->>>>>>> f70f1fc9
 			compatible = "xlnx,zynqmp-8.9a", "arasan,sdhci-8.9a";
 			status = "disabled";
 			interrupt-parent = <&gic>;
