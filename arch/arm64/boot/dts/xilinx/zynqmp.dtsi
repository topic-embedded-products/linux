/*
 * dts file for Xilinx ZynqMP
 *
 * (C) Copyright 2014 - 2015, Xilinx, Inc.
 *
 * Michal Simek <michal.simek@xilinx.com>
 *
 * This program is free software; you can redistribute it and/or
 * modify it under the terms of the GNU General Public License as
 * published by the Free Software Foundation; either version 2 of
 * the License, or (at your option) any later version.
 */

/ {
	compatible = "xlnx,zynqmp";
	#address-cells = <2>;
	#size-cells = <2>;

	cpus {
		#address-cells = <1>;
		#size-cells = <0>;

		cpu0: cpu@0 {
			compatible = "arm,cortex-a53", "arm,armv8";
			device_type = "cpu";
			enable-method = "psci";
			operating-points = <
				/* kHz    uV */
				1100000  1000000
				 550000  1000000
				 366666  1000000
				 275000  1000000
			>;
			reg = <0x0>;
			cpu-idle-states = <&CPU_SLEEP_0>;
		};

		cpu1: cpu@1 {
			compatible = "arm,cortex-a53", "arm,armv8";
			device_type = "cpu";
			enable-method = "psci";
			reg = <0x1>;
			cpu-idle-states = <&CPU_SLEEP_0>;
		};

		cpu2: cpu@2 {
			compatible = "arm,cortex-a53", "arm,armv8";
			device_type = "cpu";
			enable-method = "psci";
			reg = <0x2>;
			cpu-idle-states = <&CPU_SLEEP_0>;
		};

		cpu3: cpu@3 {
			compatible = "arm,cortex-a53", "arm,armv8";
			device_type = "cpu";
			enable-method = "psci";
			reg = <0x3>;
			cpu-idle-states = <&CPU_SLEEP_0>;
		};

		idle-states {
<<<<<<< HEAD
			entry-mehod = "arm,psci";
=======
			entry-method = "arm,psci";
>>>>>>> 41d036b3

			CPU_SLEEP_0: cpu-sleep-0 {
				compatible = "arm,idle-state";
				arm,psci-suspend-param = <0x40000000>;
				local-timer-stop;
				entry-latency-us = <300>;
				exit-latency-us = <600>;
				min-residency-us = <800000>;
			};
		};
	};

	dcc: dcc {
		compatible = "arm,dcc";
		status = "disabled";
<<<<<<< HEAD
=======
		u-boot,dm-pre-reloc;
>>>>>>> 41d036b3
	};

	power-domains {
		compatible = "xlnx,zynqmp-genpd";

		pd_usb0: pd-usb0 {
			#power-domain-cells = <0x0>;
			pd-id = <0x16>;
		};

		pd_usb1: pd-usb1 {
			#power-domain-cells = <0x0>;
			pd-id = <0x17>;
		};

		pd_sata: pd-sata {
			#power-domain-cells = <0x0>;
			pd-id = <0x1c>;
		};

		pd_spi0: pd-spi0 {
			#power-domain-cells = <0x0>;
			pd-id = <0x23>;
		};

		pd_spi1: pd-spi1 {
			#power-domain-cells = <0x0>;
			pd-id = <0x24>;
		};

		pd_uart0: pd-uart0 {
			#power-domain-cells = <0x0>;
			pd-id = <0x21>;
		};

		pd_uart1: pd-uart1 {
			#power-domain-cells = <0x0>;
			pd-id = <0x22>;
		};

		pd_eth0: pd-eth0 {
			#power-domain-cells = <0x0>;
			pd-id = <0x1d>;
		};

		pd_eth1: pd-eth1 {
			#power-domain-cells = <0x0>;
			pd-id = <0x1e>;
		};

		pd_eth2: pd-eth2 {
			#power-domain-cells = <0x0>;
			pd-id = <0x1f>;
		};

		pd_eth3: pd-eth3 {
			#power-domain-cells = <0x0>;
			pd-id = <0x20>;
		};

		pd_i2c0: pd-i2c0 {
			#power-domain-cells = <0x0>;
			pd-id = <0x25>;
		};

		pd_i2c1: pd-i2c1 {
			#power-domain-cells = <0x0>;
			pd-id = <0x26>;
		};

		pd_dp: pd-dp {
			#power-domain-cells = <0x0>;
			pd-id = <0x29>;
		};

		pd_gdma: pd-gdma {
			#power-domain-cells = <0x0>;
			pd-id = <0x2a>;
		};

		pd_adma: pd-adma {
			#power-domain-cells = <0x0>;
			pd-id = <0x2b>;
		};

		pd_ttc0: pd-ttc0 {
			#power-domain-cells = <0x0>;
			pd-id = <0x18>;
		};

		pd_ttc1: pd-ttc1 {
			#power-domain-cells = <0x0>;
			pd-id = <0x19>;
		};

		pd_ttc2: pd-ttc2 {
			#power-domain-cells = <0x0>;
			pd-id = <0x1a>;
		};

		pd_ttc3: pd-ttc3 {
			#power-domain-cells = <0x0>;
			pd-id = <0x1b>;
		};

		pd_sd0: pd-sd0 {
			#power-domain-cells = <0x0>;
			pd-id = <0x27>;
		};

		pd_sd1: pd-sd1 {
			#power-domain-cells = <0x0>;
			pd-id = <0x28>;
		};

		pd_nand: pd-nand {
			#power-domain-cells = <0x0>;
			pd-id = <0x2c>;
		};

		pd_qspi: pd-qspi {
			#power-domain-cells = <0x0>;
			pd-id = <0x2d>;
		};

		pd_gpio: pd-gpio {
			#power-domain-cells = <0x0>;
			pd-id = <0x2e>;
		};

		pd_can0: pd-can0 {
			#power-domain-cells = <0x0>;
			pd-id = <0x2f>;
		};

		pd_can1: pd-can1 {
			#power-domain-cells = <0x0>;
			pd-id = <0x30>;
		};

		pd_pcie: pd-pcie {
			#power-domain-cells = <0x0>;
			pd-id = <0x3b>;
		};

		pd_gpu: pd-gpu {
			#power-domain-cells = <0x0>;
			pd-id = <0x3a 0x14 0x15>;
		};
	};

	pmu {
		compatible = "arm,armv8-pmuv3";
		interrupt-parent = <&gic>;
		interrupts = <0 143 4>,
			     <0 144 4>,
			     <0 145 4>,
			     <0 146 4>;
	};

	psci {
		compatible = "arm,psci-0.2";
		method = "smc";
	};

	firmware {
		compatible = "xlnx,zynqmp-pm";
		method = "smc";
		interrupt-parent = <&gic>;
		interrupts = <0 35 4>;
	};

	timer {
		compatible = "arm,armv8-timer";
		interrupt-parent = <&gic>;
		interrupts = <1 13 0xf08>,
			     <1 14 0xf08>,
			     <1 11 0xf08>,
			     <1 10 0xf08>;
	};

	edac {
		compatible = "arm,cortex-a53-edac";
	};

<<<<<<< HEAD
=======
	nvmem_firmware {
		compatible = "xlnx,zynqmp-nvmem-fw";
		#address-cells = <1>;
		#size-cells = <1>;

		soc_revision: soc_revision@0 {
			reg = <0x0 0x4>;
		};
	};

>>>>>>> 41d036b3
	pcap {
		compatible = "xlnx,zynqmp-pcap-fpga";
	};

<<<<<<< HEAD
	amba_apu: amba_apu {
=======
	rst: reset-controller {
		compatible = "xlnx,zynqmp-reset";
		#reset-cells = <1>;
	};

	amba_apu: amba_apu@0 {
>>>>>>> 41d036b3
		compatible = "simple-bus";
		#address-cells = <2>;
		#size-cells = <1>;
		ranges = <0 0 0 0 0xffffffff>;

		gic: interrupt-controller@f9010000 {
			compatible = "arm,gic-400", "arm,cortex-a15-gic";
			#interrupt-cells = <3>;
			reg = <0x0 0xf9010000 0x10000>,
			      <0x0 0xf9020000 0x20000>,
			      <0x0 0xf9040000 0x20000>,
			      <0x0 0xf9060000 0x20000>;
			interrupt-controller;
			interrupt-parent = <&gic>;
			interrupts = <1 9 0xf04>;
		};
	};

	amba: amba {
		compatible = "simple-bus";
		u-boot,dm-pre-reloc;
		#address-cells = <2>;
		#size-cells = <2>;
		ranges;

		can0: can@ff060000 {
			compatible = "xlnx,zynq-can-1.0";
			status = "disabled";
			clock-names = "can_clk", "pclk";
			reg = <0x0 0xff060000 0x0 0x1000>;
			interrupts = <0 23 4>;
			interrupt-parent = <&gic>;
			tx-fifo-depth = <0x40>;
			rx-fifo-depth = <0x40>;
			power-domains = <&pd_can0>;
		};

		can1: can@ff070000 {
			compatible = "xlnx,zynq-can-1.0";
			status = "disabled";
			clock-names = "can_clk", "pclk";
			reg = <0x0 0xff070000 0x0 0x1000>;
			interrupts = <0 24 4>;
			interrupt-parent = <&gic>;
			tx-fifo-depth = <0x40>;
			rx-fifo-depth = <0x40>;
			power-domains = <&pd_can1>;
		};

		cci: cci@fd6e0000 {
			compatible = "arm,cci-400";
			reg = <0x0 0xfd6e0000 0x0 0x9000>;
			ranges = <0x0 0x0 0xfd6e0000 0x10000>;
			#address-cells = <1>;
			#size-cells = <1>;

			pmu@9000 {
				compatible = "arm,cci-400-pmu,r1";
				reg = <0x9000 0x5000>;
				interrupt-parent = <&gic>;
				interrupts = <0 123 4>,
					     <0 123 4>,
					     <0 123 4>,
					     <0 123 4>,
					     <0 123 4>;
			};
		};

		/* GDMA */
		fpd_dma_chan1: dma@fd500000 {
			status = "disabled";
			compatible = "xlnx,zynqmp-dma-1.0";
			reg = <0x0 0xfd500000 0x0 0x1000>;
			interrupt-parent = <&gic>;
			interrupts = <0 124 4>;
			clock-names = "clk_main", "clk_apb";
			xlnx,bus-width = <128>;
			#stream-id-cells = <1>;
			iommus = <&smmu 0x14e8>;
			power-domains = <&pd_gdma>;
		};

		fpd_dma_chan2: dma@fd510000 {
			status = "disabled";
			compatible = "xlnx,zynqmp-dma-1.0";
			reg = <0x0 0xfd510000 0x0 0x1000>;
			interrupt-parent = <&gic>;
			interrupts = <0 125 4>;
			clock-names = "clk_main", "clk_apb";
			xlnx,bus-width = <128>;
			#stream-id-cells = <1>;
			iommus = <&smmu 0x14e9>;
			power-domains = <&pd_gdma>;
		};

		fpd_dma_chan3: dma@fd520000 {
			status = "disabled";
			compatible = "xlnx,zynqmp-dma-1.0";
			reg = <0x0 0xfd520000 0x0 0x1000>;
			interrupt-parent = <&gic>;
			interrupts = <0 126 4>;
			clock-names = "clk_main", "clk_apb";
			xlnx,bus-width = <128>;
			#stream-id-cells = <1>;
			iommus = <&smmu 0x14ea>;
			power-domains = <&pd_gdma>;
		};

		fpd_dma_chan4: dma@fd530000 {
			status = "disabled";
			compatible = "xlnx,zynqmp-dma-1.0";
			reg = <0x0 0xfd530000 0x0 0x1000>;
			interrupt-parent = <&gic>;
			interrupts = <0 127 4>;
			clock-names = "clk_main", "clk_apb";
			xlnx,bus-width = <128>;
			#stream-id-cells = <1>;
			iommus = <&smmu 0x14eb>;
			power-domains = <&pd_gdma>;
		};

		fpd_dma_chan5: dma@fd540000 {
			status = "disabled";
			compatible = "xlnx,zynqmp-dma-1.0";
			reg = <0x0 0xfd540000 0x0 0x1000>;
			interrupt-parent = <&gic>;
			interrupts = <0 128 4>;
			clock-names = "clk_main", "clk_apb";
			xlnx,bus-width = <128>;
			#stream-id-cells = <1>;
			iommus = <&smmu 0x14ec>;
			power-domains = <&pd_gdma>;
		};

		fpd_dma_chan6: dma@fd550000 {
			status = "disabled";
			compatible = "xlnx,zynqmp-dma-1.0";
			reg = <0x0 0xfd550000 0x0 0x1000>;
			interrupt-parent = <&gic>;
			interrupts = <0 129 4>;
			clock-names = "clk_main", "clk_apb";
			xlnx,bus-width = <128>;
			#stream-id-cells = <1>;
			iommus = <&smmu 0x14ed>;
			power-domains = <&pd_gdma>;
		};

		fpd_dma_chan7: dma@fd560000 {
			status = "disabled";
			compatible = "xlnx,zynqmp-dma-1.0";
			reg = <0x0 0xfd560000 0x0 0x1000>;
			interrupt-parent = <&gic>;
			interrupts = <0 130 4>;
			clock-names = "clk_main", "clk_apb";
			xlnx,bus-width = <128>;
			#stream-id-cells = <1>;
			iommus = <&smmu 0x14ee>;
			power-domains = <&pd_gdma>;
		};

		fpd_dma_chan8: dma@fd570000 {
			status = "disabled";
			compatible = "xlnx,zynqmp-dma-1.0";
			reg = <0x0 0xfd570000 0x0 0x1000>;
			interrupt-parent = <&gic>;
			interrupts = <0 131 4>;
			clock-names = "clk_main", "clk_apb";
			xlnx,bus-width = <128>;
			#stream-id-cells = <1>;
			iommus = <&smmu 0x14ef>;
			power-domains = <&pd_gdma>;
		};

		gpu: gpu@fd4b0000 {
			status = "disabled";
			compatible = "arm,mali-400", "arm,mali-utgard";
			reg = <0x0 0xfd4b0000 0x0 0x30000>;
			interrupt-parent = <&gic>;
			interrupts = <0 132 4>, <0 132 4>, <0 132 4>, <0 132 4>, <0 132 4>, <0 132 4>;
			interrupt-names = "IRQGP", "IRQGPMMU", "IRQPP0", "IRQPPMMU0", "IRQPP1", "IRQPPMMU1";
			power-domains = <&pd_gpu>;
		};

		/* LPDDMA default allows only secured access. inorder to enable
		 * These dma channels, Users should ensure that these dma
		 * Channels are allowed for non secure access.
		 */
		lpd_dma_chan1: dma@ffa80000 {
			status = "disabled";
			compatible = "xlnx,zynqmp-dma-1.0";
			clock-names = "clk_main", "clk_apb";
			reg = <0x0 0xffa80000 0x0 0x1000>;
			interrupt-parent = <&gic>;
			interrupts = <0 77 4>;
			xlnx,bus-width = <64>;
			#stream-id-cells = <1>;
			iommus = <&smmu 0x868>;
			power-domains = <&pd_adma>;
		};

		lpd_dma_chan2: dma@ffa90000 {
			status = "disabled";
			compatible = "xlnx,zynqmp-dma-1.0";
			clock-names = "clk_main", "clk_apb";
			reg = <0x0 0xffa90000 0x0 0x1000>;
			interrupt-parent = <&gic>;
			interrupts = <0 78 4>;
			xlnx,bus-width = <64>;
			#stream-id-cells = <1>;
			iommus = <&smmu 0x869>;
			power-domains = <&pd_adma>;
		};

		lpd_dma_chan3: dma@ffaa0000 {
			status = "disabled";
			compatible = "xlnx,zynqmp-dma-1.0";
			clock-names = "clk_main", "clk_apb";
			reg = <0x0 0xffaa0000 0x0 0x1000>;
			interrupt-parent = <&gic>;
			interrupts = <0 79 4>;
			xlnx,bus-width = <64>;
			#stream-id-cells = <1>;
			iommus = <&smmu 0x86a>;
			power-domains = <&pd_adma>;
		};

		lpd_dma_chan4: dma@ffab0000 {
			status = "disabled";
			compatible = "xlnx,zynqmp-dma-1.0";
			clock-names = "clk_main", "clk_apb";
			reg = <0x0 0xffab0000 0x0 0x1000>;
			interrupt-parent = <&gic>;
			interrupts = <0 80 4>;
			xlnx,bus-width = <64>;
			#stream-id-cells = <1>;
			iommus = <&smmu 0x86b>;
			power-domains = <&pd_adma>;
		};

		lpd_dma_chan5: dma@ffac0000 {
			status = "disabled";
			compatible = "xlnx,zynqmp-dma-1.0";
			clock-names = "clk_main", "clk_apb";
			reg = <0x0 0xffac0000 0x0 0x1000>;
			interrupt-parent = <&gic>;
			interrupts = <0 81 4>;
			xlnx,bus-width = <64>;
			#stream-id-cells = <1>;
			iommus = <&smmu 0x86c>;
			power-domains = <&pd_adma>;
		};

		lpd_dma_chan6: dma@ffad0000 {
			status = "disabled";
			compatible = "xlnx,zynqmp-dma-1.0";
			clock-names = "clk_main", "clk_apb";
			reg = <0x0 0xffad0000 0x0 0x1000>;
			interrupt-parent = <&gic>;
			interrupts = <0 82 4>;
			xlnx,bus-width = <64>;
			#stream-id-cells = <1>;
			iommus = <&smmu 0x86d>;
			power-domains = <&pd_adma>;
		};

		lpd_dma_chan7: dma@ffae0000 {
			status = "disabled";
			compatible = "xlnx,zynqmp-dma-1.0";
			clock-names = "clk_main", "clk_apb";
			reg = <0x0 0xffae0000 0x0 0x1000>;
			interrupt-parent = <&gic>;
			interrupts = <0 83 4>;
			xlnx,bus-width = <64>;
			#stream-id-cells = <1>;
			iommus = <&smmu 0x86e>;
			power-domains = <&pd_adma>;
		};

		lpd_dma_chan8: dma@ffaf0000 {
			status = "disabled";
			compatible = "xlnx,zynqmp-dma-1.0";
			clock-names = "clk_main", "clk_apb";
			reg = <0x0 0xffaf0000 0x0 0x1000>;
			interrupt-parent = <&gic>;
			interrupts = <0 84 4>;
			xlnx,bus-width = <64>;
			#stream-id-cells = <1>;
			iommus = <&smmu 0x86f>;
			power-domains = <&pd_adma>;
		};

		mc: memory-controller@fd070000 {
			compatible = "xlnx,zynqmp-ddrc-2.40a";
			reg = <0x0 0xfd070000 0x0 0x30000>;
			interrupt-parent = <&gic>;
			interrupts = <0 112 4>;
		};

		nand0: nand@ff100000 {
			compatible = "arasan,nfc-v3p10";
			status = "disabled";
			reg = <0x0 0xff100000 0x0 0x1000>;
			clock-names = "clk_sys", "clk_flash";
			interrupt-parent = <&gic>;
			interrupts = <0 14 4>;
			#address-cells = <1>;
			#size-cells = <0>;
			#stream-id-cells = <1>;
			iommus = <&smmu 0x872>;
			power-domains = <&pd_nand>;
		};

		gem0: ethernet@ff0b0000 {
			compatible = "cdns,zynqmp-gem";
			status = "disabled";
			interrupt-parent = <&gic>;
			interrupts = <0 57 4>, <0 57 4>;
			reg = <0x0 0xff0b0000 0x0 0x1000>;
			clock-names = "pclk", "hclk", "tx_clk";
			#address-cells = <1>;
			#size-cells = <0>;
			#stream-id-cells = <1>;
			iommus = <&smmu 0x874>;
			power-domains = <&pd_eth0>;
		};

		gem1: ethernet@ff0c0000 {
			compatible = "cdns,zynqmp-gem";
			status = "disabled";
			interrupt-parent = <&gic>;
			interrupts = <0 59 4>, <0 59 4>;
			reg = <0x0 0xff0c0000 0x0 0x1000>;
			clock-names = "pclk", "hclk", "tx_clk";
			#address-cells = <1>;
			#size-cells = <0>;
			#stream-id-cells = <1>;
			iommus = <&smmu 0x875>;
			power-domains = <&pd_eth1>;
		};

		gem2: ethernet@ff0d0000 {
			compatible = "cdns,zynqmp-gem";
			status = "disabled";
			interrupt-parent = <&gic>;
			interrupts = <0 61 4>, <0 61 4>;
			reg = <0x0 0xff0d0000 0x0 0x1000>;
			clock-names = "pclk", "hclk", "tx_clk";
			#address-cells = <1>;
			#size-cells = <0>;
			#stream-id-cells = <1>;
			iommus = <&smmu 0x876>;
			power-domains = <&pd_eth2>;
		};

		gem3: ethernet@ff0e0000 {
			compatible = "cdns,zynqmp-gem";
			status = "disabled";
			interrupt-parent = <&gic>;
			interrupts = <0 63 4>, <0 63 4>;
			reg = <0x0 0xff0e0000 0x0 0x1000>;
			clock-names = "pclk", "hclk", "tx_clk";
			#address-cells = <1>;
			#size-cells = <0>;
			#stream-id-cells = <1>;
			iommus = <&smmu 0x877>;
			power-domains = <&pd_eth3>;
		};

		gpio: gpio@ff0a0000 {
			compatible = "xlnx,zynqmp-gpio-1.0";
			status = "disabled";
			#gpio-cells = <0x2>;
			interrupt-parent = <&gic>;
			interrupts = <0 16 4>;
			interrupt-controller;
			#interrupt-cells = <2>;
			reg = <0x0 0xff0a0000 0x0 0x1000>;
			power-domains = <&pd_gpio>;
		};

		i2c0: i2c@ff020000 {
			compatible = "cdns,i2c-r1p14", "cdns,i2c-r1p10";
			status = "disabled";
			interrupt-parent = <&gic>;
			interrupts = <0 17 4>;
			reg = <0x0 0xff020000 0x0 0x1000>;
			#address-cells = <1>;
			#size-cells = <0>;
			power-domains = <&pd_i2c0>;
		};

		i2c1: i2c@ff030000 {
			compatible = "cdns,i2c-r1p14", "cdns,i2c-r1p10";
			status = "disabled";
			interrupt-parent = <&gic>;
			interrupts = <0 18 4>;
			reg = <0x0 0xff030000 0x0 0x1000>;
			#address-cells = <1>;
			#size-cells = <0>;
			power-domains = <&pd_i2c1>;
		};

		ocm: memory-controller@ff960000 {
			compatible = "xlnx,zynqmp-ocmc-1.0";
			reg = <0x0 0xff960000 0x0 0x1000>;
			interrupt-parent = <&gic>;
			interrupts = <0 10 4>;
		};

		pcie: pcie@fd0e0000 {
			compatible = "xlnx,nwl-pcie-2.11";
			status = "disabled";
			#address-cells = <3>;
			#size-cells = <2>;
			#interrupt-cells = <1>;
			msi-controller;
			device_type = "pci";
			interrupt-parent = <&gic>;
			interrupts = <0 118 4>,
				     <0 117 4>,
				     <0 116 4>,
				     <0 115 4>,	/* MSI_1 [63...32] */
				     <0 114 4>;	/* MSI_0 [31...0] */
			interrupt-names = "misc","dummy","intx", "msi1", "msi0";
			msi-parent = <&pcie>;
			reg = <0x0 0xfd0e0000 0x0 0x1000>,
			      <0x0 0xfd480000 0x0 0x1000>,
			      <0x80 0x00000000 0x0 0x1000000>;
			reg-names = "breg", "pcireg", "cfg";
			ranges = <0x02000000 0x00000000 0xe0000000 0x00000000 0xe0000000 0x00000000 0x10000000	/* non-prefetchable memory */
				  0x43000000 0x00000006 0x00000000 0x00000006 0x00000000 0x00000002 0x00000000>;/* prefetchable memory */
			interrupt-map-mask = <0x0 0x0 0x0 0x7>;
			interrupt-map = <0x0 0x0 0x0 0x1 &pcie_intc 0x1>,
					<0x0 0x0 0x0 0x2 &pcie_intc 0x2>,
					<0x0 0x0 0x0 0x3 &pcie_intc 0x3>,
					<0x0 0x0 0x0 0x4 &pcie_intc 0x4>;
			power-domains = <&pd_pcie>;
			pcie_intc: legacy-interrupt-controller {
				interrupt-controller;
				#address-cells = <0>;
				#interrupt-cells = <1>;
			};
		};

		qspi: spi@ff0f0000 {
			u-boot,dm-pre-reloc;
			compatible = "xlnx,zynqmp-qspi-1.0";
			status = "disabled";
			clock-names = "ref_clk", "pclk";
			interrupts = <0 15 4>;
			interrupt-parent = <&gic>;
			num-cs = <1>;
			reg = <0x0 0xff0f0000 0x0 0x1000>,
			      <0x0 0xc0000000 0x0 0x8000000>;
			#address-cells = <1>;
			#size-cells = <0>;
			#stream-id-cells = <1>;
			iommus = <&smmu 0x873>;
			power-domains = <&pd_qspi>;
		};

		rtc: rtc@ffa60000 {
			compatible = "xlnx,zynqmp-rtc";
			status = "disabled";
			reg = <0x0 0xffa60000 0x0 0x100>;
			interrupt-parent = <&gic>;
			interrupts = <0 26 4>, <0 27 4>;
			interrupt-names = "alarm", "sec";
			calibration = <0x8000>;
		};

		serdes: zynqmp_phy@fd400000 {
			compatible = "xlnx,zynqmp-psgtr";
			status = "disabled";
			reg = <0x0 0xfd400000 0x0 0x40000>,
			      <0x0 0xfd3d0000 0x0 0x1000>,
<<<<<<< HEAD
			      <0x0 0xfd1a0000 0x0 0x1000>,
			      <0x0 0xff5e0000 0x0 0x1000>;
			reg-names = "serdes", "siou", "fpd", "lpd";
			xlnx,tx_termination_fix;
			lane0: lane@0 {
=======
			      <0x0 0xff5e0000 0x0 0x1000>;
			reg-names = "serdes", "siou", "lpd";
			nvmem-cells = <&soc_revision>;
			nvmem-cell-names = "soc_revision";
			resets = <&rst 16>, <&rst 59>, <&rst 60>,
				 <&rst 61>, <&rst 62>, <&rst 63>,
				 <&rst 64>, <&rst 3>, <&rst 29>,
				 <&rst 30>, <&rst 31>, <&rst 32>;
			reset-names = "sata_rst", "usb0_crst", "usb1_crst",
				      "usb0_hibrst", "usb1_hibrst", "usb0_apbrst",
				      "usb1_apbrst", "dp_rst", "gem0_rst",
				      "gem1_rst", "gem2_rst", "gem3_rst";
			lane0: lane0 {
>>>>>>> 41d036b3
				#phy-cells = <4>;
			};
			lane1: lane1 {
				#phy-cells = <4>;
			};
			lane2: lane2 {
				#phy-cells = <4>;
			};
			lane3: lane3 {
				#phy-cells = <4>;
			};
		};

		sata: ahci@fd0c0000 {
			compatible = "ceva,ahci-1v84";
			status = "disabled";
			reg = <0x0 0xfd0c0000 0x0 0x2000>;
			interrupt-parent = <&gic>;
			interrupts = <0 133 4>;
			power-domains = <&pd_sata>;
		};

		sdhci0: sdhci@ff160000 {
<<<<<<< HEAD
=======
			u-boot,dm-pre-reloc;
>>>>>>> 41d036b3
			compatible = "xlnx,zynqmp-8.9a", "arasan,sdhci-8.9a";
			status = "disabled";
			interrupt-parent = <&gic>;
			interrupts = <0 48 4>;
			reg = <0x0 0xff160000 0x0 0x1000>;
			clock-names = "clk_xin", "clk_ahb";
			xlnx,device_id = <0>;
			#stream-id-cells = <1>;
			iommus = <&smmu 0x870>;
			power-domains = <&pd_sd0>;
		};

		sdhci1: sdhci@ff170000 {
<<<<<<< HEAD
=======
			u-boot,dm-pre-reloc;
>>>>>>> 41d036b3
			compatible = "xlnx,zynqmp-8.9a", "arasan,sdhci-8.9a";
			status = "disabled";
			interrupt-parent = <&gic>;
			interrupts = <0 49 4>;
			reg = <0x0 0xff170000 0x0 0x1000>;
			clock-names = "clk_xin", "clk_ahb";
			xlnx,device_id = <1>;
			#stream-id-cells = <1>;
			iommus = <&smmu 0x871>;
			power-domains = <&pd_sd1>;
		};

		pinctrl0: pinctrl@ff180000 {
			compatible = "xlnx,pinctrl-zynqmp";
			reg = <0x0 0xff180000 0x0 0x1000>;
		};

		smmu: smmu@fd800000 {
			compatible = "arm,mmu-500";
			reg = <0x0 0xfd800000 0x0 0x20000>;
			#iommu-cells = <1>;
			#global-interrupts = <1>;
			interrupt-parent = <&gic>;
			interrupts = <0 155 4>,
				<0 155 4>, <0 155 4>, <0 155 4>, <0 155 4>,
				<0 155 4>, <0 155 4>, <0 155 4>, <0 155 4>,
				<0 155 4>, <0 155 4>, <0 155 4>, <0 155 4>,
				<0 155 4>, <0 155 4>, <0 155 4>, <0 155 4>;
			mmu-masters = < &gem0 0x874
					&gem1 0x875
					&gem2 0x876
					&gem3 0x877
					&usb0 0x860
					&usb1 0x861
					&qspi 0x873
					&lpd_dma_chan1 0x868
					&lpd_dma_chan2 0x869
					&lpd_dma_chan3 0x86a
					&lpd_dma_chan4 0x86b
					&lpd_dma_chan5 0x86c
					&lpd_dma_chan6 0x86d
					&lpd_dma_chan7 0x86e
					&lpd_dma_chan8 0x86f
					&fpd_dma_chan1 0x14e8
					&fpd_dma_chan2 0x14e9
					&fpd_dma_chan3 0x14ea
					&fpd_dma_chan4 0x14eb
					&fpd_dma_chan5 0x14ec
					&fpd_dma_chan6 0x14ed
					&fpd_dma_chan7 0x14ee
					&fpd_dma_chan8 0x14ef
					&sdhci0 0x870
					&sdhci1 0x871
					&nand0 0x872>;
		};

		spi0: spi@ff040000 {
			compatible = "cdns,spi-r1p6";
			status = "disabled";
			interrupt-parent = <&gic>;
			interrupts = <0 19 4>;
			reg = <0x0 0xff040000 0x0 0x1000>;
			clock-names = "ref_clk", "pclk";
			#address-cells = <1>;
			#size-cells = <0>;
			power-domains = <&pd_spi0>;
		};

		spi1: spi@ff050000 {
			compatible = "cdns,spi-r1p6";
			status = "disabled";
			interrupt-parent = <&gic>;
			interrupts = <0 20 4>;
			reg = <0x0 0xff050000 0x0 0x1000>;
			clock-names = "ref_clk", "pclk";
			#address-cells = <1>;
			#size-cells = <0>;
			power-domains = <&pd_spi1>;
		};

		ttc0: timer@ff110000 {
			compatible = "cdns,ttc";
			status = "disabled";
			interrupt-parent = <&gic>;
			interrupts = <0 36 4>, <0 37 4>, <0 38 4>;
			reg = <0x0 0xff110000 0x0 0x1000>;
			timer-width = <32>;
			power-domains = <&pd_ttc0>;
		};

		ttc1: timer@ff120000 {
			compatible = "cdns,ttc";
			status = "disabled";
			interrupt-parent = <&gic>;
			interrupts = <0 39 4>, <0 40 4>, <0 41 4>;
			reg = <0x0 0xff120000 0x0 0x1000>;
			timer-width = <32>;
			power-domains = <&pd_ttc1>;
		};

		ttc2: timer@ff130000 {
			compatible = "cdns,ttc";
			status = "disabled";
			interrupt-parent = <&gic>;
			interrupts = <0 42 4>, <0 43 4>, <0 44 4>;
			reg = <0x0 0xff130000 0x0 0x1000>;
			timer-width = <32>;
			power-domains = <&pd_ttc2>;
		};

		ttc3: timer@ff140000 {
			compatible = "cdns,ttc";
			status = "disabled";
			interrupt-parent = <&gic>;
			interrupts = <0 45 4>, <0 46 4>, <0 47 4>;
			reg = <0x0 0xff140000 0x0 0x1000>;
			timer-width = <32>;
			power-domains = <&pd_ttc3>;
		};

		uart0: serial@ff000000 {
			u-boot,dm-pre-reloc;
			compatible = "cdns,uart-r1p12", "xlnx,xuartps";
			status = "disabled";
			interrupt-parent = <&gic>;
			interrupts = <0 21 4>;
			reg = <0x0 0xff000000 0x0 0x1000>;
			clock-names = "uart_clk", "pclk";
			power-domains = <&pd_uart0>;
		};

		uart1: serial@ff010000 {
			u-boot,dm-pre-reloc;
			compatible = "cdns,uart-r1p12", "xlnx,xuartps";
			status = "disabled";
			interrupt-parent = <&gic>;
			interrupts = <0 22 4>;
			reg = <0x0 0xff010000 0x0 0x1000>;
			clock-names = "uart_clk", "pclk";
			power-domains = <&pd_uart1>;
		};

		usb0: usb0 {
			#address-cells = <2>;
			#size-cells = <2>;
			status = "disabled";
			compatible = "xlnx,zynqmp-dwc3";
			clock-names = "bus_clk", "ref_clk";
			clocks = <&clk125>, <&clk125>;
			#stream-id-cells = <1>;
			iommus = <&smmu 0x860>;
			power-domains = <&pd_usb0>;
			ranges;

			dwc3_0: dwc3@fe200000 {
				compatible = "snps,dwc3";
				status = "disabled";
				reg = <0x0 0xfe200000 0x0 0x40000>;
				interrupt-parent = <&gic>;
				interrupts = <0 65 4>, <0 69 4>;
				/* snps,quirk-frame-length-adjustment = <0x20>; */
				snps,refclk_fladj;
			};
		};

		usb1: usb1 {
			#address-cells = <2>;
			#size-cells = <2>;
			status = "disabled";
			compatible = "xlnx,zynqmp-dwc3";
			clock-names = "bus_clk", "ref_clk";
			clocks = <&clk125>, <&clk125>;
			#stream-id-cells = <1>;
			iommus = <&smmu 0x861>;
			power-domains = <&pd_usb1>;
			ranges;

			dwc3_1: dwc3@fe300000 {
				compatible = "snps,dwc3";
				status = "disabled";
				reg = <0x0 0xfe300000 0x0 0x40000>;
				interrupt-parent = <&gic>;
				interrupts = <0 70 4>, <0 74 4>;
				/* snps,quirk-frame-length-adjustment = <0x20>; */
				snps,refclk_fladj;
			};
		};

		watchdog0: watchdog@fd4d0000 {
			compatible = "cdns,wdt-r1p2";
			status = "disabled";
			interrupt-parent = <&gic>;
			interrupts = <0 113 1>;
			reg = <0x0 0xfd4d0000 0x0 0x1000>;
			timeout-sec = <10>;
		};

		xilinx_ams: ams@ffa50000 {
			compatible = "xlnx,zynqmp-ams";
			status = "disabled";
			interrupt-parent = <&gic>;
			interrupts = <0 56 4>;
			interrupt-names = "ams-irq";
			reg = <0x0 0xffa50000 0x0 0x800>;
			reg-names = "ams-base";
			#address-cells = <2>;
			#size-cells = <2>;
			ranges;

			ams_ps: ams_ps@ffa50800 {
				compatible = "xlnx,zynqmp-ams-ps";
				status = "disabled";
				reg = <0x0 0xffa50800 0x0 0x400>;
			};

			ams_pl: ams_pl@ffa50c00 {
				compatible = "xlnx,zynqmp-ams-pl";
				status = "disabled";
				reg = <0x0 0xffa50c00 0x0 0x400>;
			};
		};

		xilinx_drm: xilinx_drm {
			compatible = "xlnx,drm";
			status = "disabled";
			xlnx,encoder-slave = <&xlnx_dp>;
			xlnx,connector-type = "DisplayPort";
			xlnx,dp-sub = <&xlnx_dp_sub>;
			planes {
				xlnx,pixel-format = "rgb565";
				plane0 {
					dmas = <&xlnx_dpdma 3>;
					dma-names = "dma0";
				};
				plane1 {
					dmas = <&xlnx_dpdma 0>,
					       <&xlnx_dpdma 1>,
					       <&xlnx_dpdma 2>;
					dma-names = "dma0", "dma1", "dma2";
				};
			};
		};

		xlnx_dp: dp@fd4a0000 {
			compatible = "xlnx,v-dp";
			status = "disabled";
			reg = <0x0 0xfd4a0000 0x0 0x1000>;
			interrupts = <0 119 4>;
			interrupt-parent = <&gic>;
			clock-names = "aclk", "aud_clk";
			power-domains = <&pd_dp>;
			xlnx,dp-version = "v1.2";
			xlnx,max-lanes = <2>;
			xlnx,max-link-rate = <540000>;
			xlnx,max-bpc = <16>;
			xlnx,enable-ycrcb;
			xlnx,colormetry = "rgb";
			xlnx,bpc = <8>;
			xlnx,audio-chan = <2>;
			xlnx,dp-sub = <&xlnx_dp_sub>;
			xlnx,max-pclock-frequency = <300000>;
		};

		xlnx_dp_snd_card: dp_snd_card {
			compatible = "xlnx,dp-snd-card";
			status = "disabled";
			xlnx,dp-snd-pcm = <&xlnx_dp_snd_pcm0>, <&xlnx_dp_snd_pcm1>;
			xlnx,dp-snd-codec = <&xlnx_dp_snd_codec0>;
		};

		xlnx_dp_snd_codec0: dp_snd_codec0 {
			compatible = "xlnx,dp-snd-codec";
			status = "disabled";
			clock-names = "aud_clk";
		};

		xlnx_dp_snd_pcm0: dp_snd_pcm0 {
			compatible = "xlnx,dp-snd-pcm";
			status = "disabled";
			dmas = <&xlnx_dpdma 4>;
			dma-names = "tx";
		};

		xlnx_dp_snd_pcm1: dp_snd_pcm1 {
			compatible = "xlnx,dp-snd-pcm";
			status = "disabled";
			dmas = <&xlnx_dpdma 5>;
			dma-names = "tx";
		};

		xlnx_dp_sub: dp_sub@fd4aa000 {
			compatible = "xlnx,dp-sub";
			status = "disabled";
			reg = <0x0 0xfd4aa000 0x0 0x1000>,
			      <0x0 0xfd4ab000 0x0 0x1000>,
			      <0x0 0xfd4ac000 0x0 0x1000>;
			reg-names = "blend", "av_buf", "aud";
			xlnx,output-fmt = "rgb";
			xlnx,vid-fmt = "yuyv";
			xlnx,gfx-fmt = "rgb565";
			power-domains = <&pd_dp>;
		};

		xlnx_dpdma: dma@fd4c0000 {
			compatible = "xlnx,dpdma";
			status = "disabled";
			reg = <0x0 0xfd4c0000 0x0 0x1000>;
			interrupts = <0 122 4>;
			interrupt-parent = <&gic>;
			clock-names = "axi_clk";
			power-domains = <&pd_dp>;
			dma-channels = <6>;
			#dma-cells = <1>;
			dma-video0channel {
				compatible = "xlnx,video0";
			};
			dma-video1channel {
				compatible = "xlnx,video1";
			};
			dma-video2channel {
				compatible = "xlnx,video2";
			};
			dma-graphicschannel {
				compatible = "xlnx,graphics";
			};
			dma-audio0channel {
				compatible = "xlnx,audio0";
			};
			dma-audio1channel {
				compatible = "xlnx,audio1";
			};
		};
	};
};<|MERGE_RESOLUTION|>--- conflicted
+++ resolved
@@ -60,11 +60,7 @@
 		};
 
 		idle-states {
-<<<<<<< HEAD
-			entry-mehod = "arm,psci";
-=======
 			entry-method = "arm,psci";
->>>>>>> 41d036b3
 
 			CPU_SLEEP_0: cpu-sleep-0 {
 				compatible = "arm,idle-state";
@@ -80,10 +76,7 @@
 	dcc: dcc {
 		compatible = "arm,dcc";
 		status = "disabled";
-<<<<<<< HEAD
-=======
 		u-boot,dm-pre-reloc;
->>>>>>> 41d036b3
 	};
 
 	power-domains {
@@ -269,8 +262,6 @@
 		compatible = "arm,cortex-a53-edac";
 	};
 
-<<<<<<< HEAD
-=======
 	nvmem_firmware {
 		compatible = "xlnx,zynqmp-nvmem-fw";
 		#address-cells = <1>;
@@ -281,21 +272,16 @@
 		};
 	};
 
->>>>>>> 41d036b3
 	pcap {
 		compatible = "xlnx,zynqmp-pcap-fpga";
 	};
 
-<<<<<<< HEAD
-	amba_apu: amba_apu {
-=======
 	rst: reset-controller {
 		compatible = "xlnx,zynqmp-reset";
 		#reset-cells = <1>;
 	};
 
 	amba_apu: amba_apu@0 {
->>>>>>> 41d036b3
 		compatible = "simple-bus";
 		#address-cells = <2>;
 		#size-cells = <1>;
@@ -772,13 +758,6 @@
 			status = "disabled";
 			reg = <0x0 0xfd400000 0x0 0x40000>,
 			      <0x0 0xfd3d0000 0x0 0x1000>,
-<<<<<<< HEAD
-			      <0x0 0xfd1a0000 0x0 0x1000>,
-			      <0x0 0xff5e0000 0x0 0x1000>;
-			reg-names = "serdes", "siou", "fpd", "lpd";
-			xlnx,tx_termination_fix;
-			lane0: lane@0 {
-=======
 			      <0x0 0xff5e0000 0x0 0x1000>;
 			reg-names = "serdes", "siou", "lpd";
 			nvmem-cells = <&soc_revision>;
@@ -792,7 +771,6 @@
 				      "usb1_apbrst", "dp_rst", "gem0_rst",
 				      "gem1_rst", "gem2_rst", "gem3_rst";
 			lane0: lane0 {
->>>>>>> 41d036b3
 				#phy-cells = <4>;
 			};
 			lane1: lane1 {
@@ -816,10 +794,7 @@
 		};
 
 		sdhci0: sdhci@ff160000 {
-<<<<<<< HEAD
-=======
 			u-boot,dm-pre-reloc;
->>>>>>> 41d036b3
 			compatible = "xlnx,zynqmp-8.9a", "arasan,sdhci-8.9a";
 			status = "disabled";
 			interrupt-parent = <&gic>;
@@ -833,10 +808,7 @@
 		};
 
 		sdhci1: sdhci@ff170000 {
-<<<<<<< HEAD
-=======
 			u-boot,dm-pre-reloc;
->>>>>>> 41d036b3
 			compatible = "xlnx,zynqmp-8.9a", "arasan,sdhci-8.9a";
 			status = "disabled";
 			interrupt-parent = <&gic>;
