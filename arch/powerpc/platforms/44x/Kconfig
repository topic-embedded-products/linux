--- conflicted
+++ resolved
@@ -251,14 +251,11 @@
 config IBM440EP_ERR42
 	bool
 
-<<<<<<< HEAD
-=======
 # Xilinx specific config options.
 config XILINX_VIRTEX
 	bool
 	select DEFAULT_UIMAGE
 
->>>>>>> 07a2039b
 # Xilinx Virtex 5 FXT FPGA architecture, selected by a Xilinx board above
 config XILINX_VIRTEX_5_FXT
 	bool
