--- conflicted
+++ resolved
@@ -71,10 +71,6 @@
 	}, \
 }
 
-/*
-<<<<<<< HEAD
- * EMAC: shortcut macro for single instance
- */
 #define XPAR_EMAC(num) { \
 	.name		= "xilinx_emac", \
 	.id		= num, \
@@ -154,6 +150,28 @@
 
 
 
+#define XPAR_HWICAP(num) { \
+	.name = "xilinx_icap", \
+	.id = num, \
+	.num_resources = 1, \
+	.resource = (struct resource[]) { \
+		{ \
+                        .start = XPAR_HWICAP_##num##_BASEADDR,  \
+			.end   = XPAR_HWICAP_##num##_HIGHADDR,    \
+			.flags = IORESOURCE_MEM, \
+		}, \
+	}, \
+}
+
+#define XPAR_AC97(num) { \
+	.name = "xilinx_ac97", \
+                        .start = XPAR_AC97_##num##_BASEADDR,  \
+			.end   = XPAR_AC97_##num##_HIGHADDR,    \
+			.flags = IORESOURCE_MEM, \
+		}, \
+	}, \
+}
+
 #define XPAR_PS2(num) { \
 	.name = "xilinx_ps2", \
 	.id = num, \
@@ -171,40 +189,18 @@
 	}, \
 }
 
-#define XPAR_HWICAP(num) { \
-	.name = "xilinx_icap", \
+/*
+ * ML300/ML403 Video Device: shortcut macro for single instance
+ */
+#define XPAR_TFT(num) { \
+	.name = "xilinxfb", \
 	.id = num, \
 	.num_resources = 1, \
 	.resource = (struct resource[]) { \
 		{ \
-                        .start = XPAR_HWICAP_##num##_BASEADDR,  \
-			.end   = XPAR_HWICAP_##num##_HIGHADDR,    \
-			.flags = IORESOURCE_MEM, \
-		}, \
-	}, \
-}
-
-#define XPAR_AC97(num) { \
-	.name = "xilinx_ac97", \
-=======
- * ML300/ML403 Video Device: shortcut macro for single instance
- */
-#define XPAR_TFT(num) { \
-	.name = "xilinxfb", \
->>>>>>> f695baf2
-	.id = num, \
-	.num_resources = 1, \
-	.resource = (struct resource[]) { \
-		{ \
-<<<<<<< HEAD
-                        .start = XPAR_AC97_##num##_BASEADDR,  \
-			.end   = XPAR_AC97_##num##_HIGHADDR,    \
-			.flags = IORESOURCE_MEM, \
-=======
 			.start = XPAR_TFT_##num##_BASEADDR, \
 			.end = XPAR_TFT_##num##_BASEADDR+7, \
 			.flags = IORESOURCE_IO, \
->>>>>>> f695baf2
 		}, \
 	}, \
 }
@@ -283,7 +279,6 @@
 	XPAR_SYSACE(1),
 #endif
 
-<<<<<<< HEAD
 	/* EMAC instances */
 #if defined(XPAR_EMAC_0_BASEADDR)
 	XPAR_EMAC(0),
@@ -331,6 +326,15 @@
 #endif
 #endif
 
+#if defined(XPAR_HWICAP_0_BASEADDR)
+	XPAR_HWICAP(0),
+#endif
+
+#if defined(XPAR_AC97_0_BASEADDR)
+	XPAR_AC97(0),
+#endif
+
+
 #if defined(XPAR_PS2_0_BASEADDR)
 	XPAR_PS2(0),
 #endif
@@ -344,17 +348,7 @@
 	XPAR_PS2(3),
 #endif
 
-#if defined(XPAR_HWICAP_0_BASEADDR)
-	XPAR_HWICAP(0),
-#endif
-
-#if defined(XPAR_AC97_0_BASEADDR)
-	XPAR_AC97(0),
-#endif
-
 	/* ML300/403 reference design framebuffer */
-=======
->>>>>>> f695baf2
 #if defined(XPAR_TFT_0_BASEADDR)
 	XPAR_TFT(0),
 #endif
