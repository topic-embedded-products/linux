/*
 * Userland implementation of clock_gettime() for 32 bits processes in a
 * s390 kernel for use in the vDSO
 *
 *  Copyright IBM Corp. 2008
 *  Author(s): Martin Schwidefsky (schwidefsky@de.ibm.com)
 *
 * This program is free software; you can redistribute it and/or modify
 * it under the terms of the GNU General Public License (version 2 only)
 * as published by the Free Software Foundation.
 */
#include <asm/vdso.h>
#include <asm/asm-offsets.h>
#include <asm/unistd.h>

	.text
	.align 4
	.globl __kernel_clock_gettime
	.type  __kernel_clock_gettime,@function
__kernel_clock_gettime:
	.cfi_startproc
	basr	%r5,0
0:	al	%r5,21f-0b(%r5)			/* get &_vdso_data */
	chi	%r2,__CLOCK_REALTIME
	je	10f
	chi	%r2,__CLOCK_MONOTONIC
	jne	19f

	/* CLOCK_MONOTONIC */
	ltr	%r3,%r3
	jz	9f				/* tp == NULL */
1:	l	%r4,__VDSO_UPD_COUNT+4(%r5)	/* load update counter */
	tml	%r4,0x0001			/* pending update ? loop */
	jnz	1b
	stck	24(%r15)			/* Store TOD clock */
	lm	%r0,%r1,24(%r15)
	s	%r0,__VDSO_XTIME_STAMP(%r5)	/* TOD - cycle_last */
	sl	%r1,__VDSO_XTIME_STAMP+4(%r5)
	brc	3,2f
	ahi	%r0,-1
2:	ms	%r0,__VDSO_TK_MULT(%r5)		/*  * tk->mult */
	lr	%r2,%r0
	l	%r0,__VDSO_TK_MULT(%r5)
	ltr	%r1,%r1
	mr	%r0,%r0
	jnm	3f
	a	%r0,__VDSO_TK_MULT(%r5)
3:	alr	%r0,%r2
<<<<<<< HEAD
	al	%r0,__VDSO_XTIME_NSEC(%r5)	/*  + tk->xtime_nsec */
	al	%r1,__VDSO_XTIME_NSEC+4(%r5)
	brc	12,4f
	ahi	%r0,1
4:	al	%r0,__VDSO_WTOM_NSEC(%r5)	/*  + wall_to_monotonic.nsec */
=======
	al	%r0,__VDSO_WTOM_NSEC(%r5)
>>>>>>> 30d83115
	al	%r1,__VDSO_WTOM_NSEC+4(%r5)
	brc	12,5f
	ahi	%r0,1
5:	l	%r2,__VDSO_TK_SHIFT(%r5)	/* Timekeeper shift */
	srdl	%r0,0(%r2)			/*  >> tk->shift */
<<<<<<< HEAD
	l	%r2,__VDSO_XTIME_SEC+4(%r5)
	al	%r2,__VDSO_WTOM_SEC+4(%r5)
=======
	l	%r2,__VDSO_WTOM_SEC+4(%r5)
>>>>>>> 30d83115
	cl	%r4,__VDSO_UPD_COUNT+4(%r5)	/* check update counter */
	jne	1b
	basr	%r5,0
6:	ltr	%r0,%r0
	jnz	7f
	cl	%r1,20f-6b(%r5)
	jl	8f
7:	ahi	%r2,1
	sl	%r1,20f-6b(%r5)
	brc	3,6b
	ahi	%r0,-1
	j	6b
8:	st	%r2,0(%r3)			/* store tp->tv_sec */
	st	%r1,4(%r3)			/* store tp->tv_nsec */
9:	lhi	%r2,0
	br	%r14

	/* CLOCK_REALTIME */
10:	ltr	%r3,%r3				/* tp == NULL */
	jz	18f
11:	l	%r4,__VDSO_UPD_COUNT+4(%r5)	/* load update counter */
	tml	%r4,0x0001			/* pending update ? loop */
	jnz	11b
	stck	24(%r15)			/* Store TOD clock */
	lm	%r0,%r1,24(%r15)
	s	%r0,__VDSO_XTIME_STAMP(%r5)	/* TOD - cycle_last */
	sl	%r1,__VDSO_XTIME_STAMP+4(%r5)
	brc	3,12f
	ahi	%r0,-1
12:	ms	%r0,__VDSO_TK_MULT(%r5)		/*  * tk->mult */
	lr	%r2,%r0
	l	%r0,__VDSO_TK_MULT(%r5)
	ltr	%r1,%r1
	mr	%r0,%r0
	jnm	13f
	a	%r0,__VDSO_TK_MULT(%r5)
13:	alr	%r0,%r2
	al	%r0,__VDSO_XTIME_NSEC(%r5)	/*  + tk->xtime_nsec */
	al	%r1,__VDSO_XTIME_NSEC+4(%r5)
	brc	12,14f
	ahi	%r0,1
14:	l	%r2,__VDSO_TK_SHIFT(%r5)	/* Timekeeper shift */
	srdl	%r0,0(%r2)			/*  >> tk->shift */
	l	%r2,__VDSO_XTIME_SEC+4(%r5)
	cl	%r4,__VDSO_UPD_COUNT+4(%r5)	/* check update counter */
	jne	11b
	basr	%r5,0
15:	ltr	%r0,%r0
	jnz	16f
	cl	%r1,20f-15b(%r5)
	jl	17f
16:	ahi	%r2,1
	sl	%r1,20f-15b(%r5)
	brc	3,15b
	ahi	%r0,-1
	j	15b
17:	st	%r2,0(%r3)			/* store tp->tv_sec */
	st	%r1,4(%r3)			/* store tp->tv_nsec */
18:	lhi	%r2,0
	br	%r14

	/* Fallback to system call */
19:	lhi	%r1,__NR_clock_gettime
	svc	0
	br	%r14

20:	.long	1000000000
21:	.long	_vdso_data - 0b
	.cfi_endproc
	.size	__kernel_clock_gettime,.-__kernel_clock_gettime<|MERGE_RESOLUTION|>--- conflicted
+++ resolved
@@ -46,26 +46,13 @@
 	jnm	3f
 	a	%r0,__VDSO_TK_MULT(%r5)
 3:	alr	%r0,%r2
-<<<<<<< HEAD
-	al	%r0,__VDSO_XTIME_NSEC(%r5)	/*  + tk->xtime_nsec */
-	al	%r1,__VDSO_XTIME_NSEC+4(%r5)
-	brc	12,4f
-	ahi	%r0,1
-4:	al	%r0,__VDSO_WTOM_NSEC(%r5)	/*  + wall_to_monotonic.nsec */
-=======
 	al	%r0,__VDSO_WTOM_NSEC(%r5)
->>>>>>> 30d83115
 	al	%r1,__VDSO_WTOM_NSEC+4(%r5)
 	brc	12,5f
 	ahi	%r0,1
 5:	l	%r2,__VDSO_TK_SHIFT(%r5)	/* Timekeeper shift */
 	srdl	%r0,0(%r2)			/*  >> tk->shift */
-<<<<<<< HEAD
-	l	%r2,__VDSO_XTIME_SEC+4(%r5)
-	al	%r2,__VDSO_WTOM_SEC+4(%r5)
-=======
 	l	%r2,__VDSO_WTOM_SEC+4(%r5)
->>>>>>> 30d83115
 	cl	%r4,__VDSO_UPD_COUNT+4(%r5)	/* check update counter */
 	jne	1b
 	basr	%r5,0
