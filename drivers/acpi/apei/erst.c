/*
 * APEI Error Record Serialization Table support
 *
 * ERST is a way provided by APEI to save and retrieve hardware error
 * information to and from a persistent store.
 *
 * For more information about ERST, please refer to ACPI Specification
 * version 4.0, section 17.4.
 *
 * Copyright 2010 Intel Corp.
 *   Author: Huang Ying <ying.huang@intel.com>
 *
 * This program is free software; you can redistribute it and/or
 * modify it under the terms of the GNU General Public License version
 * 2 as published by the Free Software Foundation.
 *
 * This program is distributed in the hope that it will be useful,
 * but WITHOUT ANY WARRANTY; without even the implied warranty of
 * MERCHANTABILITY or FITNESS FOR A PARTICULAR PURPOSE.  See the
 * GNU General Public License for more details.
 *
 * You should have received a copy of the GNU General Public License
 * along with this program; if not, write to the Free Software
 * Foundation, Inc., 59 Temple Place, Suite 330, Boston, MA  02111-1307  USA
 */

#include <linux/kernel.h>
#include <linux/module.h>
#include <linux/init.h>
#include <linux/delay.h>
#include <linux/io.h>
#include <linux/acpi.h>
#include <linux/uaccess.h>
#include <linux/cper.h>
#include <linux/nmi.h>
#include <linux/hardirq.h>
#include <linux/pstore.h>
#include <acpi/apei.h>

#include "apei-internal.h"

#define ERST_PFX "ERST: "

/* ERST command status */
#define ERST_STATUS_SUCCESS			0x0
#define ERST_STATUS_NOT_ENOUGH_SPACE		0x1
#define ERST_STATUS_HARDWARE_NOT_AVAILABLE	0x2
#define ERST_STATUS_FAILED			0x3
#define ERST_STATUS_RECORD_STORE_EMPTY		0x4
#define ERST_STATUS_RECORD_NOT_FOUND		0x5

#define ERST_TAB_ENTRY(tab)						\
	((struct acpi_whea_header *)((char *)(tab) +			\
				     sizeof(struct acpi_table_erst)))

#define SPIN_UNIT		100			/* 100ns */
/* Firmware should respond within 1 milliseconds */
#define FIRMWARE_TIMEOUT	(1 * NSEC_PER_MSEC)
#define FIRMWARE_MAX_STALL	50			/* 50us */

int erst_disable;
EXPORT_SYMBOL_GPL(erst_disable);

static struct acpi_table_erst *erst_tab;

/* ERST Error Log Address Range atrributes */
#define ERST_RANGE_RESERVED	0x0001
#define ERST_RANGE_NVRAM	0x0002
#define ERST_RANGE_SLOW		0x0004

/*
 * ERST Error Log Address Range, used as buffer for reading/writing
 * error records.
 */
static struct erst_erange {
	u64 base;
	u64 size;
	void __iomem *vaddr;
	u32 attr;
} erst_erange;

/*
 * Prevent ERST interpreter to run simultaneously, because the
 * corresponding firmware implementation may not work properly when
 * invoked simultaneously.
 *
 * It is used to provide exclusive accessing for ERST Error Log
 * Address Range too.
 */
static DEFINE_RAW_SPINLOCK(erst_lock);

static inline int erst_errno(int command_status)
{
	switch (command_status) {
	case ERST_STATUS_SUCCESS:
		return 0;
	case ERST_STATUS_HARDWARE_NOT_AVAILABLE:
		return -ENODEV;
	case ERST_STATUS_NOT_ENOUGH_SPACE:
		return -ENOSPC;
	case ERST_STATUS_RECORD_STORE_EMPTY:
	case ERST_STATUS_RECORD_NOT_FOUND:
		return -ENOENT;
	default:
		return -EINVAL;
	}
}

static int erst_timedout(u64 *t, u64 spin_unit)
{
	if ((s64)*t < spin_unit) {
		pr_warning(FW_WARN ERST_PFX
			   "Firmware does not respond in time\n");
		return 1;
	}
	*t -= spin_unit;
	ndelay(spin_unit);
	touch_nmi_watchdog();
	return 0;
}

static int erst_exec_load_var1(struct apei_exec_context *ctx,
			       struct acpi_whea_header *entry)
{
	return __apei_exec_read_register(entry, &ctx->var1);
}

static int erst_exec_load_var2(struct apei_exec_context *ctx,
			       struct acpi_whea_header *entry)
{
	return __apei_exec_read_register(entry, &ctx->var2);
}

static int erst_exec_store_var1(struct apei_exec_context *ctx,
				struct acpi_whea_header *entry)
{
	return __apei_exec_write_register(entry, ctx->var1);
}

static int erst_exec_add(struct apei_exec_context *ctx,
			 struct acpi_whea_header *entry)
{
	ctx->var1 += ctx->var2;
	return 0;
}

static int erst_exec_subtract(struct apei_exec_context *ctx,
			      struct acpi_whea_header *entry)
{
	ctx->var1 -= ctx->var2;
	return 0;
}

static int erst_exec_add_value(struct apei_exec_context *ctx,
			       struct acpi_whea_header *entry)
{
	int rc;
	u64 val;

	rc = __apei_exec_read_register(entry, &val);
	if (rc)
		return rc;
	val += ctx->value;
	rc = __apei_exec_write_register(entry, val);
	return rc;
}

static int erst_exec_subtract_value(struct apei_exec_context *ctx,
				    struct acpi_whea_header *entry)
{
	int rc;
	u64 val;

	rc = __apei_exec_read_register(entry, &val);
	if (rc)
		return rc;
	val -= ctx->value;
	rc = __apei_exec_write_register(entry, val);
	return rc;
}

static int erst_exec_stall(struct apei_exec_context *ctx,
			   struct acpi_whea_header *entry)
{
	u64 stall_time;

	if (ctx->value > FIRMWARE_MAX_STALL) {
		if (!in_nmi())
			pr_warning(FW_WARN ERST_PFX
			"Too long stall time for stall instruction: %llx.\n",
				   ctx->value);
		stall_time = FIRMWARE_MAX_STALL;
	} else
		stall_time = ctx->value;
	udelay(stall_time);
	return 0;
}

static int erst_exec_stall_while_true(struct apei_exec_context *ctx,
				      struct acpi_whea_header *entry)
{
	int rc;
	u64 val;
	u64 timeout = FIRMWARE_TIMEOUT;
	u64 stall_time;

	if (ctx->var1 > FIRMWARE_MAX_STALL) {
		if (!in_nmi())
			pr_warning(FW_WARN ERST_PFX
		"Too long stall time for stall while true instruction: %llx.\n",
				   ctx->var1);
		stall_time = FIRMWARE_MAX_STALL;
	} else
		stall_time = ctx->var1;

	for (;;) {
		rc = __apei_exec_read_register(entry, &val);
		if (rc)
			return rc;
		if (val != ctx->value)
			break;
		if (erst_timedout(&timeout, stall_time * NSEC_PER_USEC))
			return -EIO;
	}
	return 0;
}

static int erst_exec_skip_next_instruction_if_true(
	struct apei_exec_context *ctx,
	struct acpi_whea_header *entry)
{
	int rc;
	u64 val;

	rc = __apei_exec_read_register(entry, &val);
	if (rc)
		return rc;
	if (val == ctx->value) {
		ctx->ip += 2;
		return APEI_EXEC_SET_IP;
	}

	return 0;
}

static int erst_exec_goto(struct apei_exec_context *ctx,
			  struct acpi_whea_header *entry)
{
	ctx->ip = ctx->value;
	return APEI_EXEC_SET_IP;
}

static int erst_exec_set_src_address_base(struct apei_exec_context *ctx,
					  struct acpi_whea_header *entry)
{
	return __apei_exec_read_register(entry, &ctx->src_base);
}

static int erst_exec_set_dst_address_base(struct apei_exec_context *ctx,
					  struct acpi_whea_header *entry)
{
	return __apei_exec_read_register(entry, &ctx->dst_base);
}

static int erst_exec_move_data(struct apei_exec_context *ctx,
			       struct acpi_whea_header *entry)
{
	int rc;
	u64 offset;
	void *src, *dst;

	/* ioremap does not work in interrupt context */
	if (in_interrupt()) {
		pr_warning(ERST_PFX
			   "MOVE_DATA can not be used in interrupt context");
		return -EBUSY;
	}

	rc = __apei_exec_read_register(entry, &offset);
	if (rc)
		return rc;

	src = ioremap(ctx->src_base + offset, ctx->var2);
	if (!src)
		return -ENOMEM;
	dst = ioremap(ctx->dst_base + offset, ctx->var2);
	if (!dst)
		return -ENOMEM;

	memmove(dst, src, ctx->var2);

	iounmap(src);
	iounmap(dst);

	return 0;
}

static struct apei_exec_ins_type erst_ins_type[] = {
	[ACPI_ERST_READ_REGISTER] = {
		.flags = APEI_EXEC_INS_ACCESS_REGISTER,
		.run = apei_exec_read_register,
	},
	[ACPI_ERST_READ_REGISTER_VALUE] = {
		.flags = APEI_EXEC_INS_ACCESS_REGISTER,
		.run = apei_exec_read_register_value,
	},
	[ACPI_ERST_WRITE_REGISTER] = {
		.flags = APEI_EXEC_INS_ACCESS_REGISTER,
		.run = apei_exec_write_register,
	},
	[ACPI_ERST_WRITE_REGISTER_VALUE] = {
		.flags = APEI_EXEC_INS_ACCESS_REGISTER,
		.run = apei_exec_write_register_value,
	},
	[ACPI_ERST_NOOP] = {
		.flags = 0,
		.run = apei_exec_noop,
	},
	[ACPI_ERST_LOAD_VAR1] = {
		.flags = APEI_EXEC_INS_ACCESS_REGISTER,
		.run = erst_exec_load_var1,
	},
	[ACPI_ERST_LOAD_VAR2] = {
		.flags = APEI_EXEC_INS_ACCESS_REGISTER,
		.run = erst_exec_load_var2,
	},
	[ACPI_ERST_STORE_VAR1] = {
		.flags = APEI_EXEC_INS_ACCESS_REGISTER,
		.run = erst_exec_store_var1,
	},
	[ACPI_ERST_ADD] = {
		.flags = 0,
		.run = erst_exec_add,
	},
	[ACPI_ERST_SUBTRACT] = {
		.flags = 0,
		.run = erst_exec_subtract,
	},
	[ACPI_ERST_ADD_VALUE] = {
		.flags = APEI_EXEC_INS_ACCESS_REGISTER,
		.run = erst_exec_add_value,
	},
	[ACPI_ERST_SUBTRACT_VALUE] = {
		.flags = APEI_EXEC_INS_ACCESS_REGISTER,
		.run = erst_exec_subtract_value,
	},
	[ACPI_ERST_STALL] = {
		.flags = 0,
		.run = erst_exec_stall,
	},
	[ACPI_ERST_STALL_WHILE_TRUE] = {
		.flags = APEI_EXEC_INS_ACCESS_REGISTER,
		.run = erst_exec_stall_while_true,
	},
	[ACPI_ERST_SKIP_NEXT_IF_TRUE] = {
		.flags = APEI_EXEC_INS_ACCESS_REGISTER,
		.run = erst_exec_skip_next_instruction_if_true,
	},
	[ACPI_ERST_GOTO] = {
		.flags = 0,
		.run = erst_exec_goto,
	},
	[ACPI_ERST_SET_SRC_ADDRESS_BASE] = {
		.flags = APEI_EXEC_INS_ACCESS_REGISTER,
		.run = erst_exec_set_src_address_base,
	},
	[ACPI_ERST_SET_DST_ADDRESS_BASE] = {
		.flags = APEI_EXEC_INS_ACCESS_REGISTER,
		.run = erst_exec_set_dst_address_base,
	},
	[ACPI_ERST_MOVE_DATA] = {
		.flags = APEI_EXEC_INS_ACCESS_REGISTER,
		.run = erst_exec_move_data,
	},
};

static inline void erst_exec_ctx_init(struct apei_exec_context *ctx)
{
	apei_exec_ctx_init(ctx, erst_ins_type, ARRAY_SIZE(erst_ins_type),
			   ERST_TAB_ENTRY(erst_tab), erst_tab->entries);
}

static int erst_get_erange(struct erst_erange *range)
{
	struct apei_exec_context ctx;
	int rc;

	erst_exec_ctx_init(&ctx);
	rc = apei_exec_run(&ctx, ACPI_ERST_GET_ERROR_RANGE);
	if (rc)
		return rc;
	range->base = apei_exec_ctx_get_output(&ctx);
	rc = apei_exec_run(&ctx, ACPI_ERST_GET_ERROR_LENGTH);
	if (rc)
		return rc;
	range->size = apei_exec_ctx_get_output(&ctx);
	rc = apei_exec_run(&ctx, ACPI_ERST_GET_ERROR_ATTRIBUTES);
	if (rc)
		return rc;
	range->attr = apei_exec_ctx_get_output(&ctx);

	return 0;
}

static ssize_t __erst_get_record_count(void)
{
	struct apei_exec_context ctx;
	int rc;

	erst_exec_ctx_init(&ctx);
	rc = apei_exec_run(&ctx, ACPI_ERST_GET_RECORD_COUNT);
	if (rc)
		return rc;
	return apei_exec_ctx_get_output(&ctx);
}

ssize_t erst_get_record_count(void)
{
	ssize_t count;
	unsigned long flags;

	if (erst_disable)
		return -ENODEV;

	raw_spin_lock_irqsave(&erst_lock, flags);
	count = __erst_get_record_count();
	raw_spin_unlock_irqrestore(&erst_lock, flags);

	return count;
}
EXPORT_SYMBOL_GPL(erst_get_record_count);

#define ERST_RECORD_ID_CACHE_SIZE_MIN	16
#define ERST_RECORD_ID_CACHE_SIZE_MAX	1024

struct erst_record_id_cache {
	struct mutex lock;
	u64 *entries;
	int len;
	int size;
	int refcount;
};

static struct erst_record_id_cache erst_record_id_cache = {
	.lock = __MUTEX_INITIALIZER(erst_record_id_cache.lock),
	.refcount = 0,
};

static int __erst_get_next_record_id(u64 *record_id)
{
	struct apei_exec_context ctx;
	int rc;

	erst_exec_ctx_init(&ctx);
	rc = apei_exec_run(&ctx, ACPI_ERST_GET_RECORD_ID);
	if (rc)
		return rc;
	*record_id = apei_exec_ctx_get_output(&ctx);

	return 0;
}

int erst_get_record_id_begin(int *pos)
{
	int rc;

	if (erst_disable)
		return -ENODEV;

	rc = mutex_lock_interruptible(&erst_record_id_cache.lock);
	if (rc)
		return rc;
	erst_record_id_cache.refcount++;
	mutex_unlock(&erst_record_id_cache.lock);

	*pos = 0;

	return 0;
}
EXPORT_SYMBOL_GPL(erst_get_record_id_begin);

/* erst_record_id_cache.lock must be held by caller */
static int __erst_record_id_cache_add_one(void)
{
	u64 id, prev_id, first_id;
	int i, rc;
	u64 *entries;
	unsigned long flags;

	id = prev_id = first_id = APEI_ERST_INVALID_RECORD_ID;
retry:
	raw_spin_lock_irqsave(&erst_lock, flags);
	rc = __erst_get_next_record_id(&id);
	raw_spin_unlock_irqrestore(&erst_lock, flags);
	if (rc == -ENOENT)
		return 0;
	if (rc)
		return rc;
	if (id == APEI_ERST_INVALID_RECORD_ID)
		return 0;
	/* can not skip current ID, or loop back to first ID */
	if (id == prev_id || id == first_id)
		return 0;
	if (first_id == APEI_ERST_INVALID_RECORD_ID)
		first_id = id;
	prev_id = id;

	entries = erst_record_id_cache.entries;
	for (i = 0; i < erst_record_id_cache.len; i++) {
		if (entries[i] == id)
			break;
	}
	/* record id already in cache, try next */
	if (i < erst_record_id_cache.len)
		goto retry;
	if (erst_record_id_cache.len >= erst_record_id_cache.size) {
		int new_size, alloc_size;
		u64 *new_entries;

		new_size = erst_record_id_cache.size * 2;
		new_size = clamp_val(new_size, ERST_RECORD_ID_CACHE_SIZE_MIN,
				     ERST_RECORD_ID_CACHE_SIZE_MAX);
		if (new_size <= erst_record_id_cache.size) {
			if (printk_ratelimit())
				pr_warning(FW_WARN ERST_PFX
					   "too many record ID!\n");
			return 0;
		}
		alloc_size = new_size * sizeof(entries[0]);
		if (alloc_size < PAGE_SIZE)
			new_entries = kmalloc(alloc_size, GFP_KERNEL);
		else
			new_entries = vmalloc(alloc_size);
		if (!new_entries)
			return -ENOMEM;
		memcpy(new_entries, entries,
		       erst_record_id_cache.len * sizeof(entries[0]));
		if (erst_record_id_cache.size < PAGE_SIZE)
			kfree(entries);
		else
			vfree(entries);
		erst_record_id_cache.entries = entries = new_entries;
		erst_record_id_cache.size = new_size;
	}
	entries[i] = id;
	erst_record_id_cache.len++;

	return 1;
}

/*
 * Get the record ID of an existing error record on the persistent
 * storage. If there is no error record on the persistent storage, the
 * returned record_id is APEI_ERST_INVALID_RECORD_ID.
 */
int erst_get_record_id_next(int *pos, u64 *record_id)
{
	int rc = 0;
	u64 *entries;

	if (erst_disable)
		return -ENODEV;

	/* must be enclosed by erst_get_record_id_begin/end */
	BUG_ON(!erst_record_id_cache.refcount);
	BUG_ON(*pos < 0 || *pos > erst_record_id_cache.len);

	mutex_lock(&erst_record_id_cache.lock);
	entries = erst_record_id_cache.entries;
	for (; *pos < erst_record_id_cache.len; (*pos)++)
		if (entries[*pos] != APEI_ERST_INVALID_RECORD_ID)
			break;
	/* found next record id in cache */
	if (*pos < erst_record_id_cache.len) {
		*record_id = entries[*pos];
		(*pos)++;
		goto out_unlock;
	}

	/* Try to add one more record ID to cache */
	rc = __erst_record_id_cache_add_one();
	if (rc < 0)
		goto out_unlock;
	/* successfully add one new ID */
	if (rc == 1) {
		*record_id = erst_record_id_cache.entries[*pos];
		(*pos)++;
		rc = 0;
	} else {
		*pos = -1;
		*record_id = APEI_ERST_INVALID_RECORD_ID;
	}
out_unlock:
	mutex_unlock(&erst_record_id_cache.lock);

	return rc;
}
EXPORT_SYMBOL_GPL(erst_get_record_id_next);

/* erst_record_id_cache.lock must be held by caller */
static void __erst_record_id_cache_compact(void)
{
	int i, wpos = 0;
	u64 *entries;

	if (erst_record_id_cache.refcount)
		return;

	entries = erst_record_id_cache.entries;
	for (i = 0; i < erst_record_id_cache.len; i++) {
		if (entries[i] == APEI_ERST_INVALID_RECORD_ID)
			continue;
		if (wpos != i)
			memcpy(&entries[wpos], &entries[i], sizeof(entries[i]));
		wpos++;
	}
	erst_record_id_cache.len = wpos;
}

void erst_get_record_id_end(void)
{
	/*
	 * erst_disable != 0 should be detected by invoker via the
	 * return value of erst_get_record_id_begin/next, so this
	 * function should not be called for erst_disable != 0.
	 */
	BUG_ON(erst_disable);

	mutex_lock(&erst_record_id_cache.lock);
	erst_record_id_cache.refcount--;
	BUG_ON(erst_record_id_cache.refcount < 0);
	__erst_record_id_cache_compact();
	mutex_unlock(&erst_record_id_cache.lock);
}
EXPORT_SYMBOL_GPL(erst_get_record_id_end);

static int __erst_write_to_storage(u64 offset)
{
	struct apei_exec_context ctx;
	u64 timeout = FIRMWARE_TIMEOUT;
	u64 val;
	int rc;

	erst_exec_ctx_init(&ctx);
	rc = apei_exec_run(&ctx, ACPI_ERST_BEGIN_WRITE);
	if (rc)
		return rc;
	apei_exec_ctx_set_input(&ctx, offset);
	rc = apei_exec_run(&ctx, ACPI_ERST_SET_RECORD_OFFSET);
	if (rc)
		return rc;
	rc = apei_exec_run(&ctx, ACPI_ERST_EXECUTE_OPERATION);
	if (rc)
		return rc;
	for (;;) {
		rc = apei_exec_run(&ctx, ACPI_ERST_CHECK_BUSY_STATUS);
		if (rc)
			return rc;
		val = apei_exec_ctx_get_output(&ctx);
		if (!val)
			break;
		if (erst_timedout(&timeout, SPIN_UNIT))
			return -EIO;
	}
	rc = apei_exec_run(&ctx, ACPI_ERST_GET_COMMAND_STATUS);
	if (rc)
		return rc;
	val = apei_exec_ctx_get_output(&ctx);
	rc = apei_exec_run(&ctx, ACPI_ERST_END);
	if (rc)
		return rc;

	return erst_errno(val);
}

static int __erst_read_from_storage(u64 record_id, u64 offset)
{
	struct apei_exec_context ctx;
	u64 timeout = FIRMWARE_TIMEOUT;
	u64 val;
	int rc;

	erst_exec_ctx_init(&ctx);
	rc = apei_exec_run(&ctx, ACPI_ERST_BEGIN_READ);
	if (rc)
		return rc;
	apei_exec_ctx_set_input(&ctx, offset);
	rc = apei_exec_run(&ctx, ACPI_ERST_SET_RECORD_OFFSET);
	if (rc)
		return rc;
	apei_exec_ctx_set_input(&ctx, record_id);
	rc = apei_exec_run(&ctx, ACPI_ERST_SET_RECORD_ID);
	if (rc)
		return rc;
	rc = apei_exec_run(&ctx, ACPI_ERST_EXECUTE_OPERATION);
	if (rc)
		return rc;
	for (;;) {
		rc = apei_exec_run(&ctx, ACPI_ERST_CHECK_BUSY_STATUS);
		if (rc)
			return rc;
		val = apei_exec_ctx_get_output(&ctx);
		if (!val)
			break;
		if (erst_timedout(&timeout, SPIN_UNIT))
			return -EIO;
	};
	rc = apei_exec_run(&ctx, ACPI_ERST_GET_COMMAND_STATUS);
	if (rc)
		return rc;
	val = apei_exec_ctx_get_output(&ctx);
	rc = apei_exec_run(&ctx, ACPI_ERST_END);
	if (rc)
		return rc;

	return erst_errno(val);
}

static int __erst_clear_from_storage(u64 record_id)
{
	struct apei_exec_context ctx;
	u64 timeout = FIRMWARE_TIMEOUT;
	u64 val;
	int rc;

	erst_exec_ctx_init(&ctx);
	rc = apei_exec_run(&ctx, ACPI_ERST_BEGIN_CLEAR);
	if (rc)
		return rc;
	apei_exec_ctx_set_input(&ctx, record_id);
	rc = apei_exec_run(&ctx, ACPI_ERST_SET_RECORD_ID);
	if (rc)
		return rc;
	rc = apei_exec_run(&ctx, ACPI_ERST_EXECUTE_OPERATION);
	if (rc)
		return rc;
	for (;;) {
		rc = apei_exec_run(&ctx, ACPI_ERST_CHECK_BUSY_STATUS);
		if (rc)
			return rc;
		val = apei_exec_ctx_get_output(&ctx);
		if (!val)
			break;
		if (erst_timedout(&timeout, SPIN_UNIT))
			return -EIO;
	}
	rc = apei_exec_run(&ctx, ACPI_ERST_GET_COMMAND_STATUS);
	if (rc)
		return rc;
	val = apei_exec_ctx_get_output(&ctx);
	rc = apei_exec_run(&ctx, ACPI_ERST_END);
	if (rc)
		return rc;

	return erst_errno(val);
}

/* NVRAM ERST Error Log Address Range is not supported yet */
static void pr_unimpl_nvram(void)
{
	if (printk_ratelimit())
		pr_warning(ERST_PFX
		"NVRAM ERST Log Address Range is not implemented yet\n");
}

static int __erst_write_to_nvram(const struct cper_record_header *record)
{
	/* do not print message, because printk is not safe for NMI */
	return -ENOSYS;
}

static int __erst_read_to_erange_from_nvram(u64 record_id, u64 *offset)
{
	pr_unimpl_nvram();
	return -ENOSYS;
}

static int __erst_clear_from_nvram(u64 record_id)
{
	pr_unimpl_nvram();
	return -ENOSYS;
}

int erst_write(const struct cper_record_header *record)
{
	int rc;
	unsigned long flags;
	struct cper_record_header *rcd_erange;

	if (erst_disable)
		return -ENODEV;

	if (memcmp(record->signature, CPER_SIG_RECORD, CPER_SIG_SIZE))
		return -EINVAL;

	if (erst_erange.attr & ERST_RANGE_NVRAM) {
		if (!raw_spin_trylock_irqsave(&erst_lock, flags))
			return -EBUSY;
		rc = __erst_write_to_nvram(record);
		raw_spin_unlock_irqrestore(&erst_lock, flags);
		return rc;
	}

	if (record->record_length > erst_erange.size)
		return -EINVAL;

	if (!raw_spin_trylock_irqsave(&erst_lock, flags))
		return -EBUSY;
	memcpy(erst_erange.vaddr, record, record->record_length);
	rcd_erange = erst_erange.vaddr;
	/* signature for serialization system */
	memcpy(&rcd_erange->persistence_information, "ER", 2);

	rc = __erst_write_to_storage(0);
	raw_spin_unlock_irqrestore(&erst_lock, flags);

	return rc;
}
EXPORT_SYMBOL_GPL(erst_write);

static int __erst_read_to_erange(u64 record_id, u64 *offset)
{
	int rc;

	if (erst_erange.attr & ERST_RANGE_NVRAM)
		return __erst_read_to_erange_from_nvram(
			record_id, offset);

	rc = __erst_read_from_storage(record_id, 0);
	if (rc)
		return rc;
	*offset = 0;

	return 0;
}

static ssize_t __erst_read(u64 record_id, struct cper_record_header *record,
			   size_t buflen)
{
	int rc;
	u64 offset, len = 0;
	struct cper_record_header *rcd_tmp;

	rc = __erst_read_to_erange(record_id, &offset);
	if (rc)
		return rc;
	rcd_tmp = erst_erange.vaddr + offset;
	len = rcd_tmp->record_length;
	if (len <= buflen)
		memcpy(record, rcd_tmp, len);

	return len;
}

/*
 * If return value > buflen, the buffer size is not big enough,
 * else if return value < 0, something goes wrong,
 * else everything is OK, and return value is record length
 */
ssize_t erst_read(u64 record_id, struct cper_record_header *record,
		  size_t buflen)
{
	ssize_t len;
	unsigned long flags;

	if (erst_disable)
		return -ENODEV;

	raw_spin_lock_irqsave(&erst_lock, flags);
	len = __erst_read(record_id, record, buflen);
	raw_spin_unlock_irqrestore(&erst_lock, flags);
	return len;
}
EXPORT_SYMBOL_GPL(erst_read);

int erst_clear(u64 record_id)
{
	int rc, i;
	unsigned long flags;
	u64 *entries;

	if (erst_disable)
		return -ENODEV;

	rc = mutex_lock_interruptible(&erst_record_id_cache.lock);
	if (rc)
		return rc;
	raw_spin_lock_irqsave(&erst_lock, flags);
	if (erst_erange.attr & ERST_RANGE_NVRAM)
		rc = __erst_clear_from_nvram(record_id);
	else
		rc = __erst_clear_from_storage(record_id);
	raw_spin_unlock_irqrestore(&erst_lock, flags);
	if (rc)
		goto out;
	entries = erst_record_id_cache.entries;
	for (i = 0; i < erst_record_id_cache.len; i++) {
		if (entries[i] == record_id)
			entries[i] = APEI_ERST_INVALID_RECORD_ID;
	}
	__erst_record_id_cache_compact();
out:
	mutex_unlock(&erst_record_id_cache.lock);
	return rc;
}
EXPORT_SYMBOL_GPL(erst_clear);

static int __init setup_erst_disable(char *str)
{
	erst_disable = 1;
	return 0;
}

__setup("erst_disable", setup_erst_disable);

static int erst_check_table(struct acpi_table_erst *erst_tab)
{
	if ((erst_tab->header_length !=
	     (sizeof(struct acpi_table_erst) - sizeof(erst_tab->header)))
	    && (erst_tab->header_length != sizeof(struct acpi_table_einj)))
		return -EINVAL;
	if (erst_tab->header.length < sizeof(struct acpi_table_erst))
		return -EINVAL;
	if (erst_tab->entries !=
	    (erst_tab->header.length - sizeof(struct acpi_table_erst)) /
	    sizeof(struct acpi_erst_entry))
		return -EINVAL;

	return 0;
}

<<<<<<< HEAD
static size_t erst_reader(u64 *id, enum pstore_type_id *type,
=======
static int erst_open_pstore(struct pstore_info *psi);
static int erst_close_pstore(struct pstore_info *psi);
static ssize_t erst_reader(u64 *id, enum pstore_type_id *type,
>>>>>>> d762f438
		       struct timespec *time);
static u64 erst_writer(enum pstore_type_id type, size_t size);

static struct pstore_info erst_info = {
	.owner		= THIS_MODULE,
	.name		= "erst",
<<<<<<< HEAD
=======
	.open		= erst_open_pstore,
	.close		= erst_close_pstore,
>>>>>>> d762f438
	.read		= erst_reader,
	.write		= erst_writer,
	.erase		= erst_clear
};

#define CPER_CREATOR_PSTORE						\
	UUID_LE(0x75a574e3, 0x5052, 0x4b29, 0x8a, 0x8e, 0xbe, 0x2c,	\
		0x64, 0x90, 0xb8, 0x9d)
#define CPER_SECTION_TYPE_DMESG						\
	UUID_LE(0xc197e04e, 0xd545, 0x4a70, 0x9c, 0x17, 0xa5, 0x54,	\
		0x94, 0x19, 0xeb, 0x12)
#define CPER_SECTION_TYPE_MCE						\
	UUID_LE(0xfe08ffbe, 0x95e4, 0x4be7, 0xbc, 0x73, 0x40, 0x96,	\
		0x04, 0x4a, 0x38, 0xfc)

struct cper_pstore_record {
	struct cper_record_header hdr;
	struct cper_section_descriptor sec_hdr;
	char data[];
} __packed;

<<<<<<< HEAD
static size_t erst_reader(u64 *id, enum pstore_type_id *type,
		       struct timespec *time)
{
	int rc;
	ssize_t len;
	unsigned long flags;
=======
static int reader_pos;

static int erst_open_pstore(struct pstore_info *psi)
{
	int rc;

	if (erst_disable)
		return -ENODEV;

	rc = erst_get_record_id_begin(&reader_pos);

	return rc;
}

static int erst_close_pstore(struct pstore_info *psi)
{
	erst_get_record_id_end();

	return 0;
}

static ssize_t erst_reader(u64 *id, enum pstore_type_id *type,
		       struct timespec *time)
{
	int rc;
	ssize_t len = 0;
>>>>>>> d762f438
	u64 record_id;
	struct cper_pstore_record *rcd = (struct cper_pstore_record *)
					(erst_info.buf - sizeof(*rcd));

	if (erst_disable)
		return -ENODEV;

<<<<<<< HEAD
	raw_spin_lock_irqsave(&erst_lock, flags);
skip:
	rc = __erst_get_next_record_id(&record_id);
	if (rc) {
		raw_spin_unlock_irqrestore(&erst_lock, flags);
		return rc;
	}
	/* no more record */
	if (record_id == APEI_ERST_INVALID_RECORD_ID) {
		raw_spin_unlock_irqrestore(&erst_lock, flags);
		return 0;
	}

	len = __erst_read(record_id, &rcd->hdr, sizeof(*rcd) +
			  erst_erange.size);
	if (uuid_le_cmp(rcd->hdr.creator_id, CPER_CREATOR_PSTORE) != 0)
		goto skip;
	raw_spin_unlock_irqrestore(&erst_lock, flags);
=======
skip:
	rc = erst_get_record_id_next(&reader_pos, &record_id);
	if (rc)
		goto out;

	/* no more record */
	if (record_id == APEI_ERST_INVALID_RECORD_ID) {
		rc = -1;
		goto out;
	}

	len = erst_read(record_id, &rcd->hdr, sizeof(*rcd) +
			erst_info.bufsize);
	/* The record may be cleared by others, try read next record */
	if (len == -ENOENT)
		goto skip;
	else if (len < 0) {
		rc = -1;
		goto out;
	}
	if (uuid_le_cmp(rcd->hdr.creator_id, CPER_CREATOR_PSTORE) != 0)
		goto skip;
>>>>>>> d762f438

	*id = record_id;
	if (uuid_le_cmp(rcd->sec_hdr.section_type,
			CPER_SECTION_TYPE_DMESG) == 0)
		*type = PSTORE_TYPE_DMESG;
	else if (uuid_le_cmp(rcd->sec_hdr.section_type,
			     CPER_SECTION_TYPE_MCE) == 0)
		*type = PSTORE_TYPE_MCE;
	else
		*type = PSTORE_TYPE_UNKNOWN;

	if (rcd->hdr.validation_bits & CPER_VALID_TIMESTAMP)
		time->tv_sec = rcd->hdr.timestamp;
	else
		time->tv_sec = 0;
	time->tv_nsec = 0;

<<<<<<< HEAD
	return len - sizeof(*rcd);
=======
out:
	return (rc < 0) ? rc : (len - sizeof(*rcd));
>>>>>>> d762f438
}

static u64 erst_writer(enum pstore_type_id type, size_t size)
{
	struct cper_pstore_record *rcd = (struct cper_pstore_record *)
					(erst_info.buf - sizeof(*rcd));

	memset(rcd, 0, sizeof(*rcd));
	memcpy(rcd->hdr.signature, CPER_SIG_RECORD, CPER_SIG_SIZE);
	rcd->hdr.revision = CPER_RECORD_REV;
	rcd->hdr.signature_end = CPER_SIG_END;
	rcd->hdr.section_count = 1;
	rcd->hdr.error_severity = CPER_SEV_FATAL;
	/* timestamp valid. platform_id, partition_id are invalid */
	rcd->hdr.validation_bits = CPER_VALID_TIMESTAMP;
	rcd->hdr.timestamp = get_seconds();
	rcd->hdr.record_length = sizeof(*rcd) + size;
	rcd->hdr.creator_id = CPER_CREATOR_PSTORE;
	rcd->hdr.notification_type = CPER_NOTIFY_MCE;
	rcd->hdr.record_id = cper_next_record_id();
	rcd->hdr.flags = CPER_HW_ERROR_FLAGS_PREVERR;

	rcd->sec_hdr.section_offset = sizeof(*rcd);
	rcd->sec_hdr.section_length = size;
	rcd->sec_hdr.revision = CPER_SEC_REV;
	/* fru_id and fru_text is invalid */
	rcd->sec_hdr.validation_bits = 0;
	rcd->sec_hdr.flags = CPER_SEC_PRIMARY;
	switch (type) {
	case PSTORE_TYPE_DMESG:
		rcd->sec_hdr.section_type = CPER_SECTION_TYPE_DMESG;
		break;
	case PSTORE_TYPE_MCE:
		rcd->sec_hdr.section_type = CPER_SECTION_TYPE_MCE;
		break;
	default:
		return -EINVAL;
	}
	rcd->sec_hdr.section_severity = CPER_SEV_FATAL;

	erst_write(&rcd->hdr);

	return rcd->hdr.record_id;
}

static int __init erst_init(void)
{
	int rc = 0;
	acpi_status status;
	struct apei_exec_context ctx;
	struct apei_resources erst_resources;
	struct resource *r;
	char *buf;

	if (acpi_disabled)
		goto err;

	if (erst_disable) {
		pr_info(ERST_PFX
	"Error Record Serialization Table (ERST) support is disabled.\n");
		goto err;
	}

	status = acpi_get_table(ACPI_SIG_ERST, 0,
				(struct acpi_table_header **)&erst_tab);
	if (status == AE_NOT_FOUND) {
		pr_info(ERST_PFX "Table is not found!\n");
		goto err;
	} else if (ACPI_FAILURE(status)) {
		const char *msg = acpi_format_exception(status);
		pr_err(ERST_PFX "Failed to get table, %s\n", msg);
		rc = -EINVAL;
		goto err;
	}

	rc = erst_check_table(erst_tab);
	if (rc) {
		pr_err(FW_BUG ERST_PFX "ERST table is invalid\n");
		goto err;
	}

	apei_resources_init(&erst_resources);
	erst_exec_ctx_init(&ctx);
	rc = apei_exec_collect_resources(&ctx, &erst_resources);
	if (rc)
		goto err_fini;
	rc = apei_resources_request(&erst_resources, "APEI ERST");
	if (rc)
		goto err_fini;
	rc = apei_exec_pre_map_gars(&ctx);
	if (rc)
		goto err_release;
	rc = erst_get_erange(&erst_erange);
	if (rc) {
		if (rc == -ENODEV)
			pr_info(ERST_PFX
	"The corresponding hardware device or firmware implementation "
	"is not available.\n");
		else
			pr_err(ERST_PFX
			       "Failed to get Error Log Address Range.\n");
		goto err_unmap_reg;
	}

	r = request_mem_region(erst_erange.base, erst_erange.size, "APEI ERST");
	if (!r) {
		pr_err(ERST_PFX
		"Can not request iomem region <0x%16llx-0x%16llx> for ERST.\n",
		(unsigned long long)erst_erange.base,
		(unsigned long long)erst_erange.base + erst_erange.size);
		rc = -EIO;
		goto err_unmap_reg;
	}
	rc = -ENOMEM;
	erst_erange.vaddr = ioremap_cache(erst_erange.base,
					  erst_erange.size);
	if (!erst_erange.vaddr)
		goto err_release_erange;

	buf = kmalloc(erst_erange.size, GFP_KERNEL);
	mutex_init(&erst_info.buf_mutex);
	if (buf) {
		erst_info.buf = buf + sizeof(struct cper_pstore_record);
		erst_info.bufsize = erst_erange.size -
				    sizeof(struct cper_pstore_record);
		if (pstore_register(&erst_info)) {
			pr_info(ERST_PFX "Could not register with persistent store\n");
			kfree(buf);
		}
	}

	pr_info(ERST_PFX
	"Error Record Serialization Table (ERST) support is initialized.\n");

	return 0;

err_release_erange:
	release_mem_region(erst_erange.base, erst_erange.size);
err_unmap_reg:
	apei_exec_post_unmap_gars(&ctx);
err_release:
	apei_resources_release(&erst_resources);
err_fini:
	apei_resources_fini(&erst_resources);
err:
	erst_disable = 1;
	return rc;
}

device_initcall(erst_init);<|MERGE_RESOLUTION|>--- conflicted
+++ resolved
@@ -929,24 +929,17 @@
 	return 0;
 }
 
-<<<<<<< HEAD
-static size_t erst_reader(u64 *id, enum pstore_type_id *type,
-=======
 static int erst_open_pstore(struct pstore_info *psi);
 static int erst_close_pstore(struct pstore_info *psi);
 static ssize_t erst_reader(u64 *id, enum pstore_type_id *type,
->>>>>>> d762f438
 		       struct timespec *time);
 static u64 erst_writer(enum pstore_type_id type, size_t size);
 
 static struct pstore_info erst_info = {
 	.owner		= THIS_MODULE,
 	.name		= "erst",
-<<<<<<< HEAD
-=======
 	.open		= erst_open_pstore,
 	.close		= erst_close_pstore,
->>>>>>> d762f438
 	.read		= erst_reader,
 	.write		= erst_writer,
 	.erase		= erst_clear
@@ -968,14 +961,6 @@
 	char data[];
 } __packed;
 
-<<<<<<< HEAD
-static size_t erst_reader(u64 *id, enum pstore_type_id *type,
-		       struct timespec *time)
-{
-	int rc;
-	ssize_t len;
-	unsigned long flags;
-=======
 static int reader_pos;
 
 static int erst_open_pstore(struct pstore_info *psi)
@@ -1002,7 +987,6 @@
 {
 	int rc;
 	ssize_t len = 0;
->>>>>>> d762f438
 	u64 record_id;
 	struct cper_pstore_record *rcd = (struct cper_pstore_record *)
 					(erst_info.buf - sizeof(*rcd));
@@ -1010,26 +994,6 @@
 	if (erst_disable)
 		return -ENODEV;
 
-<<<<<<< HEAD
-	raw_spin_lock_irqsave(&erst_lock, flags);
-skip:
-	rc = __erst_get_next_record_id(&record_id);
-	if (rc) {
-		raw_spin_unlock_irqrestore(&erst_lock, flags);
-		return rc;
-	}
-	/* no more record */
-	if (record_id == APEI_ERST_INVALID_RECORD_ID) {
-		raw_spin_unlock_irqrestore(&erst_lock, flags);
-		return 0;
-	}
-
-	len = __erst_read(record_id, &rcd->hdr, sizeof(*rcd) +
-			  erst_erange.size);
-	if (uuid_le_cmp(rcd->hdr.creator_id, CPER_CREATOR_PSTORE) != 0)
-		goto skip;
-	raw_spin_unlock_irqrestore(&erst_lock, flags);
-=======
 skip:
 	rc = erst_get_record_id_next(&reader_pos, &record_id);
 	if (rc)
@@ -1052,7 +1016,6 @@
 	}
 	if (uuid_le_cmp(rcd->hdr.creator_id, CPER_CREATOR_PSTORE) != 0)
 		goto skip;
->>>>>>> d762f438
 
 	*id = record_id;
 	if (uuid_le_cmp(rcd->sec_hdr.section_type,
@@ -1070,12 +1033,8 @@
 		time->tv_sec = 0;
 	time->tv_nsec = 0;
 
-<<<<<<< HEAD
-	return len - sizeof(*rcd);
-=======
 out:
 	return (rc < 0) ? rc : (len - sizeof(*rcd));
->>>>>>> d762f438
 }
 
 static u64 erst_writer(enum pstore_type_id type, size_t size)
