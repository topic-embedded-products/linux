--- conflicted
+++ resolved
@@ -324,10 +324,7 @@
  * @genlock: Support genlock mode
  * @err: Channel has errors
  * @idle: Check for channel idle
-<<<<<<< HEAD
-=======
  * @has_fstoreen: Check for frame store configuration
->>>>>>> 41d036b3
  * @tasklet: Cleanup work after irq
  * @config: Device configuration info
  * @flush_on_fsync: Flush on Frame sync
@@ -362,10 +359,7 @@
 	bool genlock;
 	bool err;
 	bool idle;
-<<<<<<< HEAD
-=======
 	bool has_fstoreen;
->>>>>>> 41d036b3
 	struct tasklet_struct tasklet;
 	struct xilinx_vdma_config config;
 	bool flush_on_fsync;
@@ -606,7 +600,6 @@
 	hw->next_desc = next_desc;
 	hw->next_desc_msb = next_desc_msb;
 }
-
 /**
  * xilinx_dma_free_tx_segment - Free transaction segment
  * @chan: Driver specific DMA channel
@@ -747,7 +740,6 @@
 	dev_dbg(chan->dev, "Free all channel resources.\n");
 
 	xilinx_dma_free_descriptors(chan);
-
 	if (chan->xdev->dma_config->dmatype == XDMA_TYPE_AXIDMA) {
 		spin_lock_irqsave(&chan->lock, flags);
 		INIT_LIST_HEAD(&chan->free_seg_list);
@@ -757,7 +749,6 @@
 		dma_free_coherent(chan->dev, sizeof(*chan->cyclic_seg_v),
 				  chan->cyclic_seg_v, chan->cyclic_seg_p);
 	}
-
 	if (chan->xdev->dma_config->dmatype != XDMA_TYPE_AXIDMA) {
 		dma_pool_destroy(chan->desc_pool);
 		chan->desc_pool = NULL;
@@ -1070,7 +1061,6 @@
 
 		return;
 	}
-
 	desc = list_first_entry(&chan->pending_list,
 				struct xilinx_dma_tx_descriptor, node);
 	tail_desc = list_last_entry(&chan->pending_list,
@@ -1078,6 +1068,7 @@
 
 	tail_segment = list_last_entry(&tail_desc->segments,
 				       struct xilinx_vdma_tx_segment, node);
+
 
 	/*
 	 * If hardware is idle, then all descriptors on the running lists are
@@ -1119,7 +1110,6 @@
 	else
 		reg &= ~(XILINX_DMA_DMACR_FRM_CNT_IRQ |
 			 XILINX_DMA_DMACR_DLY_CNT_IRQ);
-
 	dma_ctrl_write(chan, XILINX_DMA_REG_DMACR, reg);
 
 	if (config->park && (config->park_frm >= 0) &&
@@ -1148,29 +1138,11 @@
 		chan->desc_pendingcount = 0;
 	} else {
 		struct xilinx_vdma_tx_segment *segment, *last = NULL;
-<<<<<<< HEAD
-		int i = 0;
-=======
 		int i = 0, j = 0;
->>>>>>> 41d036b3
 
 		if (chan->desc_submitcount < chan->num_frms)
 			i = chan->desc_submitcount;
 
-<<<<<<< HEAD
-		list_for_each_entry(segment, &desc->segments, node) {
-			if (chan->ext_addr)
-				vdma_desc_write_64(chan,
-					XILINX_VDMA_REG_START_ADDRESS_64(i++),
-					segment->hw.buf_addr,
-					segment->hw.buf_addr_msb);
-			else
-				vdma_desc_write(chan,
-					XILINX_VDMA_REG_START_ADDRESS(i++),
-					segment->hw.buf_addr);
-
-			last = segment;
-=======
 		for (j = 0; j < chan->num_frms; ) {
 			list_for_each_entry(segment, &desc->segments, node) {
 				if (chan->ext_addr)
@@ -1194,7 +1166,6 @@
 			desc = list_first_entry(&chan->pending_list,
 						struct xilinx_dma_tx_descriptor,
 						node);
->>>>>>> 41d036b3
 		}
 
 		if (!last)
@@ -1211,22 +1182,7 @@
 		if (chan->desc_submitcount == chan->num_frms)
 			chan->desc_submitcount = 0;
 	}
-
 	chan->idle = false;
-<<<<<<< HEAD
-	if (!chan->has_sg) {
-		list_del(&desc->node);
-		list_add_tail(&desc->node, &chan->active_list);
-		chan->desc_submitcount++;
-		chan->desc_pendingcount--;
-		if (chan->desc_submitcount == chan->num_frms)
-			chan->desc_submitcount = 0;
-	} else {
-		list_splice_tail_init(&chan->pending_list, &chan->active_list);
-		chan->desc_pendingcount = 0;
-	}
-=======
->>>>>>> 41d036b3
 }
 
 /**
@@ -1244,7 +1200,6 @@
 
 	if (!chan->idle)
 		return;
-
 	if (list_empty(&chan->pending_list))
 		return;
 
@@ -1318,6 +1273,7 @@
 				    struct xilinx_dma_tx_descriptor, node);
 	tail_segment = list_last_entry(&tail_desc->segments,
 				       struct xilinx_axidma_tx_segment, node);
+
 
 	reg = dma_ctrl_read(chan, XILINX_DMA_REG_DMACR);
 
@@ -2313,6 +2269,7 @@
 {
 	int err;
 
+
 	*axi_clk = devm_clk_get(&pdev->dev, "s_axi_lite_aclk");
 	if (IS_ERR(*axi_clk)) {
 		err = PTR_ERR(*axi_clk);
@@ -2417,18 +2374,12 @@
 	chan->has_sg = xdev->has_sg;
 	chan->desc_pendingcount = 0x0;
 	chan->ext_addr = xdev->ext_addr;
-<<<<<<< HEAD
-	chan->idle = true;
-	
-=======
 	/* This variable enusres that descripotrs are not
 	 * Submited when dma engine is in progress. This variable is
 	 * Added to avoid pollling for a bit in the status register to
 	 * Know dma state in the driver hot path.
 	 */
 	chan->idle = true;
-
->>>>>>> 41d036b3
 	spin_lock_init(&chan->lock);
 	INIT_LIST_HEAD(&chan->pending_list);
 	INIT_LIST_HEAD(&chan->done_list);
