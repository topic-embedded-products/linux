--- conflicted
+++ resolved
@@ -165,6 +165,7 @@
 #define XILINX_DMA_BD_SOP		BIT(27)
 #define XILINX_DMA_BD_EOP		BIT(26)
 #define XILINX_DMA_COALESCE_MAX		255
+#define XILINX_DMA_NUM_DESCS		255
 #define XILINX_DMA_NUM_APP_WORDS	5
 
 /* Multi-Channel DMA Descriptor offsets*/
@@ -213,8 +214,8 @@
  * @next_desc_msb: MSB of Next Descriptor Pointer @0x04
  * @buf_addr: Buffer address @0x08
  * @buf_addr_msb: MSB of Buffer address @0x0C
- * @pad1: Reserved @0x10
- * @pad2: Reserved @0x14
+ * @mcdma_control: Control field for mcdma @0x10
+ * @vsize_stride: Vsize and Stride field for mcdma @0x14
  * @control: Control field @0x18
  * @status: Status field @0x1C
  * @app: APP Fields @0x20 - 0x30
@@ -234,11 +235,11 @@
 /**
  * struct xilinx_cdma_desc_hw - Hardware Descriptor
  * @next_desc: Next Descriptor Pointer @0x00
- * @next_descmsb: Next Descriptor Pointer MSB @0x04
+ * @next_desc_msb: Next Descriptor Pointer MSB @0x04
  * @src_addr: Source address @0x08
- * @src_addrmsb: Source address MSB @0x0C
+ * @src_addr_msb: Source address MSB @0x0C
  * @dest_addr: Destination address @0x10
- * @dest_addrmsb: Destination address MSB @0x14
+ * @dest_addr_msb: Destination address MSB @0x14
  * @control: Control field @0x18
  * @status: Status field @0x1C
  */
@@ -312,6 +313,7 @@
  * @pending_list: Descriptors waiting
  * @active_list: Descriptors ready to submit
  * @done_list: Complete descriptors
+ * @free_seg_list: Free descriptors
  * @common: DMA common channel
  * @desc_pool: Descriptors pool
  * @dev: The dma device
@@ -323,19 +325,20 @@
  * @cyclic: Check for cyclic transfers.
  * @genlock: Support genlock mode
  * @err: Channel has errors
-<<<<<<< HEAD
-=======
  * @idle: Check for channel idle
->>>>>>> f1b1e077
  * @tasklet: Cleanup work after irq
  * @config: Device configuration info
  * @flush_on_fsync: Flush on Frame sync
  * @desc_pendingcount: Descriptor pending count
  * @ext_addr: Indicates 64 bit addressing is supported by dma channel
+ * @desc_submitcount: Descriptor h/w submitted count
  * @residue: Residue for AXI DMA
  * @seg_v: Statically allocated segments base
+ * @seg_p: Physical allocated segments base
  * @cyclic_seg_v: Statically allocated segment base for cyclic transfers
+ * @cyclic_seg_p: Physical allocated segments base for cyclic dma
  * @start_transfer: Differentiate b/w DMA IP's transfer
+ * @tdest: TDEST value for mcdma
  */
 struct xilinx_dma_chan {
 	struct xilinx_dma_device *xdev;
@@ -345,6 +348,7 @@
 	struct list_head pending_list;
 	struct list_head active_list;
 	struct list_head done_list;
+	struct list_head free_seg_list;
 	struct dma_chan common;
 	struct dma_pool *desc_pool;
 	struct device *dev;
@@ -356,37 +360,23 @@
 	bool cyclic;
 	bool genlock;
 	bool err;
-<<<<<<< HEAD
-=======
 	bool idle;
->>>>>>> f1b1e077
 	struct tasklet_struct tasklet;
 	struct xilinx_vdma_config config;
 	bool flush_on_fsync;
 	u32 desc_pendingcount;
 	bool ext_addr;
+	u32 desc_submitcount;
 	u32 residue;
 	struct xilinx_axidma_tx_segment *seg_v;
+	dma_addr_t seg_p;
 	struct xilinx_axidma_tx_segment *cyclic_seg_v;
+	dma_addr_t cyclic_seg_p;
 	void (*start_transfer)(struct xilinx_dma_chan *chan);
 	u16 tdest;
 };
 
-/**
- * enum xdma_ip_type: DMA IP type.
- *
- * XDMA_TYPE_AXIDMA: Axi dma ip.
- * XDMA_TYPE_CDMA: Axi cdma ip.
- * XDMA_TYPE_VDMA: Axi vdma ip.
- *
- */
-enum xdma_ip_type {
-	XDMA_TYPE_AXIDMA = 0,
-	XDMA_TYPE_CDMA,
-	XDMA_TYPE_VDMA,
-};
-
-struct xilinx_dma_ip_config {
+struct xilinx_dma_config {
 	enum xdma_ip_type dmatype;
 	int (*clk_init)(struct platform_device *pdev, struct clk **axi_clk,
 			struct clk **tx_clk, struct clk **txs_clk,
@@ -423,7 +413,7 @@
 	u32 flush_on_fsync;
 	bool ext_addr;
 	struct platform_device  *pdev;
-	const struct xilinx_dma_ip_config *dma_config;
+	const struct xilinx_dma_config *dma_config;
 	struct clk *axi_clk;
 	struct clk *tx_clk;
 	struct clk *txs_clk;
@@ -586,16 +576,30 @@
 static struct xilinx_axidma_tx_segment *
 xilinx_axidma_alloc_tx_segment(struct xilinx_dma_chan *chan)
 {
-	struct xilinx_axidma_tx_segment *segment;
-	dma_addr_t phys;
-
-	segment = dma_pool_zalloc(chan->desc_pool, GFP_ATOMIC, &phys);
-	if (!segment)
-		return NULL;
-
-	segment->phys = phys;
+	struct xilinx_axidma_tx_segment *segment = NULL;
+	unsigned long flags;
+
+	spin_lock_irqsave(&chan->lock, flags);
+	if (!list_empty(&chan->free_seg_list)) {
+		segment = list_first_entry(&chan->free_seg_list,
+					   struct xilinx_axidma_tx_segment,
+					   node);
+		list_del(&segment->node);
+	}
+	spin_unlock_irqrestore(&chan->lock, flags);
 
 	return segment;
+}
+
+static void xilinx_dma_clean_hw_desc(struct xilinx_axidma_desc_hw *hw)
+{
+	u32 next_desc = hw->next_desc;
+	u32 next_desc_msb = hw->next_desc_msb;
+
+	memset(hw, 0, sizeof(struct xilinx_axidma_desc_hw));
+
+	hw->next_desc = next_desc;
+	hw->next_desc_msb = next_desc_msb;
 }
 
 /**
@@ -606,7 +610,9 @@
 static void xilinx_dma_free_tx_segment(struct xilinx_dma_chan *chan,
 				struct xilinx_axidma_tx_segment *segment)
 {
-	dma_pool_free(chan->desc_pool, segment, segment->phys);
+	xilinx_dma_clean_hw_desc(&segment->hw);
+
+	list_add_tail(&segment->node, &chan->free_seg_list);
 }
 
 /**
@@ -731,16 +737,26 @@
 static void xilinx_dma_free_chan_resources(struct dma_chan *dchan)
 {
 	struct xilinx_dma_chan *chan = to_xilinx_chan(dchan);
+	unsigned long flags;
 
 	dev_dbg(chan->dev, "Free all channel resources.\n");
 
 	xilinx_dma_free_descriptors(chan);
+
 	if (chan->xdev->dma_config->dmatype == XDMA_TYPE_AXIDMA) {
-		xilinx_dma_free_tx_segment(chan, chan->cyclic_seg_v);
-		xilinx_dma_free_tx_segment(chan, chan->seg_v);
-	}
-	dma_pool_destroy(chan->desc_pool);
-	chan->desc_pool = NULL;
+		spin_lock_irqsave(&chan->lock, flags);
+		INIT_LIST_HEAD(&chan->free_seg_list);
+		spin_unlock_irqrestore(&chan->lock, flags);
+
+		/* Free Memory that is allocated for cyclic DMA Mode */
+		dma_free_coherent(chan->dev, sizeof(*chan->cyclic_seg_v),
+				  chan->cyclic_seg_v, chan->cyclic_seg_p);
+	}
+
+	if (chan->xdev->dma_config->dmatype != XDMA_TYPE_AXIDMA) {
+		dma_pool_destroy(chan->desc_pool);
+		chan->desc_pool = NULL;
+	}
 }
 
 /**
@@ -777,8 +793,7 @@
 	spin_lock_irqsave(&chan->lock, flags);
 
 	list_for_each_entry_safe(desc, next, &chan->done_list, node) {
-		dma_async_tx_callback callback;
-		void *callback_param;
+		struct dmaengine_desc_callback cb;
 
 		if (desc->cyclic) {
 			xilinx_dma_chan_handle_cyclic(chan, desc, &flags);
@@ -789,11 +804,10 @@
 		list_del(&desc->node);
 
 		/* Run the link descriptor callback function */
-		callback = desc->async_tx.callback;
-		callback_param = desc->async_tx.callback_param;
-		if (callback) {
+		dmaengine_desc_get_callback(&desc->async_tx, &cb);
+		if (dmaengine_desc_callback_valid(&cb)) {
 			spin_unlock_irqrestore(&chan->lock, flags);
-			callback(callback_param);
+			dmaengine_desc_callback_invoke(&cb, NULL);
 			spin_lock_irqsave(&chan->lock, flags);
 		}
 
@@ -825,6 +839,7 @@
 static int xilinx_dma_alloc_chan_resources(struct dma_chan *dchan)
 {
 	struct xilinx_dma_chan *chan = to_xilinx_chan(dchan);
+	int i;
 
 	/* Has this channel already been allocated? */
 	if (chan->desc_pool)
@@ -835,11 +850,30 @@
 	 * for meeting Xilinx VDMA specification requirement.
 	 */
 	if (chan->xdev->dma_config->dmatype == XDMA_TYPE_AXIDMA) {
-		chan->desc_pool = dma_pool_create("xilinx_dma_desc_pool",
-				   chan->dev,
-				   sizeof(struct xilinx_axidma_tx_segment),
-				   __alignof__(struct xilinx_axidma_tx_segment),
-				   0);
+		/* Allocate the buffer descriptors. */
+		chan->seg_v = dma_zalloc_coherent(chan->dev,
+						  sizeof(*chan->seg_v) *
+						  XILINX_DMA_NUM_DESCS,
+						  &chan->seg_p, GFP_KERNEL);
+		if (!chan->seg_v) {
+			dev_err(chan->dev,
+				"unable to allocate channel %d descriptors\n",
+				chan->id);
+			return -ENOMEM;
+		}
+
+		for (i = 0; i < XILINX_DMA_NUM_DESCS; i++) {
+			chan->seg_v[i].hw.next_desc =
+			lower_32_bits(chan->seg_p + sizeof(*chan->seg_v) *
+				((i + 1) % XILINX_DMA_NUM_DESCS));
+			chan->seg_v[i].hw.next_desc_msb =
+			upper_32_bits(chan->seg_p + sizeof(*chan->seg_v) *
+				((i + 1) % XILINX_DMA_NUM_DESCS));
+			chan->seg_v[i].phys = chan->seg_p +
+				sizeof(*chan->seg_v) * i;
+			list_add_tail(&chan->seg_v[i].node,
+				      &chan->free_seg_list);
+		}
 	} else if (chan->xdev->dma_config->dmatype == XDMA_TYPE_CDMA) {
 		chan->desc_pool = dma_pool_create("xilinx_cdma_desc_pool",
 				   chan->dev,
@@ -854,7 +888,8 @@
 				     0);
 	}
 
-	if (!chan->desc_pool) {
+	if (!chan->desc_pool &&
+	    (chan->xdev->dma_config->dmatype != XDMA_TYPE_AXIDMA)) {
 		dev_err(chan->dev,
 			"unable to allocate channel %d descriptor pool\n",
 			chan->id);
@@ -862,23 +897,21 @@
 	}
 
 	if (chan->xdev->dma_config->dmatype == XDMA_TYPE_AXIDMA) {
-		/*
-		 * For AXI DMA case after submitting a pending_list, keep
-		 * an extra segment allocated so that the "next descriptor"
-		 * pointer on the tail descriptor always points to a
-		 * valid descriptor, even when paused after reaching taildesc.
-		 * This way, it is possible to issue additional
-		 * transfers without halting and restarting the channel.
-		 */
-		chan->seg_v = xilinx_axidma_alloc_tx_segment(chan);
-
 		/*
 		 * For cyclic DMA mode we need to program the tail Descriptor
 		 * register with a value which is not a part of the BD chain
 		 * so allocating a desc segment during channel allocation for
 		 * programming tail descriptor.
 		 */
-		chan->cyclic_seg_v = xilinx_axidma_alloc_tx_segment(chan);
+		chan->cyclic_seg_v = dma_zalloc_coherent(chan->dev,
+					sizeof(*chan->cyclic_seg_v),
+					&chan->cyclic_seg_p, GFP_KERNEL);
+		if (!chan->cyclic_seg_v) {
+			dev_err(chan->dev,
+				"unable to allocate desc segment for cyclic DMA\n");
+			return -ENOMEM;
+		}
+		chan->cyclic_seg_v->phys = chan->cyclic_seg_p;
 	}
 
 	dma_cookie_init(dchan);
@@ -944,32 +977,6 @@
 }
 
 /**
- * xilinx_dma_is_running - Check if DMA channel is running
- * @chan: Driver specific DMA channel
- *
- * Return: '1' if running, '0' if not.
- */
-static bool xilinx_dma_is_running(struct xilinx_dma_chan *chan)
-{
-	return !(dma_ctrl_read(chan, XILINX_DMA_REG_DMASR) &
-		 XILINX_DMA_DMASR_HALTED) &&
-		(dma_ctrl_read(chan, XILINX_DMA_REG_DMACR) &
-		 XILINX_DMA_DMACR_RUNSTOP);
-}
-
-/**
- * xilinx_dma_is_idle - Check if DMA channel is idle
- * @chan: Driver specific DMA channel
- *
- * Return: '1' if idle, '0' if not.
- */
-static bool xilinx_dma_is_idle(struct xilinx_dma_chan *chan)
-{
-	return dma_ctrl_read(chan, XILINX_DMA_REG_DMASR) &
-		XILINX_DMA_DMASR_IDLE;
-}
-
-/**
  * xilinx_dma_halt - Halt DMA channel
  * @chan: Driver specific DMA channel
  */
@@ -990,6 +997,7 @@
 			chan, dma_ctrl_read(chan, XILINX_DMA_REG_DMASR));
 		chan->err = true;
 	}
+	chan->idle = true;
 }
 
 /**
@@ -1031,6 +1039,9 @@
 	if (chan->err)
 		return;
 
+	if (!chan->idle)
+		return;
+
 	if (list_empty(&chan->pending_list))
 		return;
 
@@ -1041,13 +1052,6 @@
 
 	tail_segment = list_last_entry(&tail_desc->segments,
 				       struct xilinx_vdma_tx_segment, node);
-
-	/* If it is SG mode and hardware is busy, cannot submit */
-	if (chan->has_sg && xilinx_dma_is_running(chan) &&
-	    !xilinx_dma_is_idle(chan)) {
-		dev_dbg(chan->dev, "DMA controller still busy\n");
-		return;
-	}
 
 	/*
 	 * If hardware is idle, then all descriptors on the running lists are
@@ -1098,24 +1102,12 @@
 	if (chan->has_sg) {
 		dma_ctrl_write(chan, XILINX_DMA_REG_TAILDESC,
 				tail_segment->phys);
+		list_splice_tail_init(&chan->pending_list, &chan->active_list);
+		chan->desc_pendingcount = 0;
 	} else {
 		struct xilinx_vdma_tx_segment *segment, *last = NULL;
 		int i = 0;
 
-<<<<<<< HEAD
-		list_for_each_entry(desc, &chan->pending_list, node) {
-			segment = list_first_entry(&desc->segments,
-					   struct xilinx_vdma_tx_segment, node);
-			if (chan->ext_addr)
-				vdma_desc_write_64(chan,
-					XILINX_VDMA_REG_START_ADDRESS_64(i++),
-					segment->hw.buf_addr,
-					segment->hw.buf_addr_msb);
-			else
-				vdma_desc_write(chan,
-					XILINX_VDMA_REG_START_ADDRESS(i++),
-					segment->hw.buf_addr);
-=======
 		if (chan->desc_submitcount < chan->num_frms)
 			i = chan->desc_submitcount;
 
@@ -1129,7 +1121,6 @@
 				vdma_desc_write(chan,
 				    XILINX_VDMA_REG_START_ADDRESS(i++),
 				    segment->hw.buf_addr);
->>>>>>> f1b1e077
 
 			last = segment;
 		}
@@ -1142,8 +1133,6 @@
 		vdma_desc_write(chan, XILINX_DMA_REG_FRMDLY_STRIDE,
 				last->hw.stride);
 		vdma_desc_write(chan, XILINX_DMA_REG_VSIZE, last->hw.vsize);
-<<<<<<< HEAD
-=======
 
 		chan->desc_submitcount++;
 		chan->desc_pendingcount--;
@@ -1151,11 +1140,9 @@
 		list_add_tail(&desc->node, &chan->active_list);
 		if (chan->desc_submitcount == chan->num_frms)
 			chan->desc_submitcount = 0;
->>>>>>> f1b1e077
-	}
-
-	list_splice_tail_init(&chan->pending_list, &chan->active_list);
-	chan->desc_pendingcount = 0;
+	}
+
+	chan->idle = false;
 }
 
 /**
@@ -1169,6 +1156,9 @@
 	u32 ctrl_reg = dma_read(chan, XILINX_DMA_REG_DMACR);
 
 	if (chan->err)
+		return;
+
+	if (!chan->idle)
 		return;
 
 	if (list_empty(&chan->pending_list))
@@ -1216,6 +1206,7 @@
 
 	list_splice_tail_init(&chan->pending_list, &chan->active_list);
 	chan->desc_pendingcount = 0;
+	chan->idle = false;
 }
 
 /**
@@ -1225,21 +1216,17 @@
 static void xilinx_dma_start_transfer(struct xilinx_dma_chan *chan)
 {
 	struct xilinx_dma_tx_descriptor *head_desc, *tail_desc;
-	struct xilinx_axidma_tx_segment *tail_segment, *old_head, *new_head;
+	struct xilinx_axidma_tx_segment *tail_segment;
 	u32 reg;
 
 	if (chan->err)
 		return;
 
+	if (!chan->idle)
+		return;
+
 	if (list_empty(&chan->pending_list))
 		return;
-
-	/* If it is SG mode and hardware is busy, cannot submit */
-	if (chan->has_sg && xilinx_dma_is_running(chan) &&
-	    !xilinx_dma_is_idle(chan)) {
-		dev_dbg(chan->dev, "DMA controller still busy\n");
-		return;
-	}
 
 	head_desc = list_first_entry(&chan->pending_list,
 				     struct xilinx_dma_tx_descriptor, node);
@@ -1247,21 +1234,6 @@
 				    struct xilinx_dma_tx_descriptor, node);
 	tail_segment = list_last_entry(&tail_desc->segments,
 				       struct xilinx_axidma_tx_segment, node);
-
-	if (chan->has_sg && !chan->xdev->mcdma) {
-		old_head = list_first_entry(&head_desc->segments,
-					struct xilinx_axidma_tx_segment, node);
-		new_head = chan->seg_v;
-		/* Copy Buffer Descriptor fields. */
-		new_head->hw = old_head->hw;
-
-		/* Swap and save new reserve */
-		list_replace_init(&old_head->node, &new_head->node);
-		chan->seg_v = old_head;
-
-		tail_segment->hw.next_desc = chan->seg_v->phys;
-		head_desc->async_tx.phys = new_head->phys;
-	}
 
 	reg = dma_ctrl_read(chan, XILINX_DMA_REG_DMACR);
 
@@ -1337,6 +1309,7 @@
 
 	list_splice_tail_init(&chan->pending_list, &chan->active_list);
 	chan->desc_pendingcount = 0;
+	chan->idle = false;
 }
 
 /**
@@ -1401,6 +1374,8 @@
 	}
 
 	chan->err = false;
+	chan->idle = true;
+	chan->desc_submitcount = 0;
 
 	return err;
 }
@@ -1482,6 +1457,7 @@
 	if (status & XILINX_DMA_DMASR_FRM_CNT_IRQ) {
 		spin_lock(&chan->lock);
 		xilinx_dma_complete_descriptor(chan);
+		chan->idle = true;
 		chan->start_transfer(chan);
 		spin_unlock(&chan->lock);
 	}
@@ -1537,7 +1513,7 @@
 	list_add_tail(&desc->node, &chan->pending_list);
 	chan->desc_pendingcount++;
 
-	if (chan->xdev->dma_config->dmatype == XDMA_TYPE_VDMA
+	if (chan->has_sg && (chan->xdev->dma_config->dmatype == XDMA_TYPE_VDMA)
 	    && unlikely(chan->desc_pendingcount > chan->num_frms)) {
 		dev_dbg(chan->dev, "desc pendingcount is too high\n");
 		chan->desc_pendingcount = chan->num_frms;
@@ -1756,7 +1732,7 @@
 {
 	struct xilinx_dma_chan *chan = to_xilinx_chan(dchan);
 	struct xilinx_dma_tx_descriptor *desc;
-	struct xilinx_axidma_tx_segment *segment = NULL, *prev = NULL;
+	struct xilinx_axidma_tx_segment *segment = NULL;
 	u32 *app_w = (u32 *)context;
 	struct scatterlist *sg;
 	size_t copy;
@@ -1807,10 +1783,6 @@
 					       XILINX_DMA_NUM_APP_WORDS);
 			}
 
-			if (prev)
-				prev->hw.next_desc = segment->phys;
-
-			prev = segment;
 			sg_used += copy;
 
 			/*
@@ -1824,7 +1796,6 @@
 	segment = list_first_entry(&desc->segments,
 				   struct xilinx_axidma_tx_segment, node);
 	desc->async_tx.phys = segment->phys;
-	prev->hw.next_desc = segment->phys;
 
 	/* For the last DMA_MEM_TO_DEV transfer, set EOP */
 	if (chan->direction == DMA_MEM_TO_DEV) {
@@ -1844,11 +1815,14 @@
 
 /**
  * xilinx_dma_prep_dma_cyclic - prepare descriptors for a DMA_SLAVE transaction
- * @chan: DMA channel
- * @sgl: scatterlist to transfer to/from
- * @sg_len: number of entries in @scatterlist
+ * @dchan: DMA channel
+ * @buf_addr: Physical address of the buffer
+ * @buf_len: Total length of the cyclic buffers
+ * @period_len: length of individual cyclic buffer
  * @direction: DMA direction
  * @flags: transfer ack flags
+ *
+ * Return: Async transaction descriptor on success and NULL on failure
  */
 static struct dma_async_tx_descriptor *xilinx_dma_prep_dma_cyclic(
 	struct dma_chan *dchan, dma_addr_t buf_addr, size_t buf_len,
@@ -2032,7 +2006,9 @@
 
 /**
  * xilinx_dma_terminate_all - Halt the channel and free descriptors
- * @chan: Driver specific DMA Channel pointer
+ * @dchan: Driver specific DMA Channel pointer
+ *
+ * Return: '0' always.
  */
 static int xilinx_dma_terminate_all(struct dma_chan *dchan)
 {
@@ -2257,8 +2233,6 @@
 			    struct clk **rx_clk, struct clk **rxs_clk)
 {
 	int err;
-
-	return 0;
 
 	*axi_clk = devm_clk_get(&pdev->dev, "s_axi_lite_aclk");
 	if (IS_ERR(*axi_clk)) {
@@ -2343,6 +2317,7 @@
  *
  * @xdev: Driver specific device structure
  * @node: Device node
+ * @chan_id: DMA Channel id
  *
  * Return: '0' on success and failure value on error
  */
@@ -2364,11 +2339,18 @@
 	chan->has_sg = xdev->has_sg;
 	chan->desc_pendingcount = 0x0;
 	chan->ext_addr = xdev->ext_addr;
+	/* This variable enusres that descripotrs are not
+	 * Submited when dma engine is in progress. This variable is
+	 * Added to avoid pollling for a bit in the status register to
+	 * Know dma state in the driver hot path.
+	 */
+	chan->idle = true;
 
 	spin_lock_init(&chan->lock);
 	INIT_LIST_HEAD(&chan->pending_list);
 	INIT_LIST_HEAD(&chan->done_list);
 	INIT_LIST_HEAD(&chan->active_list);
+	INIT_LIST_HEAD(&chan->free_seg_list);
 
 	/* Retrieve the channel properties from the device tree */
 	has_dre = of_property_read_bool(node, "xlnx,include-dre");
@@ -2395,6 +2377,7 @@
 		chan->direction = DMA_MEM_TO_DEV;
 		chan->id = chan_id;
 		chan->tdest = chan_id;
+		xdev->common.directions = BIT(DMA_MEM_TO_DEV);
 
 		chan->ctrl_offset = XILINX_DMA_MM2S_CTRL_OFFSET;
 		if (xdev->dma_config->dmatype == XDMA_TYPE_VDMA) {
@@ -2412,6 +2395,7 @@
 		chan->direction = DMA_DEV_TO_MEM;
 		chan->id = chan_id;
 		chan->tdest = chan_id - xdev->nr_channels;
+		xdev->common.directions |= BIT(DMA_DEV_TO_MEM);
 
 		chan->ctrl_offset = XILINX_DMA_S2MM_CTRL_OFFSET;
 		if (xdev->dma_config->dmatype == XDMA_TYPE_VDMA) {
@@ -2511,17 +2495,17 @@
 	return dma_get_slave_channel(&xdev->chan[chan_id]->common);
 }
 
-static const struct xilinx_dma_ip_config axidma_config = {
+static const struct xilinx_dma_config axidma_config = {
 	.dmatype = XDMA_TYPE_AXIDMA,
 	.clk_init = axidma_clk_init,
 };
 
-static const struct xilinx_dma_ip_config axicdma_config = {
+static const struct xilinx_dma_config axicdma_config = {
 	.dmatype = XDMA_TYPE_CDMA,
 	.clk_init = axicdma_clk_init,
 };
 
-static const struct xilinx_dma_ip_config axivdma_config = {
+static const struct xilinx_dma_config axivdma_config = {
 	.dmatype = XDMA_TYPE_VDMA,
 	.clk_init = axivdma_clk_init,
 };
@@ -2619,9 +2603,10 @@
 	if (!(xdev->dma_config->dmatype == XDMA_TYPE_CDMA)) {
 		dma_cap_set(DMA_SLAVE, xdev->common.cap_mask);
 		dma_cap_set(DMA_PRIVATE, xdev->common.cap_mask);
-		dma_cap_set(DMA_INTERLEAVE, xdev->common.cap_mask);
-	}
-
+	}
+
+	xdev->common.dst_addr_widths = BIT(addr_width / 8);
+	xdev->common.src_addr_widths = BIT(addr_width / 8);
 	xdev->common.device_alloc_chan_resources =
 				xilinx_dma_alloc_chan_resources;
 	xdev->common.device_free_chan_resources =
