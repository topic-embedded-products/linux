--- conflicted
+++ resolved
@@ -35,11 +35,6 @@
 
 config FPGA_MGR_ZYNQMP_FPGA
 	tristate "Xilinx Zynqmp FPGA"
-<<<<<<< HEAD
-	help
-	  FPGA manager driver support for Xilinx ZynqMp FPGAs.
-
-=======
 	depends on ARCH_ZYNQMP || COMPILE_TEST
 	help
 	  FPGA manager driver support for Xilinx ZynqMp FPGAs.
@@ -58,7 +53,6 @@
 	  Say Y to enable drivers for Xilinx PR Decoupler. For more information
 	  look at pg227.pdf.
 
->>>>>>> f70f1fc9
 endif # FPGA
 
 endmenu