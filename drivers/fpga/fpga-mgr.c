/*
 * FPGA Manager Core
 *
 *  Copyright (C) 2013-2015 Altera Corporation
 *
 * With code from the mailing list:
 * Copyright (C) 2013 Xilinx, Inc.
 *
 * This program is free software; you can redistribute it and/or modify it
 * under the terms and conditions of the GNU General Public License,
 * version 2, as published by the Free Software Foundation.
 *
 * This program is distributed in the hope it will be useful, but WITHOUT
 * ANY WARRANTY; without even the implied warranty of MERCHANTABILITY or
 * FITNESS FOR A PARTICULAR PURPOSE.  See the GNU General Public License for
 * more details.
 *
 * You should have received a copy of the GNU General Public License along with
 * this program.  If not, see <http://www.gnu.org/licenses/>.
 */
#include <linux/kernel.h>
#include <linux/firmware.h>
#include <linux/fpga/fpga-mgr.h>
#include <linux/idr.h>
#include <linux/module.h>
#include <linux/of.h>
#include <linux/mutex.h>
#include <linux/slab.h>

static DEFINE_IDA(fpga_mgr_ida);
static struct class *fpga_mgr_class;

/**
 * fpga_mgr_buf_load - load fpga from image in buffer
 * @mgr:	fpga manager
 * @flags:	flags setting fpga confuration modes
 * @buf:	buffer contain fpga image
 * @count:	byte count of buf
 *
 * Step the low level fpga manager through the device-specific steps of getting
 * an FPGA ready to be configured, writing the image to it, then doing whatever
 * post-configuration steps necessary.  This code assumes the caller got the
 * mgr pointer from of_fpga_mgr_get() and checked that it is not an error code.
 *
 * Return: 0 on success, negative error code otherwise.
 */
int fpga_mgr_buf_load(struct fpga_manager *mgr, u32 flags, const char *buf,
		      size_t count)
{
	struct device *dev = &mgr->dev;
	int ret;

	/*
	 * Call the low level driver's write_init function.  This will do the
	 * device-specific things to get the FPGA into the state where it is
	 * ready to receive an FPGA image.
	 */
	mgr->state = FPGA_MGR_STATE_WRITE_INIT;
	ret = mgr->mops->write_init(mgr, flags, buf, count);
	if (ret) {
		dev_err(dev, "Error preparing FPGA for writing\n");
		mgr->state = FPGA_MGR_STATE_WRITE_INIT_ERR;
		return ret;
	}

	/*
	 * Write the FPGA image to the FPGA.
	 */
	mgr->state = FPGA_MGR_STATE_WRITE;
	ret = mgr->mops->write(mgr, buf, count);
	if (ret) {
		dev_err(dev, "Error while writing image data to FPGA\n");
		mgr->state = FPGA_MGR_STATE_WRITE_ERR;
		return ret;
	}

	/*
	 * After all the FPGA image has been written, do the device specific
	 * steps to finish and set the FPGA into operating mode.
	 */
	mgr->state = FPGA_MGR_STATE_WRITE_COMPLETE;
	ret = mgr->mops->write_complete(mgr, flags);
	if (ret) {
		dev_err(dev, "Error after writing image data to FPGA\n");
		mgr->state = FPGA_MGR_STATE_WRITE_COMPLETE_ERR;
		return ret;
	}
	mgr->state = FPGA_MGR_STATE_OPERATING;

	return 0;
}
EXPORT_SYMBOL_GPL(fpga_mgr_buf_load);

/**
 * fpga_mgr_firmware_load - request firmware and load to fpga
 * @mgr:	fpga manager
 * @flags:	flags setting fpga confuration modes
 * @image_name:	name of image file on the firmware search path
 *
 * Request an FPGA image using the firmware class, then write out to the FPGA.
 * Update the state before each step to provide info on what step failed if
 * there is a failure.  This code assumes the caller got the mgr pointer
 * from of_fpga_mgr_get() and checked that it is not an error code.
 *
 * Return: 0 on success, negative error code otherwise.
 */
int fpga_mgr_firmware_load(struct fpga_manager *mgr, u32 flags,
			   const char *image_name)
{
	struct device *dev = &mgr->dev;
	const struct firmware *fw;
	int ret;

	dev_info(dev, "writing %s to %s\n", image_name, mgr->name);

	mgr->state = FPGA_MGR_STATE_FIRMWARE_REQ;

	ret = request_firmware(&fw, image_name, dev);
	if (ret) {
		mgr->state = FPGA_MGR_STATE_FIRMWARE_REQ_ERR;
		dev_err(dev, "Error requesting firmware %s\n", image_name);
		return ret;
	}

	ret = fpga_mgr_buf_load(mgr, flags, fw->data, fw->size);

	release_firmware(fw);

	return ret;
}
EXPORT_SYMBOL_GPL(fpga_mgr_firmware_load);

static const char * const state_str[] = {
	[FPGA_MGR_STATE_UNKNOWN] =		"unknown",
	[FPGA_MGR_STATE_POWER_OFF] =		"power off",
	[FPGA_MGR_STATE_POWER_UP] =		"power up",
	[FPGA_MGR_STATE_RESET] =		"reset",

	/* requesting FPGA image from firmware */
	[FPGA_MGR_STATE_FIRMWARE_REQ] =		"firmware request",
	[FPGA_MGR_STATE_FIRMWARE_REQ_ERR] =	"firmware request error",

	/* Preparing FPGA to receive image */
	[FPGA_MGR_STATE_WRITE_INIT] =		"write init",
	[FPGA_MGR_STATE_WRITE_INIT_ERR] =	"write init error",

	/* Writing image to FPGA */
	[FPGA_MGR_STATE_WRITE] =		"write",
	[FPGA_MGR_STATE_WRITE_ERR] =		"write error",

	/* Finishing configuration after image has been written */
	[FPGA_MGR_STATE_WRITE_COMPLETE] =	"write complete",
	[FPGA_MGR_STATE_WRITE_COMPLETE_ERR] =	"write complete error",

	/* FPGA reports to be in normal operating mode */
	[FPGA_MGR_STATE_OPERATING] =		"operating",
};

static ssize_t name_show(struct device *dev,
			 struct device_attribute *attr, char *buf)
{
	struct fpga_manager *mgr = to_fpga_manager(dev);

	return sprintf(buf, "%s\n", mgr->name);
}

static ssize_t state_show(struct device *dev,
			  struct device_attribute *attr, char *buf)
{
	struct fpga_manager *mgr = to_fpga_manager(dev);

	return sprintf(buf, "%s\n", state_str[mgr->state]);
}

static ssize_t firmware_store(struct device *dev,
			      struct device_attribute *attr,
			      const char *buf, size_t count)
{
	struct fpga_manager *mgr = to_fpga_manager(dev);
	unsigned int len;
	char image_name[NAME_MAX];
	int ret;

	/* lose terminating \n */
	strcpy(image_name, buf);
	len = strlen(image_name);
	if (image_name[len - 1] == '\n')
		image_name[len - 1] = 0;

	ret = fpga_mgr_firmware_load(mgr, 0, image_name);
	if (ret)
		return ret;

	return count;
}

<<<<<<< HEAD
static DEVICE_ATTR_RO(name);
static DEVICE_ATTR_RO(state);
static DEVICE_ATTR_WO(firmware);
=======
static ssize_t key_show(struct device *dev,
			struct device_attribute *attr, char *buf)
{
	struct fpga_manager *mgr = to_fpga_manager(dev);

	return snprintf(buf, ENCRYPTED_KEY_LEN + 1, "%s\n", mgr->key);
}

static ssize_t key_store(struct device *dev,
			struct device_attribute *attr,
			const char *buf, size_t count)
{
	struct fpga_manager *mgr = to_fpga_manager(dev);

	memcpy(mgr->key, buf, count);

	return count;
}

static ssize_t iv_show(struct device *dev,
			struct device_attribute *attr, char *buf)
{
	struct fpga_manager *mgr = to_fpga_manager(dev);

	return snprintf(buf, ENCRYPTED_IV_LEN + 1, "%s\r\n", mgr->iv);
}

static ssize_t iv_store(struct device *dev,
			struct device_attribute *attr,
			const char *buf, size_t count)
{
	struct fpga_manager *mgr = to_fpga_manager(dev);

	memcpy(mgr->iv, buf, count);

	return count;
}

static ssize_t flags_show(struct device *dev,
			struct device_attribute *attr, char *buf)
{
	struct fpga_manager *mgr = to_fpga_manager(dev);

	return sprintf(buf, "%lx\n", mgr->flags);
}

static ssize_t flags_store(struct device *dev,
			struct device_attribute *attr,
			const char *buf, size_t count)
{
	struct fpga_manager *mgr = to_fpga_manager(dev);
	int ret;

	ret = kstrtol(buf, 16, &mgr->flags);
	if (ret)
		return ret;

	return count;
}

static DEVICE_ATTR_RO(name);
static DEVICE_ATTR_RO(state);
static DEVICE_ATTR_WO(firmware);
static DEVICE_ATTR_RW(flags);
static DEVICE_ATTR_RW(key);
static DEVICE_ATTR_RW(iv);
>>>>>>> 41d036b3

static struct attribute *fpga_mgr_attrs[] = {
	&dev_attr_name.attr,
	&dev_attr_state.attr,
	&dev_attr_firmware.attr,
<<<<<<< HEAD
=======
	&dev_attr_flags.attr,
	&dev_attr_key.attr,
	&dev_attr_iv.attr,
>>>>>>> 41d036b3
	NULL,
};
ATTRIBUTE_GROUPS(fpga_mgr);

static int fpga_mgr_of_node_match(struct device *dev, const void *data)
{
	return dev->of_node == data;
}

/**
 * of_fpga_mgr_get - get an exclusive reference to a fpga mgr
 * @node:	device node
 *
 * Given a device node, get an exclusive reference to a fpga mgr.
 *
 * Return: fpga manager struct or IS_ERR() condition containing error code.
 */
struct fpga_manager *of_fpga_mgr_get(struct device_node *node)
{
	struct fpga_manager *mgr;
	struct device *dev;
	int ret = -ENODEV;

	dev = class_find_device(fpga_mgr_class, NULL, node,
				fpga_mgr_of_node_match);
	if (!dev)
		return ERR_PTR(-ENODEV);

	mgr = to_fpga_manager(dev);
	if (!mgr)
		goto err_dev;

	/* Get exclusive use of fpga manager */
	if (!mutex_trylock(&mgr->ref_mutex)) {
		ret = -EBUSY;
		goto err_dev;
	}

	if (!try_module_get(dev->parent->driver->owner))
		goto err_ll_mod;

	return mgr;

err_ll_mod:
	mutex_unlock(&mgr->ref_mutex);
err_dev:
	put_device(dev);
	return ERR_PTR(ret);
}
EXPORT_SYMBOL_GPL(of_fpga_mgr_get);

/**
 * fpga_mgr_put - release a reference to a fpga manager
 * @mgr:	fpga manager structure
 */
void fpga_mgr_put(struct fpga_manager *mgr)
{
	module_put(mgr->dev.parent->driver->owner);
	mutex_unlock(&mgr->ref_mutex);
	put_device(&mgr->dev);
}
EXPORT_SYMBOL_GPL(fpga_mgr_put);

/**
 * fpga_mgr_register - register a low level fpga manager driver
 * @dev:	fpga manager device from pdev
 * @name:	fpga manager name
 * @mops:	pointer to structure of fpga manager ops
 * @priv:	fpga manager private data
 *
 * Return: 0 on success, negative error code otherwise.
 */
int fpga_mgr_register(struct device *dev, const char *name,
		      const struct fpga_manager_ops *mops,
		      void *priv)
{
	struct fpga_manager *mgr;
	int id, ret;

	if (!mops || !mops->write_init || !mops->write ||
	    !mops->write_complete || !mops->state) {
		dev_err(dev, "Attempt to register without fpga_manager_ops\n");
		return -EINVAL;
	}

	if (!name || !strlen(name)) {
		dev_err(dev, "Attempt to register with no name!\n");
		return -EINVAL;
	}

	mgr = kzalloc(sizeof(*mgr), GFP_KERNEL);
	if (!mgr)
		return -ENOMEM;

	id = ida_simple_get(&fpga_mgr_ida, 0, 0, GFP_KERNEL);
	if (id < 0) {
		ret = id;
		goto error_kfree;
	}

	mutex_init(&mgr->ref_mutex);

	mgr->name = name;
	mgr->mops = mops;
	mgr->priv = priv;

	/*
	 * Initialize framework state by requesting low level driver read state
	 * from device.  FPGA may be in reset mode or may have been programmed
	 * by bootloader or EEPROM.
	 */
	mgr->state = mgr->mops->state(mgr);

	device_initialize(&mgr->dev);
	mgr->dev.class = fpga_mgr_class;
	mgr->dev.parent = dev;
	mgr->dev.of_node = dev->of_node;
	mgr->dev.id = id;
	dev_set_drvdata(dev, mgr);

	ret = dev_set_name(&mgr->dev, "fpga%d", id);
	if (ret)
		goto error_device;

	ret = device_add(&mgr->dev);
	if (ret)
		goto error_device;

	dev_info(&mgr->dev, "%s registered\n", mgr->name);

	return 0;

error_device:
	ida_simple_remove(&fpga_mgr_ida, id);
error_kfree:
	kfree(mgr);

	return ret;
}
EXPORT_SYMBOL_GPL(fpga_mgr_register);

/**
 * fpga_mgr_unregister - unregister a low level fpga manager driver
 * @dev:	fpga manager device from pdev
 */
void fpga_mgr_unregister(struct device *dev)
{
	struct fpga_manager *mgr = dev_get_drvdata(dev);

	dev_info(&mgr->dev, "%s %s\n", __func__, mgr->name);

	/*
	 * If the low level driver provides a method for putting fpga into
	 * a desired state upon unregister, do it.
	 */
	if (mgr->mops->fpga_remove)
		mgr->mops->fpga_remove(mgr);

	device_unregister(&mgr->dev);
}
EXPORT_SYMBOL_GPL(fpga_mgr_unregister);

static void fpga_mgr_dev_release(struct device *dev)
{
	struct fpga_manager *mgr = to_fpga_manager(dev);

	ida_simple_remove(&fpga_mgr_ida, mgr->dev.id);
	kfree(mgr);
}

static int __init fpga_mgr_class_init(void)
{
	pr_info("FPGA manager framework\n");

	fpga_mgr_class = class_create(THIS_MODULE, "fpga_manager");
	if (IS_ERR(fpga_mgr_class))
		return PTR_ERR(fpga_mgr_class);

	fpga_mgr_class->dev_groups = fpga_mgr_groups;
	fpga_mgr_class->dev_release = fpga_mgr_dev_release;

	return 0;
}

static void __exit fpga_mgr_class_exit(void)
{
	class_destroy(fpga_mgr_class);
	ida_destroy(&fpga_mgr_ida);
}

MODULE_AUTHOR("Alan Tull <atull@opensource.altera.com>");
MODULE_DESCRIPTION("FPGA manager framework");
MODULE_LICENSE("GPL v2");

subsys_initcall(fpga_mgr_class_init);
module_exit(fpga_mgr_class_exit);<|MERGE_RESOLUTION|>--- conflicted
+++ resolved
@@ -194,11 +194,6 @@
 	return count;
 }
 
-<<<<<<< HEAD
-static DEVICE_ATTR_RO(name);
-static DEVICE_ATTR_RO(state);
-static DEVICE_ATTR_WO(firmware);
-=======
 static ssize_t key_show(struct device *dev,
 			struct device_attribute *attr, char *buf)
 {
@@ -265,18 +260,14 @@
 static DEVICE_ATTR_RW(flags);
 static DEVICE_ATTR_RW(key);
 static DEVICE_ATTR_RW(iv);
->>>>>>> 41d036b3
 
 static struct attribute *fpga_mgr_attrs[] = {
 	&dev_attr_name.attr,
 	&dev_attr_state.attr,
 	&dev_attr_firmware.attr,
-<<<<<<< HEAD
-=======
 	&dev_attr_flags.attr,
 	&dev_attr_key.attr,
 	&dev_attr_iv.attr,
->>>>>>> 41d036b3
 	NULL,
 };
 ATTRIBUTE_GROUPS(fpga_mgr);
