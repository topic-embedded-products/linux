--- conflicted
+++ resolved
@@ -69,14 +69,6 @@
 	{ 0x55, 0x02 },
 };
 
-<<<<<<< HEAD
-static const uint16_t adv7511_csc_ycbcr_to_rgb[] = {
-	0x0734, 0x04ad, 0x0000, 0x1c1b,
-	0x1ddc, 0x04ad, 0x1f24, 0x0135,
-	0x0000, 0x04ad, 0x087c, 0x1b77,
-};
-=======
->>>>>>> 6c15a798
 static struct adv7511 *encoder_to_adv7511(struct drm_encoder *encoder)
 {
 	return to_encoder_slave(encoder)->slave_priv;
@@ -446,55 +438,6 @@
 	return 0;
 }
 
-<<<<<<< HEAD
-/**
- * adv7511_set_default_config - Set adv7511 with default config
- * @encoder: drm encoder
- * @connector: drm connector
- * @edid: edid from the connected display device
- *
- * Configure adv7511 with default values. This configuration is overwritten
- * when client driver re-configures the adv7511 using adv7511_set_config().
- */
-static void adv7511_set_default_config(struct drm_encoder *encoder,
-				       struct drm_connector *connector,
-				       struct edid *edid)
-{
-	struct adv7511 *adv7511 = encoder_to_adv7511(encoder);
-	struct adv7511_video_config config;
-
-	if (edid)
-		config.hdmi_mode = drm_detect_hdmi_monitor(edid);
-	else
-		config.hdmi_mode = false;
-
-	hdmi_avi_infoframe_init(&config.avi_infoframe);
-
-	config.avi_infoframe.scan_mode = HDMI_SCAN_MODE_UNDERSCAN;
-
-	if (adv7511->rgb) {
-		config.csc_enable = false;
-		config.avi_infoframe.colorspace = HDMI_COLORSPACE_RGB;
-	} else {
-		config.csc_scaling_factor = ADV7511_CSC_SCALING_4;
-		config.csc_coefficents = adv7511_csc_ycbcr_to_rgb;
-
-		if ((connector->display_info.color_formats &
-		     DRM_COLOR_FORMAT_YCRCB422) &&
-		    config.hdmi_mode) {
-			config.csc_enable = false;
-			config.avi_infoframe.colorspace =
-				HDMI_COLORSPACE_YUV422;
-		} else {
-			config.csc_enable = true;
-			config.avi_infoframe.colorspace = HDMI_COLORSPACE_RGB;
-		}
-	}
-
-	adv7511_set_config(encoder, &config);
-}
-=======
->>>>>>> 6c15a798
 static int adv7511_get_modes(struct drm_encoder *encoder,
 			     struct drm_connector *connector)
 {
@@ -613,7 +556,7 @@
 		adv7511_encoder_dpms(encoder, adv7511->dpms_mode);
 		adv7511_get_modes(encoder, connector);
 		if (adv7511->status == connector_status_connected)
-		status = connector_status_disconnected;
+			status = connector_status_disconnected;
 	} else {
 		/* Renable HDP sensing */
 		regmap_update_bits(adv7511->regmap, ADV7511_REG_POWER2,
@@ -625,20 +568,6 @@
 	return status;
 }
 
-<<<<<<< HEAD
-static int adv7511_encoder_mode_valid(struct drm_encoder *encoder,
-				      struct drm_display_mode *mode)
-{
-	if (mode->clock > MAX_CLOCK)
-		return MODE_CLOCK_HIGH;
-
-	if (mode->flags & DRM_MODE_FLAG_INTERLACE)
-		return MODE_NO_INTERLACE;
-
-	return MODE_OK;
-}
-=======
->>>>>>> 6c15a798
 static void adv7511_encoder_mode_set(struct drm_encoder *encoder,
 				     struct drm_display_mode *mode,
 				     struct drm_display_mode *adj_mode)
@@ -861,10 +790,6 @@
 	if (config->gpio_pd == -EPROBE_DEFER)
 		return -EPROBE_DEFER;
 
-<<<<<<< HEAD
-	config->rgb = of_property_read_bool(np, "adi,is-rgb");
-=======
->>>>>>> 6c15a798
 	return 0;
 }
 
@@ -896,6 +821,7 @@
 
 	adv7511->dpms_mode = DRM_MODE_DPMS_OFF;
 	adv7511->status = connector_status_disconnected;
+
 	adv7511->gpio_pd = link_config.gpio_pd;
 
 	if (gpio_is_valid(adv7511->gpio_pd)) {
