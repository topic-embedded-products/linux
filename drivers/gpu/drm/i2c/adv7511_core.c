/*
 * Analog Devices ADV7511 HDMI transmitter driver
 *
 * Copyright 2012 Analog Devices Inc.
 *
 * Licensed under the GPL-2.
 */

#include <linux/device.h>
#include <linux/gpio.h>
#include <linux/i2c.h>
#include <linux/module.h>
#include <linux/of_gpio.h>
#include <linux/regmap.h>
#include <linux/slab.h>

#include <drm/drmP.h>
#include <drm/drm_crtc_helper.h>
#include <drm/drm_edid.h>
#include <drm/drm_encoder_slave.h>

#include "adv7511.h"

#define MAX_CLOCK	165000

static const uint8_t adv7511_register_defaults[] = {
	0x12, 0x00, 0x00, 0x00, 0x00, 0x00, 0x00, 0x00, /* 00 */
	0x00, 0x00, 0x01, 0x0e, 0xbc, 0x18, 0x01, 0x13,
	0x25, 0x37, 0x00, 0x00, 0x00, 0x00, 0x00, 0x00, /* 10 */
	0x46, 0x62, 0x04, 0xa8, 0x00, 0x00, 0x1c, 0x84,
	0x1c, 0xbf, 0x04, 0xa8, 0x1e, 0x70, 0x02, 0x1e, /* 20 */
	0x00, 0x00, 0x04, 0xa8, 0x08, 0x12, 0x1b, 0xac,
	0x00, 0x00, 0x00, 0x00, 0x00, 0x00, 0x00, 0x00, /* 30 */
	0x00, 0x00, 0x00, 0x80, 0x00, 0x00, 0x00, 0xb0,
	0x00, 0x50, 0x90, 0x7e, 0x79, 0x70, 0x00, 0x00, /* 40 */
	0x00, 0xa8, 0x80, 0x00, 0x00, 0x00, 0x00, 0x00,
	0x00, 0x00, 0x02, 0x0d, 0x00, 0x00, 0x00, 0x00, /* 50 */
	0x00, 0x00, 0x00, 0x00, 0x00, 0x00, 0x00, 0x00,
	0x00, 0x00, 0x00, 0x00, 0x00, 0x00, 0x00, 0x00, /* 60 */
	0x00, 0x00, 0x00, 0x00, 0x00, 0x00, 0x00, 0x00,
	0x01, 0x0a, 0x00, 0x00, 0x00, 0x00, 0x00, 0x00, /* 70 */
	0x00, 0x00, 0x00, 0x00, 0x00, 0x00, 0x00, 0x00,
	0x00, 0x00, 0x00, 0x00, 0x00, 0x00, 0x00, 0x00, /* 80 */
	0x00, 0x00, 0x00, 0x00, 0x00, 0x00, 0x00, 0x00,
	0x00, 0x00, 0x00, 0x00, 0xc0, 0x00, 0x00, 0x00, /* 90 */
	0x0b, 0x02, 0x00, 0x18, 0x5a, 0x60, 0x00, 0x00,
	0x00, 0x00, 0x80, 0x80, 0x08, 0x04, 0x00, 0x00, /* a0 */
	0x00, 0x00, 0x00, 0x40, 0x00, 0x00, 0x40, 0x14,
	0x00, 0x00, 0x00, 0x00, 0x00, 0x00, 0x00, 0x00, /* b0 */
	0x00, 0x00, 0x00, 0x00, 0x00, 0x00, 0x00, 0x00,
	0x00, 0x00, 0x00, 0x00, 0x00, 0x00, 0x00, 0x00, /* c0 */
	0x00, 0x03, 0x00, 0x00, 0x02, 0x00, 0x01, 0x04,
	0x30, 0xff, 0x80, 0x80, 0x80, 0x00, 0x00, 0x00, /* d0 */
	0x00, 0x00, 0x00, 0x00, 0x00, 0x00, 0x10, 0x01,
	0x80, 0x75, 0x00, 0x00, 0x60, 0x00, 0x00, 0x00, /* e0 */
	0x00, 0x00, 0x00, 0x00, 0x00, 0x00, 0x00, 0x00,
	0x00, 0x00, 0x00, 0x00, 0x00, 0x75, 0x11, 0x00, /* f0 */
	0x00, 0x7c, 0x00, 0x00, 0x00, 0x00, 0x00, 0x00,
};

/* ADI recommanded values for proper operation. */
static const struct reg_default adv7511_fixed_registers[] = {
	{ 0x98, 0x03 },
	{ 0x9a, 0xe0 },
	{ 0x9c, 0x30 },
	{ 0x9d, 0x61 },
	{ 0xa2, 0xa4 },
	{ 0xa3, 0xa4 },
	{ 0xe0, 0xd0 },
	{ 0xf9, 0x00 },
	{ 0x55, 0x02 },
};

/* Coefficients for color space conversion */
static const uint16_t adv7511_csc_ycbcr_to_rgb[] = {
	0x0734, 0x04ad, 0x0000, 0x1c1b,
	0x1ddc, 0x04ad, 0x1f24, 0x0135,
	0x0000, 0x04ad, 0x087c, 0x1b77,
};

static struct adv7511 *encoder_to_adv7511(struct drm_encoder *encoder)
{
	return to_encoder_slave(encoder)->slave_priv;
}

static void adv7511_set_colormap(struct adv7511 *adv7511, bool enable,
				 const uint16_t *coeff,
				 unsigned int scaling_factor)
{
	unsigned int i;

	regmap_update_bits(adv7511->regmap, ADV7511_REG_CSC_UPPER(1),
			   ADV7511_CSC_UPDATE_MODE, ADV7511_CSC_UPDATE_MODE);

	if (enable) {
		for (i = 0; i < 12; ++i) {
			regmap_update_bits(adv7511->regmap,
					   ADV7511_REG_CSC_UPPER(i),
					   0x1f, coeff[i] >> 8);
			regmap_write(adv7511->regmap,
				     ADV7511_REG_CSC_LOWER(i),
				     coeff[i] & 0xff);
		}
	}

	if (enable)
		regmap_update_bits(adv7511->regmap, ADV7511_REG_CSC_UPPER(0),
				   0xe0, 0x80 | (scaling_factor << 5));
	else
		regmap_update_bits(adv7511->regmap, ADV7511_REG_CSC_UPPER(0),
				   0x80, 0x00);

	regmap_update_bits(adv7511->regmap, ADV7511_REG_CSC_UPPER(1),
			   ADV7511_CSC_UPDATE_MODE, 0);
}

#define ADV7511_HDMI_CFG_MODE_MASK 0x2
#define ADV7511_HDMI_CFG_MODE_DVI 0x0
#define ADV7511_HDMI_CFG_MODE_HDMI 0x2

#define ADV7511_PACKET_MEM_SPD		0
#define ADV7511_PACKET_MEM_MPEG		1
#define ADV7511_PACKET_MEM_ACP		2
#define ADV7511_PACKET_MEM_ISRC1	3
#define ADV7511_PACKET_MEM_ISRC2	4
#define ADV7511_PACKET_MEM_GM		5
#define ADV7511_PACKET_MEM_SPARE1	6
#define ADV7511_PACKET_MEM_SPARE2	7

#define ADV7511_PACKET_MEM_DATA_REG(x) ((x) * 0x20)
#define ADV7511_PACKET_MEM_UPDATE_REG(x) ((x) * 0x20 + 0x1f)
#define ADV7511_PACKET_MEM_UPDATE_ENABLE BIT(7)

static void adv7511_set_config(struct drm_encoder *encoder, void *c)
{
	struct adv7511 *adv7511 = encoder_to_adv7511(encoder);
	struct adv7511_video_config *config = c;
	bool output_format_422, output_format_ycbcr;
	unsigned int mode;
	uint8_t infoframe[17];

	if (config->hdmi_mode) {
		mode = ADV7511_HDMI_CFG_MODE_HDMI;

		switch (config->avi_infoframe.colorspace) {
		case HDMI_COLORSPACE_YUV444:
			output_format_422 = false;
			output_format_ycbcr = true;
			break;
		case HDMI_COLORSPACE_YUV422:
			output_format_422 = true;
			output_format_ycbcr = true;
			break;
		default:
			output_format_422 = false;
			output_format_ycbcr = false;
			break;
		}
	} else {
		mode = ADV7511_HDMI_CFG_MODE_DVI;
		output_format_422 = false;
		output_format_ycbcr = false;
	}

	adv7511_packet_disable(adv7511, ADV7511_PACKET_ENABLE_AVI_INFOFRAME);

	adv7511_set_colormap(adv7511, config->csc_enable,
			     config->csc_coefficents,
			     config->csc_scaling_factor);

	regmap_update_bits(adv7511->regmap, ADV7511_REG_VIDEO_INPUT_CFG1, 0x81,
			   (output_format_422 << 7) | output_format_ycbcr);

	regmap_update_bits(adv7511->regmap, ADV7511_REG_HDCP_HDMI_CFG,
			   ADV7511_HDMI_CFG_MODE_MASK, mode);

	hdmi_avi_infoframe_pack(&config->avi_infoframe, infoframe,
				sizeof(infoframe));

	/* The AVI infoframe id is not configurable */
	regmap_bulk_write(adv7511->regmap, ADV7511_REG_AVI_INFOFRAME_VERSION,
			  infoframe + 1, sizeof(infoframe) - 1);

	adv7511_packet_enable(adv7511, ADV7511_PACKET_ENABLE_AVI_INFOFRAME);
}

static void adv7511_set_link_config(struct adv7511 *adv7511,
				    const struct adv7511_link_config *config)
{
	enum adv7511_input_sync_pulse sync_pulse;

	switch (config->id) {
	case ADV7511_INPUT_ID_12_15_16BIT_RGB444_YCbCr444:
		sync_pulse = ADV7511_INPUT_SYNC_PULSE_NONE;
		break;
	default:
		sync_pulse = config->sync_pulse;
		break;
	}

	switch (config->id) {
	case ADV7511_INPUT_ID_16_20_24BIT_YCbCr422_EMBEDDED_SYNC:
	case ADV7511_INPUT_ID_8_10_12BIT_YCbCr422_EMBEDDED_SYNC:
		adv7511->embedded_sync = true;
		break;
	default:
		adv7511->embedded_sync = false;
		break;
	}

	regmap_update_bits(adv7511->regmap, ADV7511_REG_I2C_FREQ_ID_CFG, 0xf,
			   config->id);
	regmap_update_bits(adv7511->regmap, ADV7511_REG_VIDEO_INPUT_CFG1, 0x7e,
			   (config->input_color_depth << 4) |
			   (config->input_style << 2));
	regmap_write(adv7511->regmap, ADV7511_REG_VIDEO_INPUT_CFG2,
		     (config->reverse_bitorder << 6) |
		     (config->bit_justification << 3));
	regmap_write(adv7511->regmap, ADV7511_REG_TIMING_GEN_SEQ,
		     (sync_pulse << 2) | (config->timing_gen_seq << 1));
	regmap_write(adv7511->regmap, 0xba, (config->clock_delay << 5));

	regmap_update_bits(adv7511->regmap, ADV7511_REG_TMDS_CLOCK_INV, 0x08,
			   config->tmds_clock_inversion << 3);

	adv7511->hsync_polarity = config->hsync_polarity;
	adv7511->vsync_polarity = config->vsync_polarity;
	adv7511->rgb = config->rgb;
}

int adv7511_packet_enable(struct adv7511 *adv7511, unsigned int packet)
{
	if (packet & 0xff)
		regmap_update_bits(adv7511->regmap, ADV7511_REG_PACKET_ENABLE0,
				   packet, 0xff);

	if (packet & 0xff00) {
		packet >>= 8;
		regmap_update_bits(adv7511->regmap, ADV7511_REG_PACKET_ENABLE1,
				   packet, 0xff);
	}

	return 0;
}

int adv7511_packet_disable(struct adv7511 *adv7511, unsigned int packet)
{
	if (packet & 0xff)
		regmap_update_bits(adv7511->regmap, ADV7511_REG_PACKET_ENABLE0,
				   packet, 0x00);

	if (packet & 0xff00) {
		packet >>= 8;
		regmap_update_bits(adv7511->regmap, ADV7511_REG_PACKET_ENABLE1,
				   packet, 0x00);
	}

	return 0;
}

static bool adv7511_register_volatile(struct device *dev, unsigned int reg)
{
	switch (reg) {
	case ADV7511_REG_SPDIF_FREQ:
	case ADV7511_REG_CTS_AUTOMATIC1:
	case ADV7511_REG_CTS_AUTOMATIC2:
	case ADV7511_REG_VIC_DETECTED:
	case ADV7511_REG_VIC_SEND:
	case ADV7511_REG_AUX_VIC_DETECTED:
	case ADV7511_REG_STATUS:
	case ADV7511_REG_GC(1):
	case ADV7511_REG_INT(0):
	case ADV7511_REG_INT(1):
	case ADV7511_REG_PLL_STATUS:
	case ADV7511_REG_AN(0):
	case ADV7511_REG_AN(1):
	case ADV7511_REG_AN(2):
	case ADV7511_REG_AN(3):
	case ADV7511_REG_AN(4):
	case ADV7511_REG_AN(5):
	case ADV7511_REG_AN(6):
	case ADV7511_REG_AN(7):
	case ADV7511_REG_HDCP_STATUS:
	case ADV7511_REG_BCAPS:
	case ADV7511_REG_BKSV(0):
	case ADV7511_REG_BKSV(1):
	case ADV7511_REG_BKSV(2):
	case ADV7511_REG_BKSV(3):
	case ADV7511_REG_BKSV(4):
	case ADV7511_REG_DDC_STATUS:
	case ADV7511_REG_BSTATUS(0):
	case ADV7511_REG_BSTATUS(1):
	case ADV7511_REG_CHIP_ID_HIGH:
	case ADV7511_REG_CHIP_ID_LOW:
		return true;
	}

	return false;
}

static bool adv7511_hpd(struct adv7511 *adv7511)
{
	unsigned int irq0;
	int ret;

	ret = regmap_read(adv7511->regmap, ADV7511_REG_INT(0), &irq0);
	if (ret < 0)
		return false;

	if (irq0 & ADV7511_INT0_HDP) {
		regmap_write(adv7511->regmap, ADV7511_REG_INT(0),
			     ADV7511_INT0_HDP);
		return true;
	}

	return false;
}

static irqreturn_t adv7511_irq_handler(int irq, void *devid)
{
	struct adv7511 *adv7511 = devid;

	if (adv7511_hpd(adv7511))
		drm_helper_hpd_irq_event(adv7511->encoder->dev);

	wake_up_all(&adv7511->wq);

	return IRQ_HANDLED;
}

static unsigned int adv7511_is_interrupt_pending(struct adv7511 *adv7511,
						 unsigned int irq)
{
	unsigned int irq0, irq1;
	unsigned int pending;
	int ret;

	ret = regmap_read(adv7511->regmap, ADV7511_REG_INT(0), &irq0);
	if (ret < 0)
		return 0;
	ret = regmap_read(adv7511->regmap, ADV7511_REG_INT(1), &irq1);
	if (ret < 0)
		return 0;

	pending = (irq1 << 8) | irq0;

	return pending & irq;
}

static int adv7511_wait_for_interrupt(struct adv7511 *adv7511, int irq,
				      int timeout)
{
	unsigned int pending = 0;
	int ret;

	if (adv7511->i2c_main->irq) {
		ret = wait_event_interruptible_timeout(adv7511->wq,
				adv7511_is_interrupt_pending(adv7511, irq),
				msecs_to_jiffies(timeout));
		if (ret <= 0)
			return 0;
		pending = adv7511_is_interrupt_pending(adv7511, irq);
	} else {
		if (timeout < 25)
			timeout = 25;
		do {
			pending = adv7511_is_interrupt_pending(adv7511, irq);
			if (pending)
				break;
			msleep(25);
			timeout -= 25;
		} while (timeout >= 25);
	}

	return pending;
}

static int adv7511_get_edid_block(void *data, unsigned char *buf, int block,
				  int len)
{
	struct drm_encoder *encoder = data;
	struct adv7511 *adv7511 = encoder_to_adv7511(encoder);
	struct i2c_msg xfer[2];
	uint8_t offset;
	int i;
	int ret;

	if (len > 128)
		return -EINVAL;

	if (adv7511->current_edid_segment != block / 2) {
		unsigned int status;

		ret = regmap_read(adv7511->regmap, ADV7511_REG_DDC_STATUS,
				  &status);
		if (ret < 0)
			return ret;

		if (status != 2) {
			regmap_write(adv7511->regmap, ADV7511_REG_EDID_SEGMENT,
				     block);
			ret = adv7511_wait_for_interrupt(adv7511,
					ADV7511_INT0_EDID_READY |
					ADV7511_INT1_DDC_ERROR, 200);

			if (!(ret & ADV7511_INT0_EDID_READY))
				return -EIO;
		}

		regmap_write(adv7511->regmap, ADV7511_REG_INT(0),
			     ADV7511_INT0_EDID_READY | ADV7511_INT1_DDC_ERROR);

		/* Break this apart, hopefully more I2C controllers will
		 * support 64 byte transfers than 256 byte transfers
		 */

		xfer[0].addr = adv7511->i2c_edid->addr;
		xfer[0].flags = 0;
		xfer[0].len = 1;
		xfer[0].buf = &offset;
		xfer[1].addr = adv7511->i2c_edid->addr;
		xfer[1].flags = I2C_M_RD;
		xfer[1].len = 64;
		xfer[1].buf = adv7511->edid_buf;

		offset = 0;

		for (i = 0; i < 4; ++i) {
			ret = i2c_transfer(adv7511->i2c_edid->adapter, xfer,
					   ARRAY_SIZE(xfer));
			if (ret < 0)
				return ret;
			else if (ret != 2)
				return -EIO;

			xfer[1].buf += 64;
			offset += 64;
		}

		adv7511->current_edid_segment = block / 2;
	}

	if (block % 2 == 0)
		memcpy(buf, adv7511->edid_buf, len);
	else
		memcpy(buf, adv7511->edid_buf + 128, len);

	return 0;
}

/**
 * adv7511_set_default_config - Set adv7511 with default config
 * @encoder: drm encoder
 * @connector: drm connector
 * @edid: edid from the connected display device
 *
 * Configure adv7511 with default values. This configuration is overwritten
 * when client driver re-configures the adv7511 using adv7511_set_config().
 */
static void adv7511_set_default_config(struct drm_encoder *encoder,
				       struct drm_connector *connector,
				       struct edid *edid)
{
	struct adv7511 *adv7511 = encoder_to_adv7511(encoder);
	struct adv7511_video_config config;

	if (edid)
		config.hdmi_mode = drm_detect_hdmi_monitor(edid);
	else
		config.hdmi_mode = false;

	hdmi_avi_infoframe_init(&config.avi_infoframe);

	config.avi_infoframe.scan_mode = HDMI_SCAN_MODE_UNDERSCAN;

	if (adv7511->rgb) {
		config.csc_enable = false;
		config.avi_infoframe.colorspace = HDMI_COLORSPACE_RGB;
	} else {
		config.csc_scaling_factor = ADV7511_CSC_SCALING_4;
		config.csc_coefficents = adv7511_csc_ycbcr_to_rgb;

		if ((connector->display_info.color_formats &
		     DRM_COLOR_FORMAT_YCRCB422) &&
		    config.hdmi_mode) {
			config.csc_enable = false;
			config.avi_infoframe.colorspace =
				HDMI_COLORSPACE_YUV422;
		} else {
			config.csc_enable = true;
			config.avi_infoframe.colorspace = HDMI_COLORSPACE_RGB;
		}
	}

	adv7511_set_config(encoder, &config);
}

static int adv7511_get_modes(struct drm_encoder *encoder,
			     struct drm_connector *connector)
{
	struct adv7511 *adv7511 = encoder_to_adv7511(encoder);
	struct edid *edid;
	unsigned int count;

	/* Reading the EDID only works if the device is powered */
	if (adv7511->dpms_mode != DRM_MODE_DPMS_ON) {
		regmap_write(adv7511->regmap, ADV7511_REG_INT(0),
			     ADV7511_INT0_EDID_READY | ADV7511_INT1_DDC_ERROR);
		regmap_update_bits(adv7511->regmap, ADV7511_REG_POWER,
				   ADV7511_POWER_POWER_DOWN, 0);
		adv7511->current_edid_segment = -1;
	}

	edid = drm_do_get_edid(connector, adv7511_get_edid_block, encoder);

	if (adv7511->dpms_mode != DRM_MODE_DPMS_ON)
		regmap_update_bits(adv7511->regmap, ADV7511_REG_POWER,
				   ADV7511_POWER_POWER_DOWN,
				   ADV7511_POWER_POWER_DOWN);

	kfree(adv7511->edid);
	adv7511->edid = edid;
	if (!edid)
		return 0;

	drm_mode_connector_update_edid_property(connector, edid);
	count = drm_add_edid_modes(connector, edid);

<<<<<<< HEAD
=======
	adv7511_set_default_config(encoder, connector, edid);

>>>>>>> e358f832
	return count;
}

struct edid *adv7511_get_edid(struct drm_encoder *encoder)
{
	struct adv7511 *adv7511 = encoder_to_adv7511(encoder);

	if (!adv7511->edid)
		return NULL;

	return kmemdup(adv7511->edid, sizeof(*adv7511->edid) +
		       adv7511->edid->extensions * 128, GFP_KERNEL);
}
EXPORT_SYMBOL_GPL(adv7511_get_edid);

static void adv7511_encoder_dpms(struct drm_encoder *encoder, int mode)
{
	struct adv7511 *adv7511 = encoder_to_adv7511(encoder);

	switch (mode) {
	case DRM_MODE_DPMS_ON:
		adv7511->current_edid_segment = -1;

		regmap_write(adv7511->regmap, ADV7511_REG_INT(0),
			     ADV7511_INT0_EDID_READY | ADV7511_INT1_DDC_ERROR);
		regmap_update_bits(adv7511->regmap, ADV7511_REG_POWER,
				   ADV7511_POWER_POWER_DOWN, 0);
		/*
		 * Per spec it is allowed to pulse the HDP signal to indicate
		 * that the EDID information has changed. Some monitors do this
		 * when they wakeup from standby or are enabled. When the HDP
		 * goes low the adv7511 is reset and the outputs are disabled
		 * which might cause the monitor to go to standby again. To
		 * avoid this we ignore the HDP pin for the first few seconds
		 * after enabeling the output.
		 */
		regmap_update_bits(adv7511->regmap, ADV7511_REG_POWER2,
				   ADV7511_REG_POWER2_HDP_SRC_MASK,
				   ADV7511_REG_POWER2_HDP_SRC_NONE);
		/* Most of the registers are reset during power down or
		 * when HPD is low
		 */
		regcache_sync(adv7511->regmap);
		break;
	default:
		/* TODO: setup additional power down modes */
		regmap_update_bits(adv7511->regmap, ADV7511_REG_POWER,
				   ADV7511_POWER_POWER_DOWN,
				   ADV7511_POWER_POWER_DOWN);
		regcache_mark_dirty(adv7511->regmap);
		break;
	}

	adv7511->dpms_mode = mode;
}

static enum drm_connector_status
adv7511_encoder_detect(struct drm_encoder *encoder,
		       struct drm_connector *connector)
{
	struct adv7511 *adv7511 = encoder_to_adv7511(encoder);
	enum drm_connector_status status;
	unsigned int val;
	bool hpd;
	int ret;

	ret = regmap_read(adv7511->regmap, ADV7511_REG_STATUS, &val);
	if (ret < 0)
		return connector_status_disconnected;

	if (val & ADV7511_STATUS_HPD)
		status = connector_status_connected;
	else
		status = connector_status_disconnected;

	hpd = adv7511_hpd(adv7511);

	/* The chip resets itself when the cable is disconnected, so in case
	 * there is a pending HPD interrupt and the cable is connected there was
	 * at least one transition from disconnected to connected and the chip
	 * has to be reinitialized. */
	if (status == connector_status_connected && hpd &&
	    adv7511->dpms_mode == DRM_MODE_DPMS_ON) {
		regcache_mark_dirty(adv7511->regmap);
		adv7511_encoder_dpms(encoder, adv7511->dpms_mode);
		adv7511_get_modes(encoder, connector);
		if (adv7511->status == connector_status_connected)
			status = connector_status_disconnected;
	} else {
		/* Renable HDP sensing */
		regmap_update_bits(adv7511->regmap, ADV7511_REG_POWER2,
				   ADV7511_REG_POWER2_HDP_SRC_MASK,
				   ADV7511_REG_POWER2_HDP_SRC_BOTH);
	}

	adv7511->status = status;
	return status;
}

static int adv7511_encoder_mode_valid(struct drm_encoder *encoder,
				      struct drm_display_mode *mode)
{
	if (mode->clock > MAX_CLOCK)
		return MODE_CLOCK_HIGH;

	if (mode->flags & DRM_MODE_FLAG_INTERLACE)
		return MODE_NO_INTERLACE;

	return MODE_OK;
}

static void adv7511_encoder_mode_set(struct drm_encoder *encoder,
				     struct drm_display_mode *mode,
				     struct drm_display_mode *adj_mode)
{
	struct adv7511 *adv7511 = encoder_to_adv7511(encoder);
	unsigned int low_refresh_rate;
	unsigned int hsync_polarity = 0;
	unsigned int vsync_polarity = 0;

	if (adv7511->embedded_sync) {
		unsigned int hsync_offset, hsync_len;
		unsigned int vsync_offset, vsync_len;

		hsync_offset = adj_mode->crtc_hsync_start -
			       adj_mode->crtc_hdisplay;
		vsync_offset = adj_mode->crtc_vsync_start -
			       adj_mode->crtc_vdisplay;
		hsync_len = adj_mode->crtc_hsync_end -
			    adj_mode->crtc_hsync_start;
		vsync_len = adj_mode->crtc_vsync_end -
			    adj_mode->crtc_vsync_start;

		/* The hardware vsync generator has a off-by-one bug */
		vsync_offset += 1;

		regmap_write(adv7511->regmap, ADV7511_REG_HSYNC_PLACEMENT_MSB,
			     ((hsync_offset >> 10) & 0x7) << 5);
		regmap_write(adv7511->regmap, ADV7511_REG_SYNC_DECODER(0),
			     (hsync_offset >> 2) & 0xff);
		regmap_write(adv7511->regmap, ADV7511_REG_SYNC_DECODER(1),
			     ((hsync_offset & 0x3) << 6) |
			     ((hsync_len >> 4) & 0x3f));
		regmap_write(adv7511->regmap, ADV7511_REG_SYNC_DECODER(2),
			     ((hsync_len & 0xf) << 4) |
			     ((vsync_offset >> 6) & 0xf));
		regmap_write(adv7511->regmap, ADV7511_REG_SYNC_DECODER(3),
			     ((vsync_offset & 0x3f) << 2) |
			     ((vsync_len >> 8) & 0x3));
		regmap_write(adv7511->regmap, ADV7511_REG_SYNC_DECODER(4),
			     vsync_len & 0xff);

		hsync_polarity = !(adj_mode->flags & DRM_MODE_FLAG_PHSYNC);
		vsync_polarity = !(adj_mode->flags & DRM_MODE_FLAG_PVSYNC);
	} else {
		enum adv7511_sync_polarity mode_hsync_polarity;
		enum adv7511_sync_polarity mode_vsync_polarity;

		/**
		 * If the input signal is always low or always high we want to
		 * invert or let it passthrough depending on the polarity of the
		 * current mode.
		 **/
		if (adj_mode->flags & DRM_MODE_FLAG_NHSYNC)
			mode_hsync_polarity = ADV7511_SYNC_POLARITY_LOW;
		else
			mode_hsync_polarity = ADV7511_SYNC_POLARITY_HIGH;

		if (adj_mode->flags & DRM_MODE_FLAG_NVSYNC)
			mode_vsync_polarity = ADV7511_SYNC_POLARITY_LOW;
		else
			mode_vsync_polarity = ADV7511_SYNC_POLARITY_HIGH;

		if (adv7511->hsync_polarity != mode_hsync_polarity &&
		    adv7511->hsync_polarity !=
		    ADV7511_SYNC_POLARITY_PASSTHROUGH)
			hsync_polarity = 1;

		if (adv7511->vsync_polarity != mode_vsync_polarity &&
		    adv7511->vsync_polarity !=
		    ADV7511_SYNC_POLARITY_PASSTHROUGH)
			vsync_polarity = 1;
	}

	if (mode->vrefresh <= 24000)
		low_refresh_rate = ADV7511_LOW_REFRESH_RATE_24HZ;
	else if (mode->vrefresh <= 25000)
		low_refresh_rate = ADV7511_LOW_REFRESH_RATE_25HZ;
	else if (mode->vrefresh <= 30000)
		low_refresh_rate = ADV7511_LOW_REFRESH_RATE_30HZ;
	else
		low_refresh_rate = ADV7511_LOW_REFRESH_RATE_NONE;

	regmap_update_bits(adv7511->regmap, 0xfb,
		0x6, low_refresh_rate << 1);
	regmap_update_bits(adv7511->regmap, 0x17,
		0x60, (vsync_polarity << 6) | (hsync_polarity << 5));

	adv7511->f_tmds = mode->clock;
}

static struct drm_encoder_slave_funcs adv7511_encoder_funcs = {
	.set_config = adv7511_set_config,
	.dpms = adv7511_encoder_dpms,
	/* .destroy = adv7511_encoder_destroy,*/
	.mode_valid = adv7511_encoder_mode_valid,
	.mode_set = adv7511_encoder_mode_set,
	.detect = adv7511_encoder_detect,
	.get_modes = adv7511_get_modes,
};

static const struct regmap_config adv7511_regmap_config = {
	.reg_bits = 8,
	.val_bits = 8,

	.max_register = 0xff,
	.cache_type = REGCACHE_RBTREE,
	.reg_defaults_raw = adv7511_register_defaults,
	.num_reg_defaults_raw = ARRAY_SIZE(adv7511_register_defaults),

	.volatile_reg = adv7511_register_volatile,
};

/*
	adi,input-id - 
		0x00: 
		0x01:
		0x02:
		0x03:
		0x04:
		0x05:
	adi,sync-pulse - Selects the sync pulse
		0x00: Use the DE signal as sync pulse
		0x01: Use the HSYNC signal as sync pulse
		0x02: Use the VSYNC signal as sync pulse
		0x03: No external sync pulse
	adi,bit-justification -
		0x00: Evently
		0x01: Right
		0x02: Left
	adi,up-conversion - 
		0x00: zero-order up conversion
		0x01: first-order up conversion
	adi,timing-generation-sequence -
		0x00: Sync adjustment first, then DE generation
		0x01: DE generation first then sync adjustment
	adi,vsync-polarity - Polarity of the vsync signal
		0x00: Passthrough
		0x01: Active low
		0x02: Active high
	adi,hsync-polarity - Polarity of the hsync signal
		0x00: Passthrough
		0x01: Active low
		0x02: Active high
	adi,reverse-bitorder - If set the bitorder is reveresed
	adi,tmds-clock-inversion - If set use tdms clock inversion
	adi,clock-delay - Clock delay for the video data clock
		0x00: -1200 ps
		0x01:  -800 ps
		0x02:  -400 ps
		0x03: no dealy
		0x04:   400 ps
		0x05:   800 ps
		0x06:  1200 ps
		0x07:  1600 ps
	adi,input-style - Specifies the input style used
		0x02: Use input style 1
		0x01: Use input style 2
		0x03: Use Input style 3
	adi,input-color-depth - Selects the input format color depth 
		0x03: 8-bit per channel
		0x01: 10-bit per channel
		0x02: 12-bit per channel
*/

static int adv7511_parse_dt(struct device_node *np,
			    struct adv7511_link_config *config)
{
	int ret;

	ret = of_property_read_u32(np, "adi,input-id", &config->id);
	if (ret < 0)
		return ret;

	config->sync_pulse = ADV7511_INPUT_SYNC_PULSE_NONE;
	of_property_read_u32(np, "adi,sync-pulse", &config->sync_pulse);

	ret = of_property_read_u32(np, "adi,bit-justification",
				   &config->bit_justification);
	if (ret < 0)
		return ret;

	config->up_conversion = ADV7511_UP_CONVERSION_ZERO_ORDER;
	of_property_read_u32(np, "adi,up-conversion", &config->up_conversion);

	ret = of_property_read_u32(np, "adi,timing-generation-sequence",
				   &config->timing_gen_seq);
	if (ret < 0)
		return ret;

	ret = of_property_read_u32(np, "adi,vsync-polarity",
				   &config->vsync_polarity);
	if (ret < 0)
		return ret;

	ret = of_property_read_u32(np, "adi,hsync-polarity",
				   &config->hsync_polarity);
	if (ret < 0)
		return ret;

	config->reverse_bitorder = of_property_read_bool(np,
		"adi,reverse-bitorder");
	config->tmds_clock_inversion = of_property_read_bool(np,
		"adi,tmds-clock-inversion");

	ret = of_property_read_u32(np, "adi,clock-delay",
				   &config->clock_delay);
	if (ret)
		return ret;

	ret = of_property_read_u32(np, "adi,input-style",
				   &config->input_style);
	if (ret)
		return ret;

	ret = of_property_read_u32(np, "adi,input-color-depth",
				   &config->input_color_depth);
	if (ret)
		return ret;

	config->gpio_pd = of_get_gpio(np, 0);
	if (config->gpio_pd == -EPROBE_DEFER)
		return -EPROBE_DEFER;

	config->rgb = of_property_read_bool(np, "adi,is-rgb");

	return 0;
}

static const int edid_i2c_addr = 0x7e;
static const int packet_i2c_addr = 0x70;
static const int cec_i2c_addr = 0x78;

static int adv7511_probe(struct i2c_client *i2c, const struct i2c_device_id *id)
{
	struct adv7511_link_config link_config;
	struct adv7511 *adv7511;
	struct device *dev = &i2c->dev;
	unsigned int val;
	int ret;

	if (dev->of_node) {
		ret = adv7511_parse_dt(dev->of_node, &link_config);
		if (ret)
			return ret;
	} else {
		if (!dev->platform_data)
			return -EINVAL;
		link_config = *(struct adv7511_link_config *)dev->platform_data;
	}

	adv7511 = devm_kzalloc(dev, sizeof(*adv7511), GFP_KERNEL);
	if (!adv7511)
		return -ENOMEM;

	adv7511->dpms_mode = DRM_MODE_DPMS_OFF;
	adv7511->status = connector_status_disconnected;

	adv7511->gpio_pd = link_config.gpio_pd;

	if (gpio_is_valid(adv7511->gpio_pd)) {
		ret = devm_gpio_request_one(dev, adv7511->gpio_pd,
					    GPIOF_OUT_INIT_HIGH, "PD");
		if (ret)
			return ret;
		mdelay(5);
		gpio_set_value_cansleep(adv7511->gpio_pd, 0);
	}

	adv7511->regmap = devm_regmap_init_i2c(i2c, &adv7511_regmap_config);
	if (IS_ERR(adv7511->regmap))
		return PTR_ERR(adv7511->regmap);

	ret = regmap_read(adv7511->regmap, ADV7511_REG_CHIP_REVISION, &val);
	if (ret)
		return ret;
	dev_dbg(dev, "Rev. %d\n", val);

	ret = regmap_register_patch(adv7511->regmap, adv7511_fixed_registers,
				    ARRAY_SIZE(adv7511_fixed_registers));
	if (ret)
		return ret;

	regmap_write(adv7511->regmap, ADV7511_REG_EDID_I2C_ADDR, edid_i2c_addr);
	regmap_write(adv7511->regmap, ADV7511_REG_PACKET_I2C_ADDR,
		     packet_i2c_addr);
	regmap_write(adv7511->regmap, ADV7511_REG_CEC_I2C_ADDR, cec_i2c_addr);
	adv7511_packet_disable(adv7511, 0xffff);

	adv7511->i2c_main = i2c;
	adv7511->i2c_edid = i2c_new_dummy(i2c->adapter, edid_i2c_addr >> 1);
	adv7511->i2c_packet = i2c_new_dummy(i2c->adapter, packet_i2c_addr >> 1);
	if (!adv7511->i2c_edid)
		return -ENOMEM;

	if (i2c->irq) {
		ret = request_threaded_irq(i2c->irq, NULL, adv7511_irq_handler,
					   IRQF_ONESHOT, dev_name(dev),
					   adv7511);
		if (ret)
			goto err_i2c_unregister_device;

		init_waitqueue_head(&adv7511->wq);
	}

	/* CEC is unused for now */
	regmap_write(adv7511->regmap, ADV7511_REG_CEC_CTRL,
		     ADV7511_CEC_CTRL_POWER_DOWN);

	regmap_update_bits(adv7511->regmap, ADV7511_REG_POWER,
			   ADV7511_POWER_POWER_DOWN, ADV7511_POWER_POWER_DOWN);

	adv7511->dpms_mode = DRM_MODE_DPMS_OFF;
	adv7511->current_edid_segment = -1;

	i2c_set_clientdata(i2c, adv7511);
	adv7511_audio_init(dev);

	adv7511_set_link_config(adv7511, &link_config);

	return 0;

err_i2c_unregister_device:
	i2c_unregister_device(adv7511->i2c_edid);

	return ret;
}

static int adv7511_remove(struct i2c_client *i2c)
{
	struct adv7511 *adv7511 = i2c_get_clientdata(i2c);

	i2c_unregister_device(adv7511->i2c_edid);

	if (i2c->irq)
		free_irq(i2c->irq, adv7511);
	kfree(adv7511->edid);

	return 0;
}

static int adv7511_encoder_init(struct i2c_client *i2c, struct drm_device *dev,
				struct drm_encoder_slave *encoder)
{

	struct adv7511 *adv7511 = i2c_get_clientdata(i2c);

	encoder->slave_priv = adv7511;
	encoder->slave_funcs = &adv7511_encoder_funcs;

	adv7511->encoder = &encoder->base;

	return 0;
}

static const struct i2c_device_id adv7511_ids[] = {
	{ "adv7511", 0 },
	{}
};

static struct drm_i2c_encoder_driver adv7511_driver = {
	.i2c_driver = {
		.driver = {
			.name = "adv7511",
		},
		.id_table = adv7511_ids,
		.probe = adv7511_probe,
		.remove = adv7511_remove,
	},

	.encoder_init = adv7511_encoder_init,
};

static int __init adv7511_init(void)
{
	return drm_i2c_encoder_register(THIS_MODULE, &adv7511_driver);
}
module_init(adv7511_init);

static void __exit adv7511_exit(void)
{
	drm_i2c_encoder_unregister(&adv7511_driver);
}
module_exit(adv7511_exit);

MODULE_AUTHOR("Lars-Peter Clausen <lars@metafoo.de>");
MODULE_DESCRIPTION("ADV7511 HDMI transmitter driver");
MODULE_LICENSE("GPL");<|MERGE_RESOLUTION|>--- conflicted
+++ resolved
@@ -19,7 +19,7 @@
 #include <drm/drm_edid.h>
 #include <drm/drm_encoder_slave.h>
 
-#include "adv7511.h"
+#include <drm/i2c/adv7511.h>
 
 #define MAX_CLOCK	165000
 
@@ -71,13 +71,11 @@
 	{ 0x55, 0x02 },
 };
 
-/* Coefficients for color space conversion */
 static const uint16_t adv7511_csc_ycbcr_to_rgb[] = {
 	0x0734, 0x04ad, 0x0000, 0x1c1b,
 	0x1ddc, 0x04ad, 0x1f24, 0x0135,
 	0x0000, 0x04ad, 0x087c, 0x1b77,
 };
-
 static struct adv7511 *encoder_to_adv7511(struct drm_encoder *encoder)
 {
 	return to_encoder_slave(encoder)->slave_priv;
@@ -494,7 +492,6 @@
 
 	adv7511_set_config(encoder, &config);
 }
-
 static int adv7511_get_modes(struct drm_encoder *encoder,
 			     struct drm_connector *connector)
 {
@@ -526,11 +523,8 @@
 	drm_mode_connector_update_edid_property(connector, edid);
 	count = drm_add_edid_modes(connector, edid);
 
-<<<<<<< HEAD
-=======
 	adv7511_set_default_config(encoder, connector, edid);
 
->>>>>>> e358f832
 	return count;
 }
 
@@ -618,7 +612,7 @@
 		adv7511_encoder_dpms(encoder, adv7511->dpms_mode);
 		adv7511_get_modes(encoder, connector);
 		if (adv7511->status == connector_status_connected)
-			status = connector_status_disconnected;
+		status = connector_status_disconnected;
 	} else {
 		/* Renable HDP sensing */
 		regmap_update_bits(adv7511->regmap, ADV7511_REG_POWER2,
@@ -641,7 +635,6 @@
 
 	return MODE_OK;
 }
-
 static void adv7511_encoder_mode_set(struct drm_encoder *encoder,
 				     struct drm_display_mode *mode,
 				     struct drm_display_mode *adj_mode)
@@ -755,8 +748,8 @@
 };
 
 /*
-	adi,input-id - 
-		0x00: 
+	adi,input-id -
+		0x00:
 		0x01:
 		0x02:
 		0x03:
@@ -771,7 +764,7 @@
 		0x00: Evently
 		0x01: Right
 		0x02: Left
-	adi,up-conversion - 
+	adi,up-conversion -
 		0x00: zero-order up conversion
 		0x01: first-order up conversion
 	adi,timing-generation-sequence -
@@ -800,7 +793,7 @@
 		0x02: Use input style 1
 		0x01: Use input style 2
 		0x03: Use Input style 3
-	adi,input-color-depth - Selects the input format color depth 
+	adi,input-color-depth - Selects the input format color depth
 		0x03: 8-bit per channel
 		0x01: 10-bit per channel
 		0x02: 12-bit per channel
@@ -866,7 +859,6 @@
 		return -EPROBE_DEFER;
 
 	config->rgb = of_property_read_bool(np, "adi,is-rgb");
-
 	return 0;
 }
 
@@ -898,7 +890,6 @@
 
 	adv7511->dpms_mode = DRM_MODE_DPMS_OFF;
 	adv7511->status = connector_status_disconnected;
-
 	adv7511->gpio_pd = link_config.gpio_pd;
 
 	if (gpio_is_valid(adv7511->gpio_pd)) {
@@ -1014,13 +1005,13 @@
 	.encoder_init = adv7511_encoder_init,
 };
 
-static int __init adv7511_init(void)
+static int adv7511_init(void)
 {
 	return drm_i2c_encoder_register(THIS_MODULE, &adv7511_driver);
 }
 module_init(adv7511_init);
 
-static void __exit adv7511_exit(void)
+static void adv7511_exit(void)
 {
 	drm_i2c_encoder_unregister(&adv7511_driver);
 }
