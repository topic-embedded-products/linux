--- conflicted
+++ resolved
@@ -377,10 +377,6 @@
 
 		vma = i915_gem_object_ggtt_pin(entry_obj->obj, NULL, 0, 4, 0);
 		if (IS_ERR(vma)) {
-<<<<<<< HEAD
-			gvt_err("Cannot pin\n");
-=======
->>>>>>> a71c9a1c
 			return;
 		}
 
