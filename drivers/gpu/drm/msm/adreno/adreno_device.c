--- conflicted
+++ resolved
@@ -129,12 +129,14 @@
 {
 	struct msm_drm_private *priv = dev->dev_private;
 	struct platform_device *pdev = priv->gpu_pdev;
-<<<<<<< HEAD
-	struct msm_gpu *gpu = platform_get_drvdata(priv->gpu_pdev);
+	struct msm_gpu *gpu = NULL;
 	int ret;
 
+	if (pdev)
+		gpu = platform_get_drvdata(pdev);
+
 	if (!gpu) {
-		dev_err(dev->dev, "no adreno device\n");
+		dev_err_once(dev->dev, "no GPU device was found\n");
 		return NULL;
 	}
 
@@ -148,29 +150,6 @@
 		return NULL;
 	}
 
-=======
-	struct msm_gpu *gpu = NULL;
-	int ret;
-
-	if (pdev)
-		gpu = platform_get_drvdata(pdev);
-
-	if (!gpu) {
-		dev_err_once(dev->dev, "no GPU device was found\n");
-		return NULL;
-	}
-
-	pm_runtime_get_sync(&pdev->dev);
-	mutex_lock(&dev->struct_mutex);
-	ret = msm_gpu_hw_init(gpu);
-	mutex_unlock(&dev->struct_mutex);
-	pm_runtime_put_sync(&pdev->dev);
-	if (ret) {
-		dev_err(dev->dev, "gpu hw init failed: %d\n", ret);
-		return NULL;
-	}
-
->>>>>>> 661e50bc
 	return gpu;
 }
 
@@ -241,27 +220,11 @@
 
 	info = adreno_info(config.rev);
 
-<<<<<<< HEAD
-static int adreno_bind(struct device *dev, struct device *master, void *data)
-{
-	static struct adreno_platform_config config = {};
-	const struct adreno_info *info;
-	struct drm_device *drm = dev_get_drvdata(master);
-	struct msm_gpu *gpu;
-	u32 val;
-	int ret;
-
-	ret = find_chipid(dev, &val);
-	if (ret) {
-		dev_err(dev, "could not find chipid: %d\n", ret);
-		return ret;
-=======
 	if (!info) {
 		dev_warn(drm->dev, "Unknown GPU revision: %u.%u.%u.%u\n",
 			config.rev.core, config.rev.major,
 			config.rev.minor, config.rev.patchid);
 		return -ENXIO;
->>>>>>> 661e50bc
 	}
 
 	DBG("Found GPU: %u.%u.%u.%u", config.rev.core, config.rev.major,
@@ -275,32 +238,6 @@
 
 	dev_set_drvdata(dev, gpu);
 
-<<<<<<< HEAD
-	dev->platform_data = &config;
-	set_gpu_pdev(drm, to_platform_device(dev));
-
-	info = adreno_info(config.rev);
-
-	if (!info) {
-		dev_warn(drm->dev, "Unknown GPU revision: %u.%u.%u.%u\n",
-			config.rev.core, config.rev.major,
-			config.rev.minor, config.rev.patchid);
-		return -ENXIO;
-	}
-
-	DBG("Found GPU: %u.%u.%u.%u", config.rev.core, config.rev.major,
-		config.rev.minor, config.rev.patchid);
-
-	gpu = info->init(drm);
-	if (IS_ERR(gpu)) {
-		dev_warn(drm->dev, "failed to load adreno gpu\n");
-		return PTR_ERR(gpu);
-	}
-
-	dev_set_drvdata(dev, gpu);
-
-=======
->>>>>>> 661e50bc
 	return 0;
 }
 
