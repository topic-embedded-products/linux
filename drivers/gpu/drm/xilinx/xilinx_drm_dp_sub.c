/*
 * DisplayPort subsystem support for Xilinx DRM KMS
 *
 *  Copyright (C) 2015 Xilinx, Inc.
 *
 *  Author: Hyun Woo Kwon <hyunk@xilinx.com>
 *
 * This software is licensed under the terms of the GNU General Public
 * License version 2, as published by the Free Software Foundation, and
 * may be copied, distributed, and modified under those terms.
 *
 * This program is distributed in the hope that it will be useful,
 * but WITHOUT ANY WARRANTY; without even the implied warranty of
 * MERCHANTABILITY or FITNESS FOR A PARTICULAR PURPOSE.  See the
 * GNU General Public License for more details.
 */

#include <drm/drmP.h>
#include <drm/drm_crtc.h>
#include <drm/drm_crtc_helper.h>
#include <drm/drm_fourcc.h>

#include <linux/debugfs.h>
#include <linux/device.h>
#include <linux/interrupt.h>
#include <linux/irqreturn.h>
#include <linux/list.h>
#include <linux/module.h>
#include <linux/mutex.h>
#include <linux/of.h>
#include <linux/platform_device.h>
#include <linux/uaccess.h>

#include "xilinx_drm_dp_sub.h"
#include "xilinx_drm_drv.h"

/* Blender registers */
#define XILINX_DP_SUB_V_BLEND_BG_CLR_0				0x0
#define XILINX_DP_SUB_V_BLEND_BG_CLR_1				0x4
#define XILINX_DP_SUB_V_BLEND_BG_CLR_2				0x8
#define XILINX_DP_SUB_V_BLEND_SET_GLOBAL_ALPHA			0xc
#define XILINX_DP_SUB_V_BLEND_SET_GLOBAL_ALPHA_MASK		0x1fe
#define XILINX_DP_SUB_V_BLEND_OUTPUT_VID_FMT			0x14
#define XILINX_DP_SUB_V_BLEND_OUTPUT_VID_FMT_RGB		0x0
#define XILINX_DP_SUB_V_BLEND_OUTPUT_VID_FMT_YCBCR444		0x1
#define XILINX_DP_SUB_V_BLEND_OUTPUT_VID_FMT_YCBCR422		0x2
#define XILINX_DP_SUB_V_BLEND_OUTPUT_VID_FMT_YONLY		0x3
#define XILINX_DP_SUB_V_BLEND_OUTPUT_VID_FMT_XVYCC		0x4
#define XILINX_DP_SUB_V_BLEND_OUTPUT_EN_DOWNSAMPLE		BIT(4)
#define XILINX_DP_SUB_V_BLEND_LAYER_CONTROL			0x18
#define XILINX_DP_SUB_V_BLEND_LAYER_CONTROL_EN_US		BIT(0)
#define XILINX_DP_SUB_V_BLEND_LAYER_CONTROL_RGB			BIT(1)
#define XILINX_DP_SUB_V_BLEND_LAYER_CONTROL_BYPASS		BIT(8)
#define XILINX_DP_SUB_V_BLEND_NUM_COEFF				9
#define XILINX_DP_SUB_V_BLEND_RGB2YCBCR_COEFF0			0x20
#define XILINX_DP_SUB_V_BLEND_RGB2YCBCR_COEFF1			0x24
#define XILINX_DP_SUB_V_BLEND_RGB2YCBCR_COEFF2			0x28
#define XILINX_DP_SUB_V_BLEND_RGB2YCBCR_COEFF3			0x2c
#define XILINX_DP_SUB_V_BLEND_RGB2YCBCR_COEFF4			0x30
#define XILINX_DP_SUB_V_BLEND_RGB2YCBCR_COEFF5			0x34
#define XILINX_DP_SUB_V_BLEND_RGB2YCBCR_COEFF6			0x38
#define XILINX_DP_SUB_V_BLEND_RGB2YCBCR_COEFF7			0x3c
#define XILINX_DP_SUB_V_BLEND_RGB2YCBCR_COEFF8			0x40
#define XILINX_DP_SUB_V_BLEND_IN1CSC_COEFF0			0x44
#define XILINX_DP_SUB_V_BLEND_IN1CSC_COEFF1			0x48
#define XILINX_DP_SUB_V_BLEND_IN1CSC_COEFF2			0x4c
#define XILINX_DP_SUB_V_BLEND_IN1CSC_COEFF3			0x50
#define XILINX_DP_SUB_V_BLEND_IN1CSC_COEFF4			0x54
#define XILINX_DP_SUB_V_BLEND_IN1CSC_COEFF5			0x58
#define XILINX_DP_SUB_V_BLEND_IN1CSC_COEFF6			0x5c
#define XILINX_DP_SUB_V_BLEND_IN1CSC_COEFF7			0x60
#define XILINX_DP_SUB_V_BLEND_IN1CSC_COEFF8			0x64
#define XILINX_DP_SUB_V_BLEND_NUM_OFFSET			3
#define XILINX_DP_SUB_V_BLEND_LUMA_IN1CSC_OFFSET		0x68
#define XILINX_DP_SUB_V_BLEND_CR_IN1CSC_OFFSET			0x6c
#define XILINX_DP_SUB_V_BLEND_CB_IN1CSC_OFFSET			0x70
#define XILINX_DP_SUB_V_BLEND_LUMA_OUTCSC_OFFSET		0x74
#define XILINX_DP_SUB_V_BLEND_CR_OUTCSC_OFFSET			0x78
#define XILINX_DP_SUB_V_BLEND_CB_OUTCSC_OFFSET			0x7c
#define XILINX_DP_SUB_V_BLEND_IN2CSC_COEFF0			0x80
#define XILINX_DP_SUB_V_BLEND_IN2CSC_COEFF1			0x84
#define XILINX_DP_SUB_V_BLEND_IN2CSC_COEFF2			0x88
#define XILINX_DP_SUB_V_BLEND_IN2CSC_COEFF3			0x8c
#define XILINX_DP_SUB_V_BLEND_IN2CSC_COEFF4			0x90
#define XILINX_DP_SUB_V_BLEND_IN2CSC_COEFF5			0x94
#define XILINX_DP_SUB_V_BLEND_IN2CSC_COEFF6			0x98
#define XILINX_DP_SUB_V_BLEND_IN2CSC_COEFF7			0x9c
#define XILINX_DP_SUB_V_BLEND_IN2CSC_COEFF8			0xa0
#define XILINX_DP_SUB_V_BLEND_LUMA_IN2CSC_OFFSET		0xa4
#define XILINX_DP_SUB_V_BLEND_CR_IN2CSC_OFFSET			0xa8
#define XILINX_DP_SUB_V_BLEND_CB_IN2CSC_OFFSET			0xac
#define XILINX_DP_SUB_V_BLEND_CHROMA_KEY_ENABLE			0x1d0
#define XILINX_DP_SUB_V_BLEND_CHROMA_KEY_COMP1			0x1d4
#define XILINX_DP_SUB_V_BLEND_CHROMA_KEY_COMP2			0x1d8
#define XILINX_DP_SUB_V_BLEND_CHROMA_KEY_COMP3			0x1dc

/* AV buffer manager registers */
#define XILINX_DP_SUB_AV_BUF_FMT				0x0
#define XILINX_DP_SUB_AV_BUF_FMT_NL_VID_SHIFT			0
#define XILINX_DP_SUB_AV_BUF_FMT_NL_VID_MASK			(0x1f << 0)
#define XILINX_DP_SUB_AV_BUF_FMT_NL_VID_UYVY			(0 << 0)
#define XILINX_DP_SUB_AV_BUF_FMT_NL_VID_VYUY			(1 << 0)
#define XILINX_DP_SUB_AV_BUF_FMT_NL_VID_YVYU			(2 << 0)
#define XILINX_DP_SUB_AV_BUF_FMT_NL_VID_YUYV			(3 << 0)
#define XILINX_DP_SUB_AV_BUF_FMT_NL_VID_YV16			(4 << 0)
#define XILINX_DP_SUB_AV_BUF_FMT_NL_VID_YV24			(5 << 0)
#define XILINX_DP_SUB_AV_BUF_FMT_NL_VID_YV16CI			(6 << 0)
#define XILINX_DP_SUB_AV_BUF_FMT_NL_VID_MONO			(7 << 0)
#define XILINX_DP_SUB_AV_BUF_FMT_NL_VID_YV16CI2			(8 << 0)
#define XILINX_DP_SUB_AV_BUF_FMT_NL_VID_YUV444			(9 << 0)
#define XILINX_DP_SUB_AV_BUF_FMT_NL_VID_RGB888			(10 << 0)
#define XILINX_DP_SUB_AV_BUF_FMT_NL_VID_RGBA8880		(11 << 0)
#define XILINX_DP_SUB_AV_BUF_FMT_NL_VID_RGB888_10		(12 << 0)
#define XILINX_DP_SUB_AV_BUF_FMT_NL_VID_YUV444_10		(13 << 0)
#define XILINX_DP_SUB_AV_BUF_FMT_NL_VID_YV16CI2_10		(14 << 0)
#define XILINX_DP_SUB_AV_BUF_FMT_NL_VID_YV16CI_10		(15 << 0)
#define XILINX_DP_SUB_AV_BUF_FMT_NL_VID_YV16_10			(16 << 0)
#define XILINX_DP_SUB_AV_BUF_FMT_NL_VID_YV24_10			(17 << 0)
#define XILINX_DP_SUB_AV_BUF_FMT_NL_VID_YONLY_10		(18 << 0)
#define XILINX_DP_SUB_AV_BUF_FMT_NL_VID_YV16_420		(19 << 0)
#define XILINX_DP_SUB_AV_BUF_FMT_NL_VID_YV16CI_420		(20 << 0)
#define XILINX_DP_SUB_AV_BUF_FMT_NL_VID_YV16CI2_420		(21 << 0)
#define XILINX_DP_SUB_AV_BUF_FMT_NL_VID_YV16_420_10		(22 << 0)
#define XILINX_DP_SUB_AV_BUF_FMT_NL_VID_YV16CI_420_10		(23 << 0)
#define XILINX_DP_SUB_AV_BUF_FMT_NL_VID_YV16CI2_420_10		(24 << 0)
#define XILINX_DP_SUB_AV_BUF_FMT_NL_GFX_SHIFT			8
#define XILINX_DP_SUB_AV_BUF_FMT_NL_GFX_MASK			(0xf << 8)
#define XILINX_DP_SUB_AV_BUF_FMT_NL_GFX_RGBA8888		(0 << 8)
#define XILINX_DP_SUB_AV_BUF_FMT_NL_GFX_ABGR8888		(1 << 8)
#define XILINX_DP_SUB_AV_BUF_FMT_NL_GFX_RGB888			(2 << 8)
#define XILINX_DP_SUB_AV_BUF_FMT_NL_GFX_BGR888			(3 << 8)
#define XILINX_DP_SUB_AV_BUF_FMT_NL_GFX_RGBA5551		(4 << 8)
#define XILINX_DP_SUB_AV_BUF_FMT_NL_GFX_RGBA4444		(5 << 8)
#define XILINX_DP_SUB_AV_BUF_FMT_NL_GFX_RGB565			(6 << 8)
#define XILINX_DP_SUB_AV_BUF_FMT_NL_GFX_8BPP			(7 << 8)
#define XILINX_DP_SUB_AV_BUF_FMT_NL_GFX_4BPP			(8 << 8)
#define XILINX_DP_SUB_AV_BUF_FMT_NL_GFX_2BPP			(9 << 8)
#define XILINX_DP_SUB_AV_BUF_FMT_NL_GFX_1BPP			(10 << 8)
#define XILINX_DP_SUB_AV_BUF_NON_LIVE_LATENCY			0x8
#define XILINX_DP_SUB_AV_BUF_CHBUF				0x10
#define XILINX_DP_SUB_AV_BUF_CHBUF_EN				BIT(0)
#define XILINX_DP_SUB_AV_BUF_CHBUF_FLUSH			BIT(1)
#define XILINX_DP_SUB_AV_BUF_CHBUF_BURST_LEN_SHIFT		2
#define XILINX_DP_SUB_AV_BUF_CHBUF_BURST_LEN_MASK		(0xf << 2)
#define XILINX_DP_SUB_AV_BUF_CHBUF_BURST_LEN_MAX		0xf
#define XILINX_DP_SUB_AV_BUF_CHBUF_BURST_LEN_AUD_MAX		0x3
#define XILINX_DP_SUB_AV_BUF_STATUS				0x28
#define XILINX_DP_SUB_AV_BUF_STC_CTRL				0x2c
#define XILINX_DP_SUB_AV_BUF_STC_CTRL_EN			BIT(0)
#define XILINX_DP_SUB_AV_BUF_STC_CTRL_EVENT_SHIFT		1
#define XILINX_DP_SUB_AV_BUF_STC_CTRL_EVENT_EX_VSYNC		0
#define XILINX_DP_SUB_AV_BUF_STC_CTRL_EVENT_EX_VID		1
#define XILINX_DP_SUB_AV_BUF_STC_CTRL_EVENT_EX_AUD		2
#define XILINX_DP_SUB_AV_BUF_STC_CTRL_EVENT_INT_VSYNC		3
#define XILINX_DP_SUB_AV_BUF_STC_INIT_VALUE0			0x30
#define XILINX_DP_SUB_AV_BUF_STC_INIT_VALUE1			0x34
#define XILINX_DP_SUB_AV_BUF_STC_ADJ				0x38
#define XILINX_DP_SUB_AV_BUF_STC_VID_VSYNC_TS0			0x3c
#define XILINX_DP_SUB_AV_BUF_STC_VID_VSYNC_TS1			0x40
#define XILINX_DP_SUB_AV_BUF_STC_EXT_VSYNC_TS0			0x44
#define XILINX_DP_SUB_AV_BUF_STC_EXT_VSYNC_TS1			0x48
#define XILINX_DP_SUB_AV_BUF_STC_CUSTOM_EVENT_TS0		0x4c
#define XILINX_DP_SUB_AV_BUF_STC_CUSTOM_EVENT_TS1		0x50
#define XILINX_DP_SUB_AV_BUF_STC_CUSTOM_EVENT2_TS0		0x54
#define XILINX_DP_SUB_AV_BUF_STC_CUSTOM_EVENT2_TS1		0x58
#define XILINX_DP_SUB_AV_BUF_STC_SNAPSHOT0			0x60
#define XILINX_DP_SUB_AV_BUF_STC_SNAPSHOT1			0x64
#define XILINX_DP_SUB_AV_BUF_OUTPUT				0x70
#define XILINX_DP_SUB_AV_BUF_OUTPUT_VID1_SHIFT			0
#define XILINX_DP_SUB_AV_BUF_OUTPUT_VID1_MASK			(0x3 << 0)
#define XILINX_DP_SUB_AV_BUF_OUTPUT_VID1_PL			(0 << 0)
#define XILINX_DP_SUB_AV_BUF_OUTPUT_VID1_MEM			(1 << 0)
#define XILINX_DP_SUB_AV_BUF_OUTPUT_VID1_PATTERN		(2 << 0)
#define XILINX_DP_SUB_AV_BUF_OUTPUT_VID1_NONE			(3 << 0)
#define XILINX_DP_SUB_AV_BUF_OUTPUT_VID2_SHIFT			2
#define XILINX_DP_SUB_AV_BUF_OUTPUT_VID2_MASK			(0x3 << 2)
#define XILINX_DP_SUB_AV_BUF_OUTPUT_VID2_DISABLE		(0 << 2)
#define XILINX_DP_SUB_AV_BUF_OUTPUT_VID2_MEM			(1 << 2)
#define XILINX_DP_SUB_AV_BUF_OUTPUT_VID2_LIVE			(2 << 2)
#define XILINX_DP_SUB_AV_BUF_OUTPUT_VID2_NONE			(3 << 2)
#define XILINX_DP_SUB_AV_BUF_OUTPUT_AUD1_SHIFT			4
#define XILINX_DP_SUB_AV_BUF_OUTPUT_AUD1_MASK			(0x3 << 4)
#define XILINX_DP_SUB_AV_BUF_OUTPUT_AUD1_PL			(0 << 4)
#define XILINX_DP_SUB_AV_BUF_OUTPUT_AUD1_MEM			(1 << 4)
#define XILINX_DP_SUB_AV_BUF_OUTPUT_AUD1_PATTERN		(2 << 4)
#define XILINX_DP_SUB_AV_BUF_OUTPUT_AUD1_DISABLE		(3 << 4)
#define XILINX_DP_SUB_AV_BUF_OUTPUT_AUD2_EN			BIT(6)
#define XILINX_DP_SUB_AV_BUF_HCOUNT_VCOUNT_INT0			0x74
#define XILINX_DP_SUB_AV_BUF_HCOUNT_VCOUNT_INT1			0x78
#define XILINX_DP_SUB_AV_BUF_PATTERN_GEN_SELECT			0x100
#define XILINX_DP_SUB_AV_BUF_CLK_SRC				0x120
#define XILINX_DP_SUB_AV_BUF_CLK_SRC_VID_FROM_PS		BIT(0)
#define XILINX_DP_SUB_AV_BUF_CLK_SRC_AUD_FROM_PS		BIT(1)
#define XILINX_DP_SUB_AV_BUF_CLK_SRC_VID_INTERNAL_TIMING	BIT(2)
#define XILINX_DP_SUB_AV_BUF_SRST_REG				0x124
#define XILINX_DP_SUB_AV_BUF_SRST_REG_VID_RST			BIT(1)
#define XILINX_DP_SUB_AV_BUF_AUDIO_CH_CONFIG			0x12c
#define XILINX_DP_SUB_AV_BUF_GFX_COMP0_SF			0x200
#define XILINX_DP_SUB_AV_BUF_GFX_COMP1_SF			0x204
#define XILINX_DP_SUB_AV_BUF_GFX_COMP2_SF			0x208
#define XILINX_DP_SUB_AV_BUF_VID_COMP0_SF			0x20c
#define XILINX_DP_SUB_AV_BUF_VID_COMP1_SF			0x210
#define XILINX_DP_SUB_AV_BUF_VID_COMP2_SF			0x214
#define XILINX_DP_SUB_AV_BUF_LIVE_VID_COMP0_SF			0x218
#define XILINX_DP_SUB_AV_BUF_LIVE_VID_COMP1_SF			0x21c
#define XILINX_DP_SUB_AV_BUF_LIVE_VID_COMP2_SF			0x220
#define XILINX_DP_SUB_AV_BUF_4BIT_SF				0x11111
#define XILINX_DP_SUB_AV_BUF_5BIT_SF				0x10842
#define XILINX_DP_SUB_AV_BUF_6BIT_SF				0x10410
#define XILINX_DP_SUB_AV_BUF_8BIT_SF				0x10101
#define XILINX_DP_SUB_AV_BUF_10BIT_SF				0x10040
#define XILINX_DP_SUB_AV_BUF_NULL_SF				0
#define XILINX_DP_SUB_AV_BUF_NUM_SF				3
#define XILINX_DP_SUB_AV_BUF_LIVE_CB_CR_SWAP			0x224
#define XILINX_DP_SUB_AV_BUF_PALETTE_MEMORY			0x400

/* Audio registers */
#define XILINX_DP_SUB_AUD_MIXER_VOLUME				0x0
#define XILINX_DP_SUB_AUD_MIXER_VOLUME_NO_SCALE			0x20002000
#define XILINX_DP_SUB_AUD_MIXER_META_DATA			0x4
#define XILINX_DP_SUB_AUD_CH_STATUS0				0x8
#define XILINX_DP_SUB_AUD_CH_STATUS1				0xc
#define XILINX_DP_SUB_AUD_CH_STATUS2				0x10
#define XILINX_DP_SUB_AUD_CH_STATUS3				0x14
#define XILINX_DP_SUB_AUD_CH_STATUS4				0x18
#define XILINX_DP_SUB_AUD_CH_STATUS5				0x1c
#define XILINX_DP_SUB_AUD_CH_A_DATA0				0x20
#define XILINX_DP_SUB_AUD_CH_A_DATA1				0x24
#define XILINX_DP_SUB_AUD_CH_A_DATA2				0x28
#define XILINX_DP_SUB_AUD_CH_A_DATA3				0x2c
#define XILINX_DP_SUB_AUD_CH_A_DATA4				0x30
#define XILINX_DP_SUB_AUD_CH_A_DATA5				0x34
#define XILINX_DP_SUB_AUD_CH_B_DATA0				0x38
#define XILINX_DP_SUB_AUD_CH_B_DATA1				0x3c
#define XILINX_DP_SUB_AUD_CH_B_DATA2				0x40
#define XILINX_DP_SUB_AUD_CH_B_DATA3				0x44
#define XILINX_DP_SUB_AUD_CH_B_DATA4				0x48
#define XILINX_DP_SUB_AUD_CH_B_DATA5				0x4c
#define XILINX_DP_SUB_AUD_SOFT_RESET				0xc00
#define XILINX_DP_SUB_AUD_SOFT_RESET_AUD_SRST			BIT(0)

#define XILINX_DP_SUB_AV_BUF_NUM_VID_GFX_BUFFERS		4
#define XILINX_DP_SUB_AV_BUF_NUM_BUFFERS			6

/**
 * enum xilinx_drm_dp_sub_layer_type - Layer type
 * @XILINX_DRM_DP_SUB_LAYER_VID: video layer
 * @XILINX_DRM_DP_SUB_LAYER_GFX: graphics layer
 */
enum xilinx_drm_dp_sub_layer_type {
	XILINX_DRM_DP_SUB_LAYER_VID,
	XILINX_DRM_DP_SUB_LAYER_GFX
};

/**
 * struct xilinx_drm_dp_sub_layer - DP subsystem layer
 * @id: layer ID
 * @offset: layer offset in the register space
 * @avail: flag if layer is available
 * @primary: flag for primary plane
 * @enabled: flag if the layer is enabled
 * @fmt: format descriptor
 * @drm_fmts: array of supported DRM formats
 * @num_fmts: number of supported DRM formats
 * @w: width
 * @h: height
 * @other: other layer
 */
struct xilinx_drm_dp_sub_layer {
	enum xilinx_drm_dp_sub_layer_type id;
	u32 offset;
	bool avail;
	bool primary;
	bool enabled;
	const struct xilinx_drm_dp_sub_fmt *fmt;
<<<<<<< HEAD
	uint32_t *drm_fmts;
	unsigned int num_fmts;
	uint32_t w;
	uint32_t h;
=======
	u32 *drm_fmts;
	unsigned int num_fmts;
	u32 w;
	u32 h;
>>>>>>> f70f1fc9
	struct xilinx_drm_dp_sub_layer *other;
};

/**
 * struct xilinx_drm_dp_sub_blend - DP subsystem blender
 * @base: pre-calculated base address
 */
struct xilinx_drm_dp_sub_blend {
	void __iomem *base;
};

/**
 * struct xilinx_drm_dp_sub_av_buf - DP subsystem av buffer manager
 * @base: pre-calculated base address
 */
struct xilinx_drm_dp_sub_av_buf {
	void __iomem *base;
};

/**
 * struct xilinx_drm_dp_sub_aud - DP subsystem audio
 * @base: pre-calculated base address
 */
struct xilinx_drm_dp_sub_aud {
	void __iomem *base;
};

/**
 * struct xilinx_drm_dp_sub - DP subsystem
 * @dev: device structure
 * @blend: blender device
 * @av_buf: av buffer manager device
 * @aud: audio device
 * @layers: layers
 * @list: entry in the global DP subsystem list
 * @vblank_fn: vblank handler
 * @vblank_data: vblank data to be used in vblank_fn
 * @vid_clk_pl: flag if the clock is from PL
 * @alpha: stored global alpha value
 * @alpha_en: flag if the global alpha is enabled
 */
struct xilinx_drm_dp_sub {
	struct device *dev;
	struct xilinx_drm_dp_sub_blend blend;
	struct xilinx_drm_dp_sub_av_buf av_buf;
	struct xilinx_drm_dp_sub_aud aud;
	struct xilinx_drm_dp_sub_layer layers[XILINX_DRM_DP_SUB_NUM_LAYERS];
	struct list_head list;
	void (*vblank_fn)(void *);
	void *vblank_data;
	bool vid_clk_pl;
	u32 alpha;
	bool alpha_en;
};

/**
 * struct xilinx_drm_dp_sub_fmt - DP subsystem format mapping
 * @drm_fmt: drm format
 * @dp_sub_fmt: DP subsystem format
 * @rgb: flag for RGB formats
 * @swap: flag to swap r & b for rgb formats, and u & v for yuv formats
 * @chroma_sub: flag for chroma subsampled formats
 * @sf: scaling factors for upto 3 color components
 * @name: format name
 */
struct xilinx_drm_dp_sub_fmt {
	u32 drm_fmt;
	u32 dp_sub_fmt;
	bool rgb;
	bool swap;
	bool chroma_sub;
	u32 sf[3];
	const char *name;
};

static LIST_HEAD(xilinx_drm_dp_sub_list);
static DEFINE_MUTEX(xilinx_drm_dp_sub_lock);

#ifdef CONFIG_DRM_XILINX_DP_SUB_DEBUG_FS
#define XILINX_DP_SUB_DEBUGFS_READ_MAX_SIZE	32
#define XILINX_DP_SUB_DEBUGFS_MAX_BG_COLOR_VAL	0xFFF
#define IN_RANGE(x, min, max) ({	\
		typeof(x) _x = (x);	\
		_x >= (min) && _x <= (max); })

/* Match xilinx_dp_testcases vs dp_debugfs_reqs[] entry */
enum xilinx_dp_sub_testcases {
	DP_SUB_TC_BG_COLOR,
	DP_SUB_TC_OUTPUT_FMT,
	DP_SUB_TC_NONE
};

struct xilinx_dp_sub_debugfs {
	enum xilinx_dp_sub_testcases testcase;
	u16 r_value;
	u16 g_value;
	u16 b_value;
	u32 output_fmt;
	struct xilinx_drm_dp_sub *xilinx_dp_sub;
};

static struct xilinx_dp_sub_debugfs dp_sub_debugfs;
struct xilinx_dp_sub_debugfs_request {
	const char *req;
	enum xilinx_dp_sub_testcases tc;
	ssize_t (*read_handler)(char **kern_buff);
	ssize_t (*write_handler)(char **cmd);
};

static s64 xilinx_dp_sub_debugfs_argument_value(char *arg)
{
	s64 value;

	if (!arg)
		return -1;

	if (!kstrtos64(arg, 0, &value))
		return value;

	return -1;
}

static void
xilinx_dp_sub_debugfs_update_v_blend(u16 *sdtv_coeffs, u32 *full_range_offsets)
{
	struct xilinx_drm_dp_sub *dp_sub = dp_sub_debugfs.xilinx_dp_sub;
	u32 offset, i;

	/* Hardcode SDTV coefficients. Can be runtime configurable */
	offset = XILINX_DP_SUB_V_BLEND_RGB2YCBCR_COEFF0;
	for (i = 0; i < XILINX_DP_SUB_V_BLEND_NUM_COEFF; i++)
		xilinx_drm_writel(dp_sub->blend.base, offset + i * 4,
				  sdtv_coeffs[i]);

	offset = XILINX_DP_SUB_V_BLEND_LUMA_OUTCSC_OFFSET;
	for (i = 0; i < XILINX_DP_SUB_V_BLEND_NUM_OFFSET; i++)
		xilinx_drm_writel(dp_sub->blend.base, offset + i * 4,
				  full_range_offsets[i]);
}

static void xilinx_dp_sub_debugfs_output_format(u32 fmt)
{
	struct xilinx_drm_dp_sub *dp_sub = dp_sub_debugfs.xilinx_dp_sub;

	xilinx_drm_writel(dp_sub->blend.base,
			  XILINX_DP_SUB_V_BLEND_OUTPUT_VID_FMT, fmt);

	if (fmt != XILINX_DP_SUB_V_BLEND_OUTPUT_VID_FMT_RGB) {
		u16 sdtv_coeffs[] = { 0x4c9, 0x864, 0x1d3,
				      0x7d4d, 0x7ab3, 0x800,
				      0x800, 0x794d, 0x7eb3 };
		u32 full_range_offsets[] = { 0x0, 0x8000000, 0x8000000 };

		xilinx_dp_sub_debugfs_update_v_blend(sdtv_coeffs,
						     full_range_offsets);
	} else {
		/* In case of RGB set the reset values*/
		u16 sdtv_coeffs[] = { 0x1000, 0x0, 0x0,
				      0x0, 0x1000, 0x0,
				      0x0, 0x0, 0x1000 };
		u32 full_range_offsets[] = { 0x0, 0x0, 0x0 };

		xilinx_dp_sub_debugfs_update_v_blend(sdtv_coeffs,
						     full_range_offsets);
	}
}

static ssize_t
xilinx_dp_sub_debugfs_background_color_write(char **dp_sub_test_arg)
{
	char *r_color, *g_color, *b_color;
	s64 r_val, g_val, b_val;

	r_color = strsep(dp_sub_test_arg, " ");
	g_color = strsep(dp_sub_test_arg, " ");
	b_color = strsep(dp_sub_test_arg, " ");

	/* char * to int conversion */
	r_val = xilinx_dp_sub_debugfs_argument_value(r_color);
	g_val = xilinx_dp_sub_debugfs_argument_value(g_color);
	b_val = xilinx_dp_sub_debugfs_argument_value(b_color);

	if (!(IN_RANGE(r_val, 0, XILINX_DP_SUB_DEBUGFS_MAX_BG_COLOR_VAL) &&
	      IN_RANGE(g_val, 0, XILINX_DP_SUB_DEBUGFS_MAX_BG_COLOR_VAL) &&
	      IN_RANGE(b_val, 0, XILINX_DP_SUB_DEBUGFS_MAX_BG_COLOR_VAL)))
		return -EINVAL;

	dp_sub_debugfs.r_value = r_val;
	dp_sub_debugfs.g_value = g_val;
	dp_sub_debugfs.b_value = b_val;

	dp_sub_debugfs.testcase = DP_SUB_TC_BG_COLOR;

	return 0;
}

static ssize_t
xilinx_dp_sub_debugfs_output_display_format_write(char **dp_sub_test_arg)
{
	char *output_format;
	struct xilinx_drm_dp_sub *dp_sub = dp_sub_debugfs.xilinx_dp_sub;
	u32 fmt;

	/* Read the value from an user value */
	output_format = strsep(dp_sub_test_arg, " ");
	if (strncmp(output_format, "rgb", 3) == 0) {
		fmt = XILINX_DP_SUB_V_BLEND_OUTPUT_VID_FMT_RGB;
	} else if (strncmp(output_format, "ycbcr444", 8) == 0) {
		fmt = XILINX_DP_SUB_V_BLEND_OUTPUT_VID_FMT_YCBCR444;
	} else if (strncmp(output_format, "ycbcr422", 8) == 0) {
		fmt = XILINX_DP_SUB_V_BLEND_OUTPUT_VID_FMT_YCBCR422;
		fmt |= XILINX_DP_SUB_V_BLEND_OUTPUT_EN_DOWNSAMPLE;
	} else if (strncmp(output_format, "yonly", 5) == 0) {
		fmt = XILINX_DP_SUB_V_BLEND_OUTPUT_VID_FMT_YONLY;
	} else {
		dev_err(dp_sub->dev, "Invalid output format\n");
		return -EINVAL;
	}

	dp_sub_debugfs.output_fmt =
			xilinx_drm_readl(dp_sub->blend.base,
					 XILINX_DP_SUB_V_BLEND_OUTPUT_VID_FMT);

	xilinx_dp_sub_debugfs_output_format(fmt);
	dp_sub_debugfs.testcase = DP_SUB_TC_OUTPUT_FMT;

	return 0;
}

static ssize_t
xilinx_dp_sub_debugfs_output_display_format_read(char **kern_buff)
{
	size_t out_str_len;

	dp_sub_debugfs.testcase = DP_SUB_TC_NONE;
	xilinx_dp_sub_debugfs_output_format(dp_sub_debugfs.output_fmt);

	out_str_len = strlen("Success");
	out_str_len = min_t(size_t, XILINX_DP_SUB_DEBUGFS_READ_MAX_SIZE,
			    out_str_len);
	snprintf(*kern_buff, out_str_len, "%s", "Success");

	return 0;
}

static ssize_t
xilinx_dp_sub_debugfs_background_color_read(char **kern_buff)
{
	size_t out_str_len;

	dp_sub_debugfs.testcase = DP_SUB_TC_NONE;
	dp_sub_debugfs.r_value = 0;
	dp_sub_debugfs.g_value = 0;
	dp_sub_debugfs.b_value = 0;

	out_str_len = strlen("Success");
	out_str_len = min_t(size_t, XILINX_DP_SUB_DEBUGFS_READ_MAX_SIZE,
			    out_str_len);
	snprintf(*kern_buff, out_str_len, "%s", "Success");

	return 0;
}

/* Match xilinx_dp_testcases vs dp_debugfs_reqs[] entry */
static struct xilinx_dp_sub_debugfs_request dp_sub_debugfs_reqs[] = {
	{"BACKGROUND_COLOR", DP_SUB_TC_BG_COLOR,
		xilinx_dp_sub_debugfs_background_color_read,
		xilinx_dp_sub_debugfs_background_color_write},
	{"OUTPUT_DISPLAY_FORMAT", DP_SUB_TC_OUTPUT_FMT,
		xilinx_dp_sub_debugfs_output_display_format_read,
		xilinx_dp_sub_debugfs_output_display_format_write},
};

static ssize_t
xilinx_dp_sub_debugfs_write(struct file *f, const char __user *buf,
			    size_t size, loff_t *pos)
{
	char *kern_buff, *dp_sub_test_req;
	int ret;
	unsigned int i;

	if (*pos != 0 || size <= 0)
		return -EINVAL;

	if (dp_sub_debugfs.testcase != DP_SUB_TC_NONE)
		return -EBUSY;

	kern_buff = kzalloc(size, GFP_KERNEL);
	if (!kern_buff)
		return -ENOMEM;

	ret = strncpy_from_user(kern_buff, buf, size);
	if (ret < 0) {
		kfree(kern_buff);
		return ret;
	}

	/* Read the testcase name and argument from an user request */
	dp_sub_test_req = strsep(&kern_buff, " ");

	for (i = 0; i < ARRAY_SIZE(dp_sub_debugfs_reqs); i++) {
		if (!strcasecmp(dp_sub_test_req, dp_sub_debugfs_reqs[i].req))
			if (!dp_sub_debugfs_reqs[i].write_handler(&kern_buff)) {
				kfree(kern_buff);
				return size;
			}
	}
	kfree(kern_buff);
	return -EINVAL;
}

static ssize_t xilinx_dp_sub_debugfs_read(struct file *f, char __user *buf,
					  size_t size, loff_t *pos)
{
	char *kern_buff = NULL;
	size_t kern_buff_len, out_str_len;
	int ret;

	if (size <= 0)
		return -EINVAL;

	if (*pos != 0)
		return 0;

	kern_buff = kzalloc(XILINX_DP_SUB_DEBUGFS_READ_MAX_SIZE, GFP_KERNEL);
	if (!kern_buff) {
		dp_sub_debugfs.testcase = DP_SUB_TC_NONE;
		return -ENOMEM;
	}

	if (dp_sub_debugfs.testcase == DP_SUB_TC_NONE) {
		out_str_len = strlen("No testcase executed");
		out_str_len = min_t(size_t, XILINX_DP_SUB_DEBUGFS_READ_MAX_SIZE,
				    out_str_len);
		snprintf(kern_buff, out_str_len, "%s", "No testcase executed");
	} else {
		ret = dp_sub_debugfs_reqs[dp_sub_debugfs.testcase].read_handler(
				&kern_buff);
		if (ret) {
			kfree(kern_buff);
			return ret;
		}
	}

	kern_buff_len = strlen(kern_buff);
	size = min(size, kern_buff_len);

	ret = copy_to_user(buf, kern_buff, size);

	kfree(kern_buff);
	if (ret)
		return ret;

	*pos = size + 1;
	return size;
}

static const struct file_operations fops_xilinx_dp_sub_dbgfs = {
	.owner = THIS_MODULE,
	.read = xilinx_dp_sub_debugfs_read,
	.write = xilinx_dp_sub_debugfs_write,
};

static int xilinx_dp_sub_debugfs_init(struct xilinx_drm_dp_sub *dp_sub)
{
	int err;
	struct dentry *xilinx_dp_sub_debugfs_dir, *xilinx_dp_sub_debugfs_file;

	dp_sub_debugfs.testcase = DP_SUB_TC_NONE;
	dp_sub_debugfs.xilinx_dp_sub = dp_sub;

	xilinx_dp_sub_debugfs_dir = debugfs_create_dir("dp_sub", NULL);
	if (!xilinx_dp_sub_debugfs_dir) {
		dev_err(dp_sub->dev, "debugfs_create_dir failed\n");
		return -ENODEV;
	}

	xilinx_dp_sub_debugfs_file =
		debugfs_create_file("testcase", 0444,
				    xilinx_dp_sub_debugfs_dir, NULL,
				    &fops_xilinx_dp_sub_dbgfs);
	if (!xilinx_dp_sub_debugfs_file) {
		dev_err(dp_sub->dev, "debugfs_create_file testcase failed\n");
		err = -ENODEV;
		goto err_dbgfs;
	}
	return 0;

err_dbgfs:
	debugfs_remove_recursive(xilinx_dp_sub_debugfs_dir);
	xilinx_dp_sub_debugfs_dir = NULL;
	return err;
}

static void xilinx_drm_dp_sub_debugfs_bg_color(struct xilinx_drm_dp_sub *dp_sub)
{
	if (dp_sub_debugfs.testcase == DP_SUB_TC_BG_COLOR) {
		xilinx_drm_writel(dp_sub->blend.base,
				  XILINX_DP_SUB_V_BLEND_BG_CLR_0,
				  dp_sub_debugfs.r_value);
		xilinx_drm_writel(dp_sub->blend.base,
				  XILINX_DP_SUB_V_BLEND_BG_CLR_1,
				  dp_sub_debugfs.g_value);
		xilinx_drm_writel(dp_sub->blend.base,
				  XILINX_DP_SUB_V_BLEND_BG_CLR_2,
				  dp_sub_debugfs.b_value);
	}
}
#else
static int xilinx_dp_sub_debugfs_init(struct xilinx_drm_dp_sub *dp_sub)
{
	return 0;
}

static void xilinx_drm_dp_sub_debugfs_bg_color(struct xilinx_drm_dp_sub *dp_sub)
{
}
#endif /* CONFIG_DP_DEBUG_FS */

/* Blender functions */

/**
 * xilinx_drm_dp_sub_blend_layer_enable - Enable a layer
 * @blend: blend object
 * @layer: layer to enable
 *
 * Enable a layer @layer.
 */
static void
xilinx_drm_dp_sub_blend_layer_enable(struct xilinx_drm_dp_sub_blend *blend,
				     struct xilinx_drm_dp_sub_layer *layer)
{
	u32 reg, offset, i, s0, s1;
	u16 sdtv_coeffs[] = { 0x1000, 0x166f, 0x0,
			      0x1000, 0x7483, 0x7a7f,
			      0x1000, 0x0, 0x1c5a };
	u16 swap_coeffs[] = { 0x1000, 0x0, 0x0,
			      0x0, 0x1000, 0x0,
			      0x0, 0x0, 0x1000 };
	u16 *coeffs;
	u32 offsets[] = { 0x0, 0x1800, 0x1800 };

	reg = layer->fmt->rgb ? XILINX_DP_SUB_V_BLEND_LAYER_CONTROL_RGB : 0;
	reg |= layer->fmt->chroma_sub ?
	       XILINX_DP_SUB_V_BLEND_LAYER_CONTROL_EN_US : 0;

	xilinx_drm_writel(blend->base,
			  XILINX_DP_SUB_V_BLEND_LAYER_CONTROL + layer->offset,
			  reg);

<<<<<<< HEAD

=======
>>>>>>> f70f1fc9
	if (layer->id == XILINX_DRM_DP_SUB_LAYER_VID)
		offset = XILINX_DP_SUB_V_BLEND_IN1CSC_COEFF0;
	else
		offset = XILINX_DP_SUB_V_BLEND_IN2CSC_COEFF0;

	if (!layer->fmt->rgb) {
		coeffs = sdtv_coeffs;
		s0 = 1;
		s1 = 2;
	} else {
		coeffs = swap_coeffs;
		s0 = 0;
		s1 = 2;

		/* No offset for RGB formats */
		for (i = 0; i < XILINX_DP_SUB_V_BLEND_NUM_OFFSET; i++)
			offsets[i] = 0;
	}

	if (layer->fmt->swap) {
		for (i = 0; i < 3; i++) {
			coeffs[i * 3 + s0] ^= coeffs[i * 3 + s1];
			coeffs[i * 3 + s1] ^= coeffs[i * 3 + s0];
			coeffs[i * 3 + s0] ^= coeffs[i * 3 + s1];
		}
	}

	/* Program coefficients. Can be runtime configurable */
	for (i = 0; i < XILINX_DP_SUB_V_BLEND_NUM_COEFF; i++)
		xilinx_drm_writel(blend->base, offset + i * 4, coeffs[i]);

	if (layer->id == XILINX_DRM_DP_SUB_LAYER_VID)
		offset = XILINX_DP_SUB_V_BLEND_LUMA_IN1CSC_OFFSET;
	else
		offset = XILINX_DP_SUB_V_BLEND_LUMA_IN2CSC_OFFSET;

	/* Program offsets. Can be runtime configurable */
	for (i = 0; i < XILINX_DP_SUB_V_BLEND_NUM_OFFSET; i++)
		xilinx_drm_writel(blend->base, offset + i * 4, offsets[i]);
}

/**
 * xilinx_drm_dp_sub_blend_layer_disable - Disable a layer
 * @blend: blend object
 * @layer: layer to disable
 *
 * Disable a layer @layer.
 */
static void
xilinx_drm_dp_sub_blend_layer_disable(struct xilinx_drm_dp_sub_blend *blend,
				      struct xilinx_drm_dp_sub_layer *layer)
{
	xilinx_drm_writel(blend->base,
			  XILINX_DP_SUB_V_BLEND_LAYER_CONTROL + layer->offset,
			  0);
}

/**
 * xilinx_drm_dp_sub_blend_set_bg_color - Set the background color
 * @blend: blend object
 * @c0: color component 0
 * @c1: color component 1
 * @c2: color component 2
 *
 * Set the background color.
 */
static void
xilinx_drm_dp_sub_blend_set_bg_color(struct xilinx_drm_dp_sub_blend *blend,
				     u32 c0, u32 c1, u32 c2)
{
	xilinx_drm_writel(blend->base, XILINX_DP_SUB_V_BLEND_BG_CLR_0, c0);
	xilinx_drm_writel(blend->base, XILINX_DP_SUB_V_BLEND_BG_CLR_1, c1);
	xilinx_drm_writel(blend->base, XILINX_DP_SUB_V_BLEND_BG_CLR_2, c2);
}

/**
 * xilinx_drm_dp_sub_blend_set_alpha - Set the alpha for blending
 * @blend: blend object
 * @alpha: alpha value to be used
 *
 * Set the alpha for blending.
 */
static void
xilinx_drm_dp_sub_blend_set_alpha(struct xilinx_drm_dp_sub_blend *blend,
				  u32 alpha)
{
	u32 reg;

	reg = xilinx_drm_readl(blend->base,
			       XILINX_DP_SUB_V_BLEND_SET_GLOBAL_ALPHA);
	reg &= ~XILINX_DP_SUB_V_BLEND_SET_GLOBAL_ALPHA_MASK;
	reg |= alpha << 1;
	xilinx_drm_writel(blend->base, XILINX_DP_SUB_V_BLEND_SET_GLOBAL_ALPHA,
			  reg);
}

/**
 * xilinx_drm_dp_sub_blend_enable_alpha - Enable/disable the global alpha
 * @blend: blend object
 * @enable: flag to enable or disable alpha blending
 *
 * Enable/disable the global alpha blending based on @enable.
 */
static void
xilinx_drm_dp_sub_blend_enable_alpha(struct xilinx_drm_dp_sub_blend *blend,
				     bool enable)
{
	if (enable)
		xilinx_drm_set(blend->base,
			       XILINX_DP_SUB_V_BLEND_SET_GLOBAL_ALPHA, BIT(0));
	else
		xilinx_drm_clr(blend->base,
			       XILINX_DP_SUB_V_BLEND_SET_GLOBAL_ALPHA, BIT(0));
}

static const struct xilinx_drm_dp_sub_fmt blend_output_fmts[] = {
	{
		.drm_fmt	= DRM_FORMAT_RGB888,
		.dp_sub_fmt	= XILINX_DP_SUB_V_BLEND_OUTPUT_VID_FMT_RGB,
		.rgb		= true,
		.swap		= false,
		.chroma_sub	= false,
		.sf[0]		= XILINX_DP_SUB_AV_BUF_8BIT_SF,
		.sf[1]		= XILINX_DP_SUB_AV_BUF_8BIT_SF,
		.sf[2]		= XILINX_DP_SUB_AV_BUF_8BIT_SF,
		.name		= "rgb888",
	}, {
		.drm_fmt	= DRM_FORMAT_YUV444,
		.dp_sub_fmt	= XILINX_DP_SUB_V_BLEND_OUTPUT_VID_FMT_YCBCR444,
		.rgb		= false,
		.swap		= false,
		.chroma_sub	= false,
		.sf[0]		= XILINX_DP_SUB_AV_BUF_8BIT_SF,
		.sf[1]		= XILINX_DP_SUB_AV_BUF_8BIT_SF,
		.sf[2]		= XILINX_DP_SUB_AV_BUF_8BIT_SF,
		.name		= "yuv444",
	}, {
		.drm_fmt	= DRM_FORMAT_YUV422,
		.dp_sub_fmt	= XILINX_DP_SUB_V_BLEND_OUTPUT_VID_FMT_YCBCR422,
		.rgb		= false,
		.swap		= false,
		.chroma_sub	= true,
		.sf[0]		= XILINX_DP_SUB_AV_BUF_8BIT_SF,
		.sf[1]		= XILINX_DP_SUB_AV_BUF_4BIT_SF,
		.sf[2]		= XILINX_DP_SUB_AV_BUF_4BIT_SF,
		.name		= "yuv422",
	}, {
	}
};

/**
 * xilinx_drm_dp_sub_blend_set_output_fmt - Set the output format
 * @blend: blend object
 * @fmt: output format
 *
 * Set the output format to @fmt.
 */
static void
xilinx_drm_dp_sub_blend_set_output_fmt(struct xilinx_drm_dp_sub_blend *blend,
				       u32 fmt)
{
	xilinx_drm_writel(blend->base, XILINX_DP_SUB_V_BLEND_OUTPUT_VID_FMT,
			  fmt);
}

/* AV buffer manager functions */

static const struct xilinx_drm_dp_sub_fmt av_buf_vid_fmts[] = {
	{
		.drm_fmt	= DRM_FORMAT_VYUY,
		.dp_sub_fmt	= XILINX_DP_SUB_AV_BUF_FMT_NL_VID_VYUY,
<<<<<<< HEAD
		.rgb		= false,
		.swap		= true,
		.chroma_sub	= true,
		.sf[0]		= XILINX_DP_SUB_AV_BUF_8BIT_SF,
		.sf[1]		= XILINX_DP_SUB_AV_BUF_8BIT_SF,
		.sf[2]		= XILINX_DP_SUB_AV_BUF_8BIT_SF,
		.name		= "vyuy",
	}, {
		.drm_fmt	= DRM_FORMAT_UYVY,
		.dp_sub_fmt	= XILINX_DP_SUB_AV_BUF_FMT_NL_VID_VYUY,
		.rgb		= false,
		.swap		= false,
=======
		.rgb		= false,
		.swap		= true,
>>>>>>> f70f1fc9
		.chroma_sub	= true,
		.sf[0]		= XILINX_DP_SUB_AV_BUF_8BIT_SF,
		.sf[1]		= XILINX_DP_SUB_AV_BUF_8BIT_SF,
		.sf[2]		= XILINX_DP_SUB_AV_BUF_8BIT_SF,
<<<<<<< HEAD
=======
		.name		= "vyuy",
	}, {
		.drm_fmt	= DRM_FORMAT_UYVY,
		.dp_sub_fmt	= XILINX_DP_SUB_AV_BUF_FMT_NL_VID_VYUY,
		.rgb		= false,
		.swap		= false,
		.chroma_sub	= true,
		.sf[0]		= XILINX_DP_SUB_AV_BUF_8BIT_SF,
		.sf[1]		= XILINX_DP_SUB_AV_BUF_8BIT_SF,
		.sf[2]		= XILINX_DP_SUB_AV_BUF_8BIT_SF,
>>>>>>> f70f1fc9
		.name		= "uyvy",
	}, {
		.drm_fmt	= DRM_FORMAT_YUYV,
		.dp_sub_fmt	= XILINX_DP_SUB_AV_BUF_FMT_NL_VID_YUYV,
		.rgb		= false,
		.swap		= false,
		.chroma_sub	= true,
		.sf[0]		= XILINX_DP_SUB_AV_BUF_8BIT_SF,
		.sf[1]		= XILINX_DP_SUB_AV_BUF_8BIT_SF,
		.sf[2]		= XILINX_DP_SUB_AV_BUF_8BIT_SF,
		.name		= "yuyv",
	}, {
		.drm_fmt	= DRM_FORMAT_YVYU,
		.dp_sub_fmt	= XILINX_DP_SUB_AV_BUF_FMT_NL_VID_YUYV,
		.rgb		= false,
		.swap		= true,
		.chroma_sub	= true,
		.sf[0]		= XILINX_DP_SUB_AV_BUF_8BIT_SF,
		.sf[1]		= XILINX_DP_SUB_AV_BUF_8BIT_SF,
		.sf[2]		= XILINX_DP_SUB_AV_BUF_8BIT_SF,
		.name		= "yvyu",
	}, {
<<<<<<< HEAD
=======
		.drm_fmt	= DRM_FORMAT_YUV422,
		.dp_sub_fmt	= XILINX_DP_SUB_AV_BUF_FMT_NL_VID_YV16,
		.rgb		= false,
		.swap		= false,
		.chroma_sub	= true,
		.sf[0]		= XILINX_DP_SUB_AV_BUF_8BIT_SF,
		.sf[1]		= XILINX_DP_SUB_AV_BUF_8BIT_SF,
		.sf[2]		= XILINX_DP_SUB_AV_BUF_8BIT_SF,
		.name		= "yuv422",
	}, {
		.drm_fmt	= DRM_FORMAT_YVU422,
		.dp_sub_fmt	= XILINX_DP_SUB_AV_BUF_FMT_NL_VID_YV16,
		.rgb		= false,
		.swap		= true,
		.chroma_sub	= true,
		.sf[0]		= XILINX_DP_SUB_AV_BUF_8BIT_SF,
		.sf[1]		= XILINX_DP_SUB_AV_BUF_8BIT_SF,
		.sf[2]		= XILINX_DP_SUB_AV_BUF_8BIT_SF,
		.name		= "yvu422",
	}, {
		.drm_fmt	= DRM_FORMAT_YUV444,
		.dp_sub_fmt	= XILINX_DP_SUB_AV_BUF_FMT_NL_VID_YV24,
		.rgb		= false,
		.swap		= false,
		.chroma_sub	= false,
		.sf[0]		= XILINX_DP_SUB_AV_BUF_8BIT_SF,
		.sf[1]		= XILINX_DP_SUB_AV_BUF_8BIT_SF,
		.sf[2]		= XILINX_DP_SUB_AV_BUF_8BIT_SF,
		.name		= "yuv444",
	}, {
		.drm_fmt	= DRM_FORMAT_YVU444,
		.dp_sub_fmt	= XILINX_DP_SUB_AV_BUF_FMT_NL_VID_YV24,
		.rgb		= false,
		.swap		= true,
		.chroma_sub	= false,
		.sf[0]		= XILINX_DP_SUB_AV_BUF_8BIT_SF,
		.sf[1]		= XILINX_DP_SUB_AV_BUF_8BIT_SF,
		.sf[2]		= XILINX_DP_SUB_AV_BUF_8BIT_SF,
		.name		= "yvu444",
	}, {
>>>>>>> f70f1fc9
		.drm_fmt	= DRM_FORMAT_NV16,
		.dp_sub_fmt	= XILINX_DP_SUB_AV_BUF_FMT_NL_VID_YV16CI,
		.rgb		= false,
		.swap		= false,
		.chroma_sub	= true,
		.sf[0]		= XILINX_DP_SUB_AV_BUF_8BIT_SF,
		.sf[1]		= XILINX_DP_SUB_AV_BUF_8BIT_SF,
		.sf[2]		= XILINX_DP_SUB_AV_BUF_8BIT_SF,
		.name		= "nv16",
	}, {
		.drm_fmt	= DRM_FORMAT_NV61,
		.dp_sub_fmt	= XILINX_DP_SUB_AV_BUF_FMT_NL_VID_YV16CI,
		.rgb		= false,
		.swap		= true,
		.chroma_sub	= true,
		.sf[0]		= XILINX_DP_SUB_AV_BUF_8BIT_SF,
		.sf[1]		= XILINX_DP_SUB_AV_BUF_8BIT_SF,
		.sf[2]		= XILINX_DP_SUB_AV_BUF_8BIT_SF,
		.name		= "nv61",
	}, {
		.drm_fmt	= DRM_FORMAT_BGR888,
		.dp_sub_fmt	= XILINX_DP_SUB_AV_BUF_FMT_NL_VID_RGB888,
		.rgb		= true,
		.swap		= false,
		.chroma_sub	= false,
		.sf[0]		= XILINX_DP_SUB_AV_BUF_8BIT_SF,
		.sf[1]		= XILINX_DP_SUB_AV_BUF_8BIT_SF,
		.sf[2]		= XILINX_DP_SUB_AV_BUF_8BIT_SF,
		.name		= "bgr888",
	}, {
		.drm_fmt	= DRM_FORMAT_RGB888,
		.dp_sub_fmt	= XILINX_DP_SUB_AV_BUF_FMT_NL_VID_RGB888,
		.rgb		= true,
		.swap		= true,
		.chroma_sub	= false,
		.sf[0]		= XILINX_DP_SUB_AV_BUF_8BIT_SF,
		.sf[1]		= XILINX_DP_SUB_AV_BUF_8BIT_SF,
		.sf[2]		= XILINX_DP_SUB_AV_BUF_8BIT_SF,
		.name		= "rgb888",
	}, {
		.drm_fmt	= DRM_FORMAT_XBGR8888,
		.dp_sub_fmt	= XILINX_DP_SUB_AV_BUF_FMT_NL_VID_RGBA8880,
		.rgb		= true,
		.swap		= false,
		.chroma_sub	= false,
		.sf[0]		= XILINX_DP_SUB_AV_BUF_8BIT_SF,
		.sf[1]		= XILINX_DP_SUB_AV_BUF_8BIT_SF,
		.sf[2]		= XILINX_DP_SUB_AV_BUF_8BIT_SF,
		.name		= "xbgr8888",
	}, {
		.drm_fmt	= DRM_FORMAT_XRGB8888,
		.dp_sub_fmt	= XILINX_DP_SUB_AV_BUF_FMT_NL_VID_RGBA8880,
		.rgb		= true,
		.swap		= true,
		.chroma_sub	= false,
		.sf[0]		= XILINX_DP_SUB_AV_BUF_8BIT_SF,
		.sf[1]		= XILINX_DP_SUB_AV_BUF_8BIT_SF,
		.sf[2]		= XILINX_DP_SUB_AV_BUF_8BIT_SF,
		.name		= "xrgb8888",
	}, {
<<<<<<< HEAD
=======
		.drm_fmt	= DRM_FORMAT_XBGR2101010,
		.dp_sub_fmt	= XILINX_DP_SUB_AV_BUF_FMT_NL_VID_RGB888_10,
		.rgb		= true,
		.swap		= false,
		.chroma_sub	= false,
		.sf[0]		= XILINX_DP_SUB_AV_BUF_10BIT_SF,
		.sf[1]		= XILINX_DP_SUB_AV_BUF_10BIT_SF,
		.sf[2]		= XILINX_DP_SUB_AV_BUF_10BIT_SF,
		.name		= "xbgr2101010",
	}, {
		.drm_fmt	= DRM_FORMAT_XRGB2101010,
		.dp_sub_fmt	= XILINX_DP_SUB_AV_BUF_FMT_NL_VID_RGB888_10,
		.rgb		= true,
		.swap		= true,
		.chroma_sub	= false,
		.sf[0]		= XILINX_DP_SUB_AV_BUF_10BIT_SF,
		.sf[1]		= XILINX_DP_SUB_AV_BUF_10BIT_SF,
		.sf[2]		= XILINX_DP_SUB_AV_BUF_10BIT_SF,
		.name		= "xrgb2101010",
	}, {
		.drm_fmt	= DRM_FORMAT_YUV420,
		.dp_sub_fmt	= XILINX_DP_SUB_AV_BUF_FMT_NL_VID_YV16_420,
		.rgb		= false,
		.swap		= false,
		.chroma_sub	= true,
		.sf[0]		= XILINX_DP_SUB_AV_BUF_8BIT_SF,
		.sf[1]		= XILINX_DP_SUB_AV_BUF_8BIT_SF,
		.sf[2]		= XILINX_DP_SUB_AV_BUF_8BIT_SF,
		.name		= "yuv420",
	}, {
		.drm_fmt	= DRM_FORMAT_YVU420,
		.dp_sub_fmt	= XILINX_DP_SUB_AV_BUF_FMT_NL_VID_YV16_420,
		.rgb		= false,
		.swap		= true,
		.chroma_sub	= true,
		.sf[0]		= XILINX_DP_SUB_AV_BUF_8BIT_SF,
		.sf[1]		= XILINX_DP_SUB_AV_BUF_8BIT_SF,
		.sf[2]		= XILINX_DP_SUB_AV_BUF_8BIT_SF,
		.name		= "yvu420",
	}, {
>>>>>>> f70f1fc9
		.drm_fmt	= DRM_FORMAT_NV12,
		.dp_sub_fmt	= XILINX_DP_SUB_AV_BUF_FMT_NL_VID_YV16CI_420,
		.rgb		= false,
		.swap		= false,
		.chroma_sub	= true,
		.sf[0]		= XILINX_DP_SUB_AV_BUF_8BIT_SF,
		.sf[1]		= XILINX_DP_SUB_AV_BUF_8BIT_SF,
		.sf[2]		= XILINX_DP_SUB_AV_BUF_8BIT_SF,
		.name		= "nv12",
	}, {
		.drm_fmt	= DRM_FORMAT_NV21,
		.dp_sub_fmt	= XILINX_DP_SUB_AV_BUF_FMT_NL_VID_YV16CI_420,
		.rgb		= false,
		.swap		= true,
		.chroma_sub	= true,
		.sf[0]		= XILINX_DP_SUB_AV_BUF_8BIT_SF,
		.sf[1]		= XILINX_DP_SUB_AV_BUF_8BIT_SF,
		.sf[2]		= XILINX_DP_SUB_AV_BUF_8BIT_SF,
		.name		= "nv21",
	}
};

static const struct xilinx_drm_dp_sub_fmt av_buf_gfx_fmts[] = {
	{
		.drm_fmt	= DRM_FORMAT_ABGR8888,
		.dp_sub_fmt	= XILINX_DP_SUB_AV_BUF_FMT_NL_GFX_RGBA8888,
		.rgb		= true,
		.swap		= false,
		.chroma_sub	= false,
		.sf[0]		= XILINX_DP_SUB_AV_BUF_8BIT_SF,
		.sf[1]		= XILINX_DP_SUB_AV_BUF_8BIT_SF,
		.sf[2]		= XILINX_DP_SUB_AV_BUF_8BIT_SF,
		.name		= "abgr8888",
	}, {
		.drm_fmt	= DRM_FORMAT_ARGB8888,
		.dp_sub_fmt	= XILINX_DP_SUB_AV_BUF_FMT_NL_GFX_RGBA8888,
		.rgb		= true,
		.swap		= true,
		.chroma_sub	= false,
		.sf[0]		= XILINX_DP_SUB_AV_BUF_8BIT_SF,
		.sf[1]		= XILINX_DP_SUB_AV_BUF_8BIT_SF,
		.sf[2]		= XILINX_DP_SUB_AV_BUF_8BIT_SF,
		.name		= "argb8888",
	}, {
		.drm_fmt	= DRM_FORMAT_RGBA8888,
		.dp_sub_fmt	= XILINX_DP_SUB_AV_BUF_FMT_NL_GFX_ABGR8888,
		.rgb		= true,
		.swap		= false,
		.chroma_sub	= false,
		.sf[0]		= XILINX_DP_SUB_AV_BUF_8BIT_SF,
		.sf[1]		= XILINX_DP_SUB_AV_BUF_8BIT_SF,
		.sf[2]		= XILINX_DP_SUB_AV_BUF_8BIT_SF,
		.name		= "rgba8888",
	}, {
		.drm_fmt	= DRM_FORMAT_BGRA8888,
		.dp_sub_fmt	= XILINX_DP_SUB_AV_BUF_FMT_NL_GFX_ABGR8888,
		.rgb		= true,
		.swap		= true,
		.chroma_sub	= false,
		.sf[0]		= XILINX_DP_SUB_AV_BUF_8BIT_SF,
		.sf[1]		= XILINX_DP_SUB_AV_BUF_8BIT_SF,
		.sf[2]		= XILINX_DP_SUB_AV_BUF_8BIT_SF,
		.name		= "bgra8888",
	}, {
		.drm_fmt	= DRM_FORMAT_BGR888,
		.dp_sub_fmt	= XILINX_DP_SUB_AV_BUF_FMT_NL_GFX_RGB888,
		.rgb		= true,
		.swap		= false,
		.chroma_sub	= false,
		.sf[0]		= XILINX_DP_SUB_AV_BUF_8BIT_SF,
		.sf[1]		= XILINX_DP_SUB_AV_BUF_8BIT_SF,
		.sf[2]		= XILINX_DP_SUB_AV_BUF_8BIT_SF,
		.name		= "bgr888",
	}, {
		.drm_fmt	= DRM_FORMAT_RGB888,
		.dp_sub_fmt	= XILINX_DP_SUB_AV_BUF_FMT_NL_GFX_BGR888,
		.rgb		= true,
		.swap		= false,
		.chroma_sub	= false,
		.sf[0]		= XILINX_DP_SUB_AV_BUF_8BIT_SF,
		.sf[1]		= XILINX_DP_SUB_AV_BUF_8BIT_SF,
		.sf[2]		= XILINX_DP_SUB_AV_BUF_8BIT_SF,
		.name		= "rgb888",
	}, {
		.drm_fmt	= DRM_FORMAT_RGBA5551,
		.dp_sub_fmt	= XILINX_DP_SUB_AV_BUF_FMT_NL_GFX_RGBA5551,
<<<<<<< HEAD
		.rgb		= true,
		.swap		= false,
		.chroma_sub	= false,
		.sf[0]		= XILINX_DP_SUB_AV_BUF_5BIT_SF,
		.sf[1]		= XILINX_DP_SUB_AV_BUF_5BIT_SF,
		.sf[2]		= XILINX_DP_SUB_AV_BUF_5BIT_SF,
		.name		= "rgba5551",
	}, {
		.drm_fmt	= DRM_FORMAT_BGRA5551,
		.dp_sub_fmt	= XILINX_DP_SUB_AV_BUF_FMT_NL_GFX_RGBA5551,
		.rgb		= true,
		.swap		= true,
=======
		.rgb		= true,
		.swap		= false,
>>>>>>> f70f1fc9
		.chroma_sub	= false,
		.sf[0]		= XILINX_DP_SUB_AV_BUF_5BIT_SF,
		.sf[1]		= XILINX_DP_SUB_AV_BUF_5BIT_SF,
		.sf[2]		= XILINX_DP_SUB_AV_BUF_5BIT_SF,
<<<<<<< HEAD
		.name		= "bgra5551",
	}, {
		.drm_fmt	= DRM_FORMAT_RGBA4444,
		.dp_sub_fmt	= XILINX_DP_SUB_AV_BUF_FMT_NL_GFX_RGBA4444,
		.rgb		= true,
		.swap		= false,
		.chroma_sub	= false,
		.sf[0]		= XILINX_DP_SUB_AV_BUF_4BIT_SF,
		.sf[1]		= XILINX_DP_SUB_AV_BUF_4BIT_SF,
		.sf[2]		= XILINX_DP_SUB_AV_BUF_4BIT_SF,
		.name		= "rgba4444",
	}, {
		.drm_fmt	= DRM_FORMAT_BGRA4444,
		.dp_sub_fmt	= XILINX_DP_SUB_AV_BUF_FMT_NL_GFX_RGBA4444,
		.rgb		= true,
		.swap		= true,
=======
		.name		= "rgba5551",
	}, {
		.drm_fmt	= DRM_FORMAT_BGRA5551,
		.dp_sub_fmt	= XILINX_DP_SUB_AV_BUF_FMT_NL_GFX_RGBA5551,
		.rgb		= true,
		.swap		= true,
		.chroma_sub	= false,
		.sf[0]		= XILINX_DP_SUB_AV_BUF_5BIT_SF,
		.sf[1]		= XILINX_DP_SUB_AV_BUF_5BIT_SF,
		.sf[2]		= XILINX_DP_SUB_AV_BUF_5BIT_SF,
		.name		= "bgra5551",
	}, {
		.drm_fmt	= DRM_FORMAT_RGBA4444,
		.dp_sub_fmt	= XILINX_DP_SUB_AV_BUF_FMT_NL_GFX_RGBA4444,
		.rgb		= true,
		.swap		= false,
>>>>>>> f70f1fc9
		.chroma_sub	= false,
		.sf[0]		= XILINX_DP_SUB_AV_BUF_4BIT_SF,
		.sf[1]		= XILINX_DP_SUB_AV_BUF_4BIT_SF,
		.sf[2]		= XILINX_DP_SUB_AV_BUF_4BIT_SF,
<<<<<<< HEAD
=======
		.name		= "rgba4444",
	}, {
		.drm_fmt	= DRM_FORMAT_BGRA4444,
		.dp_sub_fmt	= XILINX_DP_SUB_AV_BUF_FMT_NL_GFX_RGBA4444,
		.rgb		= true,
		.swap		= true,
		.chroma_sub	= false,
		.sf[0]		= XILINX_DP_SUB_AV_BUF_4BIT_SF,
		.sf[1]		= XILINX_DP_SUB_AV_BUF_4BIT_SF,
		.sf[2]		= XILINX_DP_SUB_AV_BUF_4BIT_SF,
>>>>>>> f70f1fc9
		.name		= "bgra4444",
	}, {
		.drm_fmt	= DRM_FORMAT_RGB565,
		.dp_sub_fmt	= XILINX_DP_SUB_AV_BUF_FMT_NL_GFX_RGB565,
		.rgb		= true,
		.swap		= false,
		.chroma_sub	= false,
		.sf[0]		= XILINX_DP_SUB_AV_BUF_5BIT_SF,
		.sf[1]		= XILINX_DP_SUB_AV_BUF_6BIT_SF,
		.sf[2]		= XILINX_DP_SUB_AV_BUF_5BIT_SF,
		.name		= "rgb565",
	}, {
		.drm_fmt	= DRM_FORMAT_BGR565,
		.dp_sub_fmt	= XILINX_DP_SUB_AV_BUF_FMT_NL_GFX_RGB565,
		.rgb		= true,
		.swap		= true,
		.chroma_sub	= false,
		.sf[0]		= XILINX_DP_SUB_AV_BUF_5BIT_SF,
		.sf[1]		= XILINX_DP_SUB_AV_BUF_6BIT_SF,
		.sf[2]		= XILINX_DP_SUB_AV_BUF_5BIT_SF,
		.name		= "bgr565",
	}
};

/**
 * xilinx_drm_dp_sub_av_buf_set_fmt - Set the input formats
 * @av_buf: av buffer manager
 * @fmt: formats
 *
 * Set the av buffer manager format to @fmt. @fmt should have valid values
 * for both video and graphics layer.
 */
static void
xilinx_drm_dp_sub_av_buf_set_fmt(struct xilinx_drm_dp_sub_av_buf *av_buf,
				 u32 fmt)
{
	xilinx_drm_writel(av_buf->base, XILINX_DP_SUB_AV_BUF_FMT, fmt);
}

/**
 * xilinx_drm_dp_sub_av_buf_get_fmt - Get the input formats
 * @av_buf: av buffer manager
 *
 * Get the input formats (which include video and graphics) of
 * av buffer manager.
 *
 * Return: value of XILINX_DP_SUB_AV_BUF_FMT register.
 */
static u32
xilinx_drm_dp_sub_av_buf_get_fmt(struct xilinx_drm_dp_sub_av_buf *av_buf)
{
	return xilinx_drm_readl(av_buf->base, XILINX_DP_SUB_AV_BUF_FMT);
}

/**
 * xilinx_drm_dp_sub_av_buf_set_vid_clock_src - Set the video clock source
 * @av_buf: av buffer manager
 * @from_ps: flag if the video clock is from ps
 *
 * Set the video clock source based on @from_ps. It can come from either PS or
 * PL.
 */
static void xilinx_drm_dp_sub_av_buf_set_vid_clock_src(
		struct xilinx_drm_dp_sub_av_buf *av_buf, bool from_ps)
{
	u32 reg;

	reg = xilinx_drm_readl(av_buf->base, XILINX_DP_SUB_AV_BUF_CLK_SRC);
	if (from_ps)
		reg |= XILINX_DP_SUB_AV_BUF_CLK_SRC_VID_FROM_PS;
	else
		reg &= ~XILINX_DP_SUB_AV_BUF_CLK_SRC_VID_FROM_PS;
	xilinx_drm_writel(av_buf->base, XILINX_DP_SUB_AV_BUF_CLK_SRC, reg);
}

/**
 * xilinx_drm_dp_sub_av_buf_set_vid_timing_src - Set the video timing source
 * @av_buf: av buffer manager
 * @internal: flag if the video timing is generated internally
 *
 * Set the video timing source based on @internal. It can come externally or
 * be generated internally.
 */
static void xilinx_drm_dp_sub_av_buf_set_vid_timing_src(
		struct xilinx_drm_dp_sub_av_buf *av_buf, bool internal)
{
	u32 reg;

	reg = xilinx_drm_readl(av_buf->base, XILINX_DP_SUB_AV_BUF_CLK_SRC);
	if (internal)
		reg |= XILINX_DP_SUB_AV_BUF_CLK_SRC_VID_INTERNAL_TIMING;
	else
		reg &= ~XILINX_DP_SUB_AV_BUF_CLK_SRC_VID_INTERNAL_TIMING;
	xilinx_drm_writel(av_buf->base, XILINX_DP_SUB_AV_BUF_CLK_SRC, reg);
}

/**
 * xilinx_drm_dp_sub_av_buf_set_aud_clock_src - Set the audio clock source
 * @av_buf: av buffer manager
 * @from_ps: flag if the video clock is from ps
 *
 * Set the audio clock source based on @from_ps. It can come from either PS or
 * PL.
 */
static void xilinx_drm_dp_sub_av_buf_set_aud_clock_src(
		struct xilinx_drm_dp_sub_av_buf *av_buf, bool from_ps)
{
	u32 reg;

	reg = xilinx_drm_readl(av_buf->base, XILINX_DP_SUB_AV_BUF_CLK_SRC);
	if (from_ps)
		reg |= XILINX_DP_SUB_AV_BUF_CLK_SRC_AUD_FROM_PS;
	else
		reg &= ~XILINX_DP_SUB_AV_BUF_CLK_SRC_AUD_FROM_PS;
	xilinx_drm_writel(av_buf->base, XILINX_DP_SUB_AV_BUF_CLK_SRC, reg);
}

/**
 * xilinx_drm_dp_sub_av_buf_enable_buf - Enable buffers
 * @av_buf: av buffer manager
 *
 * Enable all (video and audio) buffers.
 */
static void
xilinx_drm_dp_sub_av_buf_enable_buf(struct xilinx_drm_dp_sub_av_buf *av_buf)
{
	u32 reg, i;

	reg = XILINX_DP_SUB_AV_BUF_CHBUF_EN;
	reg |= XILINX_DP_SUB_AV_BUF_CHBUF_BURST_LEN_MAX <<
	       XILINX_DP_SUB_AV_BUF_CHBUF_BURST_LEN_SHIFT;

	for (i = 0; i < XILINX_DP_SUB_AV_BUF_NUM_VID_GFX_BUFFERS; i++)
		xilinx_drm_writel(av_buf->base,
				  XILINX_DP_SUB_AV_BUF_CHBUF + i * 4, reg);

	reg = XILINX_DP_SUB_AV_BUF_CHBUF_EN;
	reg |= XILINX_DP_SUB_AV_BUF_CHBUF_BURST_LEN_AUD_MAX <<
	       XILINX_DP_SUB_AV_BUF_CHBUF_BURST_LEN_SHIFT;

	for (; i < XILINX_DP_SUB_AV_BUF_NUM_BUFFERS; i++)
		xilinx_drm_writel(av_buf->base,
				  XILINX_DP_SUB_AV_BUF_CHBUF + i * 4, reg);
}

/**
 * xilinx_drm_dp_sub_av_buf_disable_buf - Disable buffers
 * @av_buf: av buffer manager
 *
 * Disable all (video and audio) buffers.
 */
static void
xilinx_drm_dp_sub_av_buf_disable_buf(struct xilinx_drm_dp_sub_av_buf *av_buf)
{
	u32 reg, i;

	reg = XILINX_DP_SUB_AV_BUF_CHBUF_FLUSH & ~XILINX_DP_SUB_AV_BUF_CHBUF_EN;
	for (i = 0; i < XILINX_DP_SUB_AV_BUF_NUM_BUFFERS; i++)
		xilinx_drm_writel(av_buf->base,
				  XILINX_DP_SUB_AV_BUF_CHBUF + i * 4, reg);
}

/**
 * xilinx_drm_dp_sub_av_buf_enable_aud - Enable audio
 * @av_buf: av buffer manager
 *
 * Enable all audio buffers.
 */
static void
xilinx_drm_dp_sub_av_buf_enable_aud(struct xilinx_drm_dp_sub_av_buf *av_buf)
{
	u32 reg;

	reg = xilinx_drm_readl(av_buf->base, XILINX_DP_SUB_AV_BUF_OUTPUT);
	reg &= ~XILINX_DP_SUB_AV_BUF_OUTPUT_AUD1_MASK;
	reg |= XILINX_DP_SUB_AV_BUF_OUTPUT_AUD1_MEM;
	reg |= XILINX_DP_SUB_AV_BUF_OUTPUT_AUD2_EN;
	xilinx_drm_writel(av_buf->base, XILINX_DP_SUB_AV_BUF_OUTPUT, reg);
}

/**
 * xilinx_drm_dp_sub_av_buf_enable - Enable the video pipe
 * @av_buf: av buffer manager
 *
 * De-assert the video pipe reset
 */
static void
xilinx_drm_dp_sub_av_buf_enable(struct xilinx_drm_dp_sub_av_buf *av_buf)
{
	xilinx_drm_writel(av_buf->base, XILINX_DP_SUB_AV_BUF_SRST_REG, 0);
}

/**
 * xilinx_drm_dp_sub_av_buf_disable - Disable the video pipe
 * @av_buf: av buffer manager
 *
 * Assert the video pipe reset
 */
static void
xilinx_drm_dp_sub_av_buf_disable(struct xilinx_drm_dp_sub_av_buf *av_buf)
{
	xilinx_drm_writel(av_buf->base, XILINX_DP_SUB_AV_BUF_SRST_REG,
			  XILINX_DP_SUB_AV_BUF_SRST_REG_VID_RST);
}

/**
 * xilinx_drm_dp_sub_av_buf_disable_aud - Disable audio
 * @av_buf: av buffer manager
 *
 * Disable all audio buffers.
 */
static void
xilinx_drm_dp_sub_av_buf_disable_aud(struct xilinx_drm_dp_sub_av_buf *av_buf)
{
	u32 reg;

	reg = xilinx_drm_readl(av_buf->base, XILINX_DP_SUB_AV_BUF_OUTPUT);
	reg &= ~XILINX_DP_SUB_AV_BUF_OUTPUT_AUD1_MASK;
	reg |= XILINX_DP_SUB_AV_BUF_OUTPUT_AUD1_DISABLE;
	reg &= ~XILINX_DP_SUB_AV_BUF_OUTPUT_AUD2_EN;
	xilinx_drm_writel(av_buf->base, XILINX_DP_SUB_AV_BUF_OUTPUT, reg);
}

/**
 * xilinx_drm_dp_sub_av_buf_enable_vid - Enable the video layer buffer
 * @av_buf: av buffer manager
 * @layer: layer to enable
 *
 * Enable the video/graphics buffer for @layer.
 */
static void
xilinx_drm_dp_sub_av_buf_enable_vid(struct xilinx_drm_dp_sub_av_buf *av_buf,
				    struct xilinx_drm_dp_sub_layer *layer)
{
	u32 reg;

	reg = xilinx_drm_readl(av_buf->base, XILINX_DP_SUB_AV_BUF_OUTPUT);
	if (layer->id == XILINX_DRM_DP_SUB_LAYER_VID) {
		reg &= ~XILINX_DP_SUB_AV_BUF_OUTPUT_VID1_MASK;
		reg |= XILINX_DP_SUB_AV_BUF_OUTPUT_VID1_MEM;
	} else {
		reg &= ~XILINX_DP_SUB_AV_BUF_OUTPUT_VID2_MASK;
		reg |= XILINX_DP_SUB_AV_BUF_OUTPUT_VID2_MEM;
	}
	xilinx_drm_writel(av_buf->base, XILINX_DP_SUB_AV_BUF_OUTPUT, reg);
}

/**
 * xilinx_drm_dp_sub_av_buf_disable_vid - Disable the video layer buffer
 * @av_buf: av buffer manager
 * @layer: layer to disable
 *
 * Disable the video/graphics buffer for @layer.
 */
static void
xilinx_drm_dp_sub_av_buf_disable_vid(struct xilinx_drm_dp_sub_av_buf *av_buf,
				     struct xilinx_drm_dp_sub_layer *layer)
{
	u32 reg;

	reg = xilinx_drm_readl(av_buf->base, XILINX_DP_SUB_AV_BUF_OUTPUT);

	if (layer->id == XILINX_DRM_DP_SUB_LAYER_VID) {
		reg &= ~XILINX_DP_SUB_AV_BUF_OUTPUT_VID1_MASK;
		reg |= XILINX_DP_SUB_AV_BUF_OUTPUT_VID1_NONE;
	} else {
		reg &= ~XILINX_DP_SUB_AV_BUF_OUTPUT_VID2_MASK;
		reg |= XILINX_DP_SUB_AV_BUF_OUTPUT_VID2_DISABLE;
	}

	xilinx_drm_writel(av_buf->base, XILINX_DP_SUB_AV_BUF_OUTPUT, reg);
}

/**
 * xilinx_drm_dp_sub_av_buf_init_fmts - Initialize the layer formats
 * @av_buf: av buffer manager
 * @vid_fmt: video format descriptor
 * @gfx_fmt: graphics format descriptor
 *
 * Initialize formats of both video and graphics layers.
 */
static void
xilinx_drm_dp_sub_av_buf_init_fmts(struct xilinx_drm_dp_sub_av_buf *av_buf,
				   const struct xilinx_drm_dp_sub_fmt *vid_fmt,
				   const struct xilinx_drm_dp_sub_fmt *gfx_fmt)
{
	u32 reg;

	reg = vid_fmt->dp_sub_fmt;
	reg |= gfx_fmt->dp_sub_fmt;
	xilinx_drm_writel(av_buf->base, XILINX_DP_SUB_AV_BUF_FMT, reg);
}

/**
 * xilinx_drm_dp_sub_av_buf_init_sf - Initialize scaling factors
 * @av_buf: av buffer manager
 * @vid_fmt: video format descriptor
 * @gfx_fmt: graphics format descriptor
 *
 * Initialize scaling factors for both video and graphics layers.
 */
static void
xilinx_drm_dp_sub_av_buf_init_sf(struct xilinx_drm_dp_sub_av_buf *av_buf,
				 const struct xilinx_drm_dp_sub_fmt *vid_fmt,
				 const struct xilinx_drm_dp_sub_fmt *gfx_fmt)
{
	unsigned int i;
	int offset;

	if (gfx_fmt) {
		offset = XILINX_DP_SUB_AV_BUF_GFX_COMP0_SF;
		for (i = 0; i < XILINX_DP_SUB_AV_BUF_NUM_SF; i++)
			xilinx_drm_writel(av_buf->base, offset + i * 4,
					  gfx_fmt->sf[i]);
	}

	if (vid_fmt) {
		offset = XILINX_DP_SUB_AV_BUF_VID_COMP0_SF;
		for (i = 0; i < XILINX_DP_SUB_AV_BUF_NUM_SF; i++)
			xilinx_drm_writel(av_buf->base, offset + i * 4,
					  vid_fmt->sf[i]);
	}
}

/* Audio functions */

/**
 * xilinx_drm_dp_sub_aud_init - Initialize the audio
 * @aud: audio
 *
 * Initialize the audio with default mixer volume. The de-assertion will
 * initialize the audio states.
 */
static void xilinx_drm_dp_sub_aud_init(struct xilinx_drm_dp_sub_aud *aud)
{
	/* Clear the audio soft reset register as it's an non-reset flop */
	xilinx_drm_writel(aud->base, XILINX_DP_SUB_AUD_SOFT_RESET, 0);
	xilinx_drm_writel(aud->base, XILINX_DP_SUB_AUD_MIXER_VOLUME,
			  XILINX_DP_SUB_AUD_MIXER_VOLUME_NO_SCALE);
}

/**
 * xilinx_drm_dp_sub_aud_deinit - De-initialize the audio
 * @aud: audio
 *
 * Put the audio in reset.
 */
static void xilinx_drm_dp_sub_aud_deinit(struct xilinx_drm_dp_sub_aud *aud)
{
	xilinx_drm_set(aud->base, XILINX_DP_SUB_AUD_SOFT_RESET,
		       XILINX_DP_SUB_AUD_SOFT_RESET_AUD_SRST);
}

/* DP subsystem layer functions */

/**
 * xilinx_drm_dp_sub_layer_check_size - Verify width and height for the layer
 * @dp_sub: DP subsystem
 * @layer: layer
 * @width: width
 * @height: height
 *
 * The DP subsystem has the limitation that both layers should have
 * identical size. This function stores width and height of @layer, and verifies
 * if the size (width and height) is valid.
 *
 * Return: 0 on success, or -EINVAL if width or/and height is invalid.
 */
int xilinx_drm_dp_sub_layer_check_size(struct xilinx_drm_dp_sub *dp_sub,
				       struct xilinx_drm_dp_sub_layer *layer,
				       u32 width, u32 height)
{
	struct xilinx_drm_dp_sub_layer *other = layer->other;

	if (other->enabled && (other->w != width || other->h != height)) {
		dev_err(dp_sub->dev, "Layer width:height must be %d:%d\n",
			other->w, other->h);
		return -EINVAL;
	}

	layer->w = width;
	layer->h = height;

	return 0;
}
EXPORT_SYMBOL_GPL(xilinx_drm_dp_sub_layer_check_size);

/**
 * xilinx_drm_dp_sub_map_fmt - Find the DP subsystem format for given drm format
 * @fmts: format table to look up
 * @size: size of the table @fmts
 * @drm_fmt: DRM format to search
 *
 * Search a DP subsystem format corresponding to the given DRM format @drm_fmt,
 * and return the format descriptor which contains the DP subsystem format
 * value.
 *
 * Return: a DP subsystem format descriptor on success, or NULL.
 */
static const struct xilinx_drm_dp_sub_fmt *
xilinx_drm_dp_sub_map_fmt(const struct xilinx_drm_dp_sub_fmt fmts[],
			  unsigned int size, u32 drm_fmt)
{
	unsigned int i;

	for (i = 0; i < size; i++)
		if (fmts[i].drm_fmt == drm_fmt)
			return &fmts[i];

	return NULL;
}

/**
 * xilinx_drm_dp_sub_set_fmt - Set the format of the layer
 * @dp_sub: DP subsystem
 * @layer: layer to set the format
 * @drm_fmt: DRM format to set
 *
 * Set the format of the given layer to @drm_fmt.
 *
 * Return: 0 on success. -EINVAL if @drm_fmt is not supported by the layer.
 */
int xilinx_drm_dp_sub_layer_set_fmt(struct xilinx_drm_dp_sub *dp_sub,
				    struct xilinx_drm_dp_sub_layer *layer,
				    u32 drm_fmt)
{
	const struct xilinx_drm_dp_sub_fmt *fmt;
	const struct xilinx_drm_dp_sub_fmt *vid_fmt = NULL, *gfx_fmt = NULL;
	u32 size, fmts, mask;

	if (layer->id == XILINX_DRM_DP_SUB_LAYER_VID) {
		size = ARRAY_SIZE(av_buf_vid_fmts);
		mask = ~XILINX_DP_SUB_AV_BUF_FMT_NL_VID_MASK;
<<<<<<< HEAD
		vid = true;
=======
		fmt = xilinx_drm_dp_sub_map_fmt(av_buf_vid_fmts, size, drm_fmt);
		vid_fmt = fmt;
>>>>>>> f70f1fc9
	} else {
		size = ARRAY_SIZE(av_buf_gfx_fmts);
		mask = ~XILINX_DP_SUB_AV_BUF_FMT_NL_GFX_MASK;
<<<<<<< HEAD
		vid = false;
=======
		fmt = xilinx_drm_dp_sub_map_fmt(av_buf_gfx_fmts, size, drm_fmt);
		gfx_fmt = fmt;
>>>>>>> f70f1fc9
	}

	if (!fmt)
		return -EINVAL;

	fmts = xilinx_drm_dp_sub_av_buf_get_fmt(&dp_sub->av_buf);
	fmts &= mask;
	fmts |= fmt->dp_sub_fmt;
	xilinx_drm_dp_sub_av_buf_set_fmt(&dp_sub->av_buf, fmts);
	xilinx_drm_dp_sub_av_buf_init_sf(&dp_sub->av_buf, vid_fmt, gfx_fmt);

	layer->fmt = fmt;

	return 0;
}
EXPORT_SYMBOL_GPL(xilinx_drm_dp_sub_layer_set_fmt);

/**
 * xilinx_drm_dp_sub_get_fmt - Get the format of the layer
 * @dp_sub: DP subsystem
 * @layer: layer to set the format
 *
 * Get the format of the given layer.
 *
 * Return: DRM format of the layer
 */
u32 xilinx_drm_dp_sub_layer_get_fmt(struct xilinx_drm_dp_sub *dp_sub,
				    struct xilinx_drm_dp_sub_layer *layer)
{
	return layer->fmt->drm_fmt;
}
EXPORT_SYMBOL_GPL(xilinx_drm_dp_sub_layer_get_fmt);

/**
 * xilinx_drm_dp_sub_get_fmt - Get the supported DRM formats of the layer
 * @dp_sub: DP subsystem
 * @layer: layer to get the formats
 * @drm_fmts: pointer to array of DRM format strings
 * @num_fmts: pointer to number of returned DRM formats
 *
 * Get the supported DRM formats of the given layer.
 */
void xilinx_drm_dp_sub_layer_get_fmts(struct xilinx_drm_dp_sub *dp_sub,
				      struct xilinx_drm_dp_sub_layer *layer,
<<<<<<< HEAD
				      uint32_t **drm_fmts,
=======
				      u32 **drm_fmts,
>>>>>>> f70f1fc9
				      unsigned int *num_fmts)
{
	*drm_fmts = layer->drm_fmts;
	*num_fmts = layer->num_fmts;
}
EXPORT_SYMBOL_GPL(xilinx_drm_dp_sub_layer_get_fmts);

/**
 * xilinx_drm_dp_sub_layer_enable - Enable the layer
 * @dp_sub: DP subsystem
 * @layer: layer to esable
 *
 * Enable the layer @layer.
 */
void xilinx_drm_dp_sub_layer_enable(struct xilinx_drm_dp_sub *dp_sub,
				    struct xilinx_drm_dp_sub_layer *layer)
{
	xilinx_drm_dp_sub_av_buf_enable_vid(&dp_sub->av_buf, layer);
	xilinx_drm_dp_sub_blend_layer_enable(&dp_sub->blend, layer);
	layer->enabled = true;
	if (layer->other->enabled) {
		xilinx_drm_dp_sub_blend_set_alpha(&dp_sub->blend,
						  dp_sub->alpha);
		xilinx_drm_dp_sub_blend_enable_alpha(&dp_sub->blend,
						     dp_sub->alpha_en);
	} else {
		u32 alpha;

		if (layer->id == XILINX_DRM_DP_SUB_LAYER_VID)
			alpha = 0;
		else
			alpha = XILINX_DRM_DP_SUB_MAX_ALPHA;
		xilinx_drm_dp_sub_blend_set_alpha(&dp_sub->blend, alpha);
		xilinx_drm_dp_sub_blend_enable_alpha(&dp_sub->blend, true);
	}
}
EXPORT_SYMBOL_GPL(xilinx_drm_dp_sub_layer_enable);

/**
 * xilinx_drm_dp_sub_layer_enable - Disable the layer
 * @dp_sub: DP subsystem
 * @layer: layer to disable
 *
 * Disable the layer @layer.
 */
void xilinx_drm_dp_sub_layer_disable(struct xilinx_drm_dp_sub *dp_sub,
				     struct xilinx_drm_dp_sub_layer *layer)
{
	xilinx_drm_dp_sub_av_buf_disable_vid(&dp_sub->av_buf, layer);
	xilinx_drm_dp_sub_blend_layer_disable(&dp_sub->blend, layer);
	layer->enabled = false;
	if (layer->other->enabled) {
		u32 alpha;

		if (layer->id == XILINX_DRM_DP_SUB_LAYER_VID)
			alpha = XILINX_DRM_DP_SUB_MAX_ALPHA;
		else
			alpha = 0;
		xilinx_drm_dp_sub_blend_set_alpha(&dp_sub->blend, alpha);
		xilinx_drm_dp_sub_blend_enable_alpha(&dp_sub->blend, true);
	}
}
EXPORT_SYMBOL_GPL(xilinx_drm_dp_sub_layer_disable);

/**
 * xilinx_drm_dp_sub_layer_get - Get the DP subsystem layer
 * @dp_sub: DP subsystem
 * @primary: flag to indicate the primary plane
 *
 * Check if there's any available layer based on the flag @primary, and return
 * the found layer.
 *
 * Return: a DP subsystem layer on success, or -ENODEV error pointer.
 */
struct xilinx_drm_dp_sub_layer *
xilinx_drm_dp_sub_layer_get(struct xilinx_drm_dp_sub *dp_sub, bool primary)
{
	struct xilinx_drm_dp_sub_layer *layer = NULL;
	unsigned int i;

	for (i = 0; i < XILINX_DRM_DP_SUB_NUM_LAYERS; i++) {
		if (dp_sub->layers[i].primary == primary) {
			layer = &dp_sub->layers[i];
			break;
		}
	}

	if (!layer || !layer->avail)
		return ERR_PTR(-ENODEV);

	return layer;
}
EXPORT_SYMBOL_GPL(xilinx_drm_dp_sub_layer_get);

/**
 * xilinx_drm_dp_sub_layer_get - Put the DP subsystem layer
 * @dp_sub: DP subsystem
 * @layer: DP subsystem layer
 *
 * Return the DP subsystem layer @layer when it's no longer used.
 */
void xilinx_drm_dp_sub_layer_put(struct xilinx_drm_dp_sub *dp_sub,
				 struct xilinx_drm_dp_sub_layer *layer)
{
	layer->avail = true;
}
EXPORT_SYMBOL_GPL(xilinx_drm_dp_sub_layer_put);

/* DP subsystem functions */

/**
 * xilinx_drm_dp_sub_set_output_fmt - Set the output format
 * @dp_sub: DP subsystem
 * @drm_fmt: DRM format to set
 *
 * Set the output format of the DP subsystem. The flag @primary indicates that
 * which layer to configure.
 *
 * Return: 0 on success, or -EINVAL if @drm_fmt is not supported for output.
 */
int xilinx_drm_dp_sub_set_output_fmt(struct xilinx_drm_dp_sub *dp_sub,
				     u32 drm_fmt)
{
	const struct xilinx_drm_dp_sub_fmt *fmt;

	fmt = xilinx_drm_dp_sub_map_fmt(blend_output_fmts,
					ARRAY_SIZE(blend_output_fmts), drm_fmt);
	if (!fmt)
		return -EINVAL;

	xilinx_drm_dp_sub_blend_set_output_fmt(&dp_sub->blend, fmt->dp_sub_fmt);

	return 0;
}
EXPORT_SYMBOL_GPL(xilinx_drm_dp_sub_set_output_fmt);

/**
 * xilinx_drm_dp_sub_set_bg_color - Set the background color
 * @dp_sub: DP subsystem
 * @c0: color component 0
 * @c1: color component 1
 * @c2: color component 2
 *
 * Set the background color with given color components (@c0, @c1, @c2).
 */
void xilinx_drm_dp_sub_set_bg_color(struct xilinx_drm_dp_sub *dp_sub,
				    u32 c0, u32 c1, u32 c2)
{
	xilinx_drm_dp_sub_blend_set_bg_color(&dp_sub->blend, c0, c1, c2);
	xilinx_drm_dp_sub_debugfs_bg_color(dp_sub);
}
EXPORT_SYMBOL_GPL(xilinx_drm_dp_sub_set_bg_color);

/**
 * xilinx_drm_dp_sub_set_alpha - Set the alpha value
 * @dp_sub: DP subsystem
 * @alpha: alpha value to set
 *
 * Set the alpha value for blending.
 */
void xilinx_drm_dp_sub_set_alpha(struct xilinx_drm_dp_sub *dp_sub, u32 alpha)
{
	dp_sub->alpha = alpha;
	if (dp_sub->layers[XILINX_DRM_DP_SUB_LAYER_VID].enabled &&
	    dp_sub->layers[XILINX_DRM_DP_SUB_LAYER_GFX].enabled)
		xilinx_drm_dp_sub_blend_set_alpha(&dp_sub->blend, alpha);
}
EXPORT_SYMBOL_GPL(xilinx_drm_dp_sub_set_alpha);

/**
 * xilinx_drm_dp_sub_enable_alpha - Enable/disable the global alpha blending
 * @dp_sub: DP subsystem
 * @enable: flag to enable or disable alpha blending
 *
 * Set the alpha value for blending.
 */
void
xilinx_drm_dp_sub_enable_alpha(struct xilinx_drm_dp_sub *dp_sub, bool enable)
{
	dp_sub->alpha_en = enable;
	if (dp_sub->layers[XILINX_DRM_DP_SUB_LAYER_VID].enabled &&
	    dp_sub->layers[XILINX_DRM_DP_SUB_LAYER_GFX].enabled)
		xilinx_drm_dp_sub_blend_enable_alpha(&dp_sub->blend, enable);
}
EXPORT_SYMBOL_GPL(xilinx_drm_dp_sub_enable_alpha);

/**
 * xilinx_drm_dp_sub_handle_vblank - Vblank handling wrapper
 * @dp_sub: DP subsystem
 *
 * Trigger the registered vblank handler. This function is supposed to be
 * called in the actual vblank handler.
 */
void xilinx_drm_dp_sub_handle_vblank(struct xilinx_drm_dp_sub *dp_sub)
{
	if (dp_sub->vblank_fn)
		dp_sub->vblank_fn(dp_sub->vblank_data);
}
EXPORT_SYMBOL_GPL(xilinx_drm_dp_sub_handle_vblank);

/**
 * xilinx_drm_dp_sub_enable_vblank - Enable the vblank handling
 * @dp_sub: DP subsystem
 * @vblank_fn: callback to be called on vblank event
 * @vblank_data: data to be used in @vblank_fn
 *
 * This function register the vblank handler, and the handler will be triggered
 * on vblank event after.
 */
void xilinx_drm_dp_sub_enable_vblank(struct xilinx_drm_dp_sub *dp_sub,
				     void (*vblank_fn)(void *),
				     void *vblank_data)
{
	dp_sub->vblank_fn = vblank_fn;
	dp_sub->vblank_data = vblank_data;
}
EXPORT_SYMBOL_GPL(xilinx_drm_dp_sub_enable_vblank);

/**
 * xilinx_drm_dp_sub_disable_vblank - Disable the vblank handling
 * @dp_sub: DP subsystem
 *
 * Disable the vblank handler. The vblank handler and data are unregistered.
 */
void xilinx_drm_dp_sub_disable_vblank(struct xilinx_drm_dp_sub *dp_sub)
{
	dp_sub->vblank_fn = NULL;
	dp_sub->vblank_data = NULL;
}
EXPORT_SYMBOL_GPL(xilinx_drm_dp_sub_disable_vblank);

/**
 * xilinx_drm_dp_sub_enable - Enable the DP subsystem
 * @dp_sub: DP subsystem
 *
 * Enable the DP subsystem.
 */
void xilinx_drm_dp_sub_enable(struct xilinx_drm_dp_sub *dp_sub)
{
	const struct xilinx_drm_dp_sub_fmt *vid_fmt;
	const struct xilinx_drm_dp_sub_fmt *gfx_fmt;

	vid_fmt = dp_sub->layers[XILINX_DRM_DP_SUB_LAYER_VID].fmt;
	gfx_fmt = dp_sub->layers[XILINX_DRM_DP_SUB_LAYER_GFX].fmt;
	xilinx_drm_dp_sub_av_buf_enable(&dp_sub->av_buf);
	xilinx_drm_dp_sub_av_buf_init_fmts(&dp_sub->av_buf, vid_fmt, gfx_fmt);
	xilinx_drm_dp_sub_av_buf_init_sf(&dp_sub->av_buf, vid_fmt, gfx_fmt);
	xilinx_drm_dp_sub_av_buf_set_vid_clock_src(&dp_sub->av_buf,
						   !dp_sub->vid_clk_pl);
	xilinx_drm_dp_sub_av_buf_set_vid_timing_src(&dp_sub->av_buf, true);
	xilinx_drm_dp_sub_av_buf_set_aud_clock_src(&dp_sub->av_buf, true);
	xilinx_drm_dp_sub_av_buf_enable_buf(&dp_sub->av_buf);
	xilinx_drm_dp_sub_av_buf_enable_aud(&dp_sub->av_buf);
	xilinx_drm_dp_sub_aud_init(&dp_sub->aud);
}
EXPORT_SYMBOL_GPL(xilinx_drm_dp_sub_enable);

/**
 * xilinx_drm_dp_sub_enable - Disable the DP subsystem
 * @dp_sub: DP subsystem
 *
 * Disable the DP subsystem.
 */
void xilinx_drm_dp_sub_disable(struct xilinx_drm_dp_sub *dp_sub)
{
	xilinx_drm_dp_sub_aud_deinit(&dp_sub->aud);
	xilinx_drm_dp_sub_av_buf_disable_aud(&dp_sub->av_buf);
	xilinx_drm_dp_sub_av_buf_disable_buf(&dp_sub->av_buf);
	xilinx_drm_dp_sub_av_buf_disable(&dp_sub->av_buf);
}
EXPORT_SYMBOL_GPL(xilinx_drm_dp_sub_disable);

/* DP subsystem initialization functions */

/**
 * xilinx_drm_dp_sub_of_get - Get the DP subsystem instance
 * @np: parent device node
 *
 * This function searches and returns a DP subsystem structure for
 * the parent device node, @np. The DP subsystem node should be a child node of
 * @np, with 'xlnx,dp-sub' property pointing to the DP device node. An instance
 * can be shared by multiple users.
 *
 * Return: corresponding DP subsystem structure if found. NULL if
 * the device node doesn't have 'xlnx,dp-sub' property, or -EPROBE_DEFER error
 * pointer if the the DP subsystem isn't found.
 */
struct xilinx_drm_dp_sub *xilinx_drm_dp_sub_of_get(struct device_node *np)
{
	struct device_node *xilinx_drm_dp_sub_node;
	struct xilinx_drm_dp_sub *found = NULL;
	struct xilinx_drm_dp_sub *dp_sub;

	if (!of_find_property(np, "xlnx,dp-sub", NULL))
		return NULL;

	xilinx_drm_dp_sub_node = of_parse_phandle(np, "xlnx,dp-sub", 0);
	if (!xilinx_drm_dp_sub_node)
		return ERR_PTR(-EINVAL);

	mutex_lock(&xilinx_drm_dp_sub_lock);
	list_for_each_entry(dp_sub, &xilinx_drm_dp_sub_list, list) {
		if (dp_sub->dev->of_node == xilinx_drm_dp_sub_node) {
			found = dp_sub;
			break;
		}
	}
	mutex_unlock(&xilinx_drm_dp_sub_lock);

	of_node_put(xilinx_drm_dp_sub_node);

	if (!found)
		return ERR_PTR(-EPROBE_DEFER);

	return found;
}
EXPORT_SYMBOL_GPL(xilinx_drm_dp_sub_of_get);

/**
 * xilinx_drm_dp_sub_put - Put the DP subsystem instance
 * @dp_sub: DP subsystem
 *
 * Put the DP subsystem instance @dp_sub.
 */
void xilinx_drm_dp_sub_put(struct xilinx_drm_dp_sub *dp_sub)
{
	/* no-op */
}
EXPORT_SYMBOL_GPL(xilinx_drm_dp_sub_put);

/**
 * xilinx_drm_dp_register_device - Register the DP subsystem to the global list
 * @dp_sub: DP subsystem
 *
 * Register the DP subsystem instance to the global list
 */
static void xilinx_drm_dp_sub_register_device(struct xilinx_drm_dp_sub *dp_sub)
{
	mutex_lock(&xilinx_drm_dp_sub_lock);
	list_add_tail(&dp_sub->list, &xilinx_drm_dp_sub_list);
	mutex_unlock(&xilinx_drm_dp_sub_lock);
}

/**
 * xilinx_drm_dp_register_device - Unregister the DP subsystem instance
 * @dp_sub: DP subsystem
 *
 * Unregister the DP subsystem instance from the global list
 */
static void
xilinx_drm_dp_sub_unregister_device(struct xilinx_drm_dp_sub *dp_sub)
{
	mutex_lock(&xilinx_drm_dp_sub_lock);
	list_del(&dp_sub->list);
	mutex_unlock(&xilinx_drm_dp_sub_lock);
}

/**
 * xilinx_drm_dp_sub_parse_of - Parse the DP subsystem device tree node
 * @dp_sub: DP subsystem
 *
 * Parse the DP subsystem device tree node.
 *
 * Return: 0 on success, or the corresponding error code.
 */
static int xilinx_drm_dp_sub_parse_of(struct xilinx_drm_dp_sub *dp_sub)
{
	struct device_node *node = dp_sub->dev->of_node;
	struct xilinx_drm_dp_sub_layer *layer;
	const char *string;
	u32 fmt, i, size;
<<<<<<< HEAD
	bool ret;
=======
	int ret;
>>>>>>> f70f1fc9

	ret = of_property_read_string(node, "xlnx,output-fmt", &string);
	if (ret < 0) {
		dev_err(dp_sub->dev, "No colormetry in DT\n");
		return ret;
	}

	if (strcmp(string, "rgb") == 0) {
		fmt = XILINX_DP_SUB_V_BLEND_OUTPUT_VID_FMT_RGB;
	} else if (strcmp(string, "ycrcb444") == 0) {
		fmt = XILINX_DP_SUB_V_BLEND_OUTPUT_VID_FMT_YCBCR444;
	} else if (strcmp(string, "ycrcb422") == 0) {
		fmt = XILINX_DP_SUB_V_BLEND_OUTPUT_VID_FMT_YCBCR422;
		fmt |= XILINX_DP_SUB_V_BLEND_OUTPUT_EN_DOWNSAMPLE;
	} else if (strcmp(string, "yonly") == 0) {
		fmt = XILINX_DP_SUB_V_BLEND_OUTPUT_VID_FMT_YONLY;
	} else {
		dev_err(dp_sub->dev, "Invalid output format in DT\n");
		return -EINVAL;
	}

	xilinx_drm_writel(dp_sub->blend.base,
			  XILINX_DP_SUB_V_BLEND_OUTPUT_VID_FMT, fmt);

	if (fmt != XILINX_DP_SUB_V_BLEND_OUTPUT_VID_FMT_RGB) {
		u16 sdtv_coeffs[] = { 0x4c9, 0x864, 0x1d3,
				      0x7d4d, 0x7ab3, 0x800,
				      0x800, 0x794d, 0x7eb3 };
		u32 full_range_offsets[] = { 0x0, 0x8000000, 0x8000000 };
		u32 offset, i;

		/* Hardcode SDTV coefficients. Can be runtime configurable */
		offset = XILINX_DP_SUB_V_BLEND_RGB2YCBCR_COEFF0;
		for (i = 0; i < XILINX_DP_SUB_V_BLEND_NUM_COEFF; i++)
			xilinx_drm_writel(dp_sub->blend.base, offset + i * 4,
					  sdtv_coeffs[i]);

		offset = XILINX_DP_SUB_V_BLEND_LUMA_OUTCSC_OFFSET;
		for (i = 0; i < XILINX_DP_SUB_V_BLEND_NUM_OFFSET; i++)
			xilinx_drm_writel(dp_sub->blend.base, offset + i * 4,
					  full_range_offsets[i]);
	}

	if (of_property_read_bool(node, "xlnx,vid-primary"))
		dp_sub->layers[XILINX_DRM_DP_SUB_LAYER_VID].primary = true;
	else
		dp_sub->layers[XILINX_DRM_DP_SUB_LAYER_GFX].primary = true;

	ret = of_property_read_string(node, "xlnx,vid-fmt", &string);
	if (!ret) {
		layer = &dp_sub->layers[XILINX_DRM_DP_SUB_LAYER_VID];
		size = ARRAY_SIZE(av_buf_vid_fmts);
		layer->num_fmts = size;
		layer->drm_fmts = devm_kzalloc(dp_sub->dev,
					       sizeof(*layer->drm_fmts) * size,
					       GFP_KERNEL);
		if (!layer->drm_fmts)
			return -ENOMEM;

		for (i = 0; i < layer->num_fmts; i++) {
			const struct xilinx_drm_dp_sub_fmt *fmt =
				&av_buf_vid_fmts[i];

			if (strcmp(string, fmt->name) == 0)
				layer->fmt = fmt;

			layer->drm_fmts[i] = fmt->drm_fmt;
		}

		if (!layer->fmt) {
			dev_info(dp_sub->dev, "Invalid vid-fmt in DT\n");
			layer->fmt = &av_buf_vid_fmts[0];
		}
	}

	ret = of_property_read_string(node, "xlnx,gfx-fmt", &string);
	if (!ret) {
		layer = &dp_sub->layers[XILINX_DRM_DP_SUB_LAYER_GFX];
		size = ARRAY_SIZE(av_buf_gfx_fmts);
		layer->num_fmts = size;
		layer->drm_fmts = devm_kzalloc(dp_sub->dev,
					       sizeof(*layer->drm_fmts) * size,
					       GFP_KERNEL);
		if (!layer->drm_fmts)
			return -ENOMEM;

		for (i = 0; i < layer->num_fmts; i++) {
			const struct xilinx_drm_dp_sub_fmt *fmt =
				&av_buf_gfx_fmts[i];

			if (strcmp(string, fmt->name) == 0)
				layer->fmt = fmt;

			layer->drm_fmts[i] = fmt->drm_fmt;
		}

		if (!layer->fmt) {
			dev_info(dp_sub->dev, "Invalid vid-fmt in DT\n");
			layer->fmt = &av_buf_gfx_fmts[0];
		}
	}

	dp_sub->vid_clk_pl = of_property_read_bool(node, "xlnx,vid-clk-pl");

	return 0;
}

static int xilinx_drm_dp_sub_probe(struct platform_device *pdev)
{
	struct xilinx_drm_dp_sub *dp_sub;
	struct resource *res;
	int ret;

	dp_sub = devm_kzalloc(&pdev->dev, sizeof(*dp_sub), GFP_KERNEL);
	if (!dp_sub)
		return -ENOMEM;

	dp_sub->dev = &pdev->dev;

	res = platform_get_resource_byname(pdev, IORESOURCE_MEM, "blend");
	dp_sub->blend.base = devm_ioremap_resource(&pdev->dev, res);
	if (IS_ERR(dp_sub->blend.base))
		return PTR_ERR(dp_sub->blend.base);

	res = platform_get_resource_byname(pdev, IORESOURCE_MEM, "av_buf");
	dp_sub->av_buf.base = devm_ioremap_resource(&pdev->dev, res);
	if (IS_ERR(dp_sub->av_buf.base))
		return PTR_ERR(dp_sub->av_buf.base);

	res = platform_get_resource_byname(pdev, IORESOURCE_MEM, "aud");
	dp_sub->aud.base = devm_ioremap_resource(&pdev->dev, res);
	if (IS_ERR(dp_sub->aud.base))
		return PTR_ERR(dp_sub->aud.base);

	dp_sub->layers[0].id = XILINX_DRM_DP_SUB_LAYER_VID;
	dp_sub->layers[0].offset = 0;
	dp_sub->layers[0].avail = true;
	dp_sub->layers[0].other = &dp_sub->layers[1];

	dp_sub->layers[1].id = XILINX_DRM_DP_SUB_LAYER_GFX;
	dp_sub->layers[1].offset = 4;
	dp_sub->layers[1].avail = true;
	dp_sub->layers[1].other = &dp_sub->layers[0];

	ret = xilinx_drm_dp_sub_parse_of(dp_sub);
	if (ret)
		return ret;

	platform_set_drvdata(pdev, dp_sub);

	xilinx_drm_dp_sub_register_device(dp_sub);

	xilinx_dp_sub_debugfs_init(dp_sub);

	dev_info(dp_sub->dev, "Xilinx DisplayPort Subsystem is probed\n");

	return 0;
}

static int xilinx_drm_dp_sub_remove(struct platform_device *pdev)
{
	struct xilinx_drm_dp_sub *dp_sub = platform_get_drvdata(pdev);

	xilinx_drm_dp_sub_unregister_device(dp_sub);

	return 0;
}

static const struct of_device_id xilinx_drm_dp_sub_of_id_table[] = {
	{ .compatible = "xlnx,dp-sub" },
	{ }
};
MODULE_DEVICE_TABLE(of, xilinx_drm_dp_sub_of_id_table);

static struct platform_driver xilinx_drm_dp_sub_driver = {
	.driver = {
		.name		= "xilinx-drm-dp-sub",
		.of_match_table = xilinx_drm_dp_sub_of_id_table,
	},
	.probe	= xilinx_drm_dp_sub_probe,
	.remove	= xilinx_drm_dp_sub_remove,
};

module_platform_driver(xilinx_drm_dp_sub_driver);

MODULE_DESCRIPTION("Xilinx DisplayPort Subsystem Driver");
MODULE_LICENSE("GPL v2");<|MERGE_RESOLUTION|>--- conflicted
+++ resolved
@@ -273,17 +273,10 @@
 	bool primary;
 	bool enabled;
 	const struct xilinx_drm_dp_sub_fmt *fmt;
-<<<<<<< HEAD
-	uint32_t *drm_fmts;
-	unsigned int num_fmts;
-	uint32_t w;
-	uint32_t h;
-=======
 	u32 *drm_fmts;
 	unsigned int num_fmts;
 	u32 w;
 	u32 h;
->>>>>>> f70f1fc9
 	struct xilinx_drm_dp_sub_layer *other;
 };
 
@@ -734,10 +727,6 @@
 			  XILINX_DP_SUB_V_BLEND_LAYER_CONTROL + layer->offset,
 			  reg);
 
-<<<<<<< HEAD
-
-=======
->>>>>>> f70f1fc9
 	if (layer->id == XILINX_DRM_DP_SUB_LAYER_VID)
 		offset = XILINX_DP_SUB_V_BLEND_IN1CSC_COEFF0;
 	else
@@ -909,29 +898,12 @@
 	{
 		.drm_fmt	= DRM_FORMAT_VYUY,
 		.dp_sub_fmt	= XILINX_DP_SUB_AV_BUF_FMT_NL_VID_VYUY,
-<<<<<<< HEAD
 		.rgb		= false,
 		.swap		= true,
 		.chroma_sub	= true,
 		.sf[0]		= XILINX_DP_SUB_AV_BUF_8BIT_SF,
 		.sf[1]		= XILINX_DP_SUB_AV_BUF_8BIT_SF,
 		.sf[2]		= XILINX_DP_SUB_AV_BUF_8BIT_SF,
-		.name		= "vyuy",
-	}, {
-		.drm_fmt	= DRM_FORMAT_UYVY,
-		.dp_sub_fmt	= XILINX_DP_SUB_AV_BUF_FMT_NL_VID_VYUY,
-		.rgb		= false,
-		.swap		= false,
-=======
-		.rgb		= false,
-		.swap		= true,
->>>>>>> f70f1fc9
-		.chroma_sub	= true,
-		.sf[0]		= XILINX_DP_SUB_AV_BUF_8BIT_SF,
-		.sf[1]		= XILINX_DP_SUB_AV_BUF_8BIT_SF,
-		.sf[2]		= XILINX_DP_SUB_AV_BUF_8BIT_SF,
-<<<<<<< HEAD
-=======
 		.name		= "vyuy",
 	}, {
 		.drm_fmt	= DRM_FORMAT_UYVY,
@@ -942,7 +914,6 @@
 		.sf[0]		= XILINX_DP_SUB_AV_BUF_8BIT_SF,
 		.sf[1]		= XILINX_DP_SUB_AV_BUF_8BIT_SF,
 		.sf[2]		= XILINX_DP_SUB_AV_BUF_8BIT_SF,
->>>>>>> f70f1fc9
 		.name		= "uyvy",
 	}, {
 		.drm_fmt	= DRM_FORMAT_YUYV,
@@ -965,8 +936,6 @@
 		.sf[2]		= XILINX_DP_SUB_AV_BUF_8BIT_SF,
 		.name		= "yvyu",
 	}, {
-<<<<<<< HEAD
-=======
 		.drm_fmt	= DRM_FORMAT_YUV422,
 		.dp_sub_fmt	= XILINX_DP_SUB_AV_BUF_FMT_NL_VID_YV16,
 		.rgb		= false,
@@ -1007,7 +976,6 @@
 		.sf[2]		= XILINX_DP_SUB_AV_BUF_8BIT_SF,
 		.name		= "yvu444",
 	}, {
->>>>>>> f70f1fc9
 		.drm_fmt	= DRM_FORMAT_NV16,
 		.dp_sub_fmt	= XILINX_DP_SUB_AV_BUF_FMT_NL_VID_YV16CI,
 		.rgb		= false,
@@ -1068,8 +1036,6 @@
 		.sf[2]		= XILINX_DP_SUB_AV_BUF_8BIT_SF,
 		.name		= "xrgb8888",
 	}, {
-<<<<<<< HEAD
-=======
 		.drm_fmt	= DRM_FORMAT_XBGR2101010,
 		.dp_sub_fmt	= XILINX_DP_SUB_AV_BUF_FMT_NL_VID_RGB888_10,
 		.rgb		= true,
@@ -1110,7 +1076,6 @@
 		.sf[2]		= XILINX_DP_SUB_AV_BUF_8BIT_SF,
 		.name		= "yvu420",
 	}, {
->>>>>>> f70f1fc9
 		.drm_fmt	= DRM_FORMAT_NV12,
 		.dp_sub_fmt	= XILINX_DP_SUB_AV_BUF_FMT_NL_VID_YV16CI_420,
 		.rgb		= false,
@@ -1197,7 +1162,6 @@
 	}, {
 		.drm_fmt	= DRM_FORMAT_RGBA5551,
 		.dp_sub_fmt	= XILINX_DP_SUB_AV_BUF_FMT_NL_GFX_RGBA5551,
-<<<<<<< HEAD
 		.rgb		= true,
 		.swap		= false,
 		.chroma_sub	= false,
@@ -1210,15 +1174,10 @@
 		.dp_sub_fmt	= XILINX_DP_SUB_AV_BUF_FMT_NL_GFX_RGBA5551,
 		.rgb		= true,
 		.swap		= true,
-=======
-		.rgb		= true,
-		.swap		= false,
->>>>>>> f70f1fc9
 		.chroma_sub	= false,
 		.sf[0]		= XILINX_DP_SUB_AV_BUF_5BIT_SF,
 		.sf[1]		= XILINX_DP_SUB_AV_BUF_5BIT_SF,
 		.sf[2]		= XILINX_DP_SUB_AV_BUF_5BIT_SF,
-<<<<<<< HEAD
 		.name		= "bgra5551",
 	}, {
 		.drm_fmt	= DRM_FORMAT_RGBA4444,
@@ -1235,41 +1194,10 @@
 		.dp_sub_fmt	= XILINX_DP_SUB_AV_BUF_FMT_NL_GFX_RGBA4444,
 		.rgb		= true,
 		.swap		= true,
-=======
-		.name		= "rgba5551",
-	}, {
-		.drm_fmt	= DRM_FORMAT_BGRA5551,
-		.dp_sub_fmt	= XILINX_DP_SUB_AV_BUF_FMT_NL_GFX_RGBA5551,
-		.rgb		= true,
-		.swap		= true,
-		.chroma_sub	= false,
-		.sf[0]		= XILINX_DP_SUB_AV_BUF_5BIT_SF,
-		.sf[1]		= XILINX_DP_SUB_AV_BUF_5BIT_SF,
-		.sf[2]		= XILINX_DP_SUB_AV_BUF_5BIT_SF,
-		.name		= "bgra5551",
-	}, {
-		.drm_fmt	= DRM_FORMAT_RGBA4444,
-		.dp_sub_fmt	= XILINX_DP_SUB_AV_BUF_FMT_NL_GFX_RGBA4444,
-		.rgb		= true,
-		.swap		= false,
->>>>>>> f70f1fc9
 		.chroma_sub	= false,
 		.sf[0]		= XILINX_DP_SUB_AV_BUF_4BIT_SF,
 		.sf[1]		= XILINX_DP_SUB_AV_BUF_4BIT_SF,
 		.sf[2]		= XILINX_DP_SUB_AV_BUF_4BIT_SF,
-<<<<<<< HEAD
-=======
-		.name		= "rgba4444",
-	}, {
-		.drm_fmt	= DRM_FORMAT_BGRA4444,
-		.dp_sub_fmt	= XILINX_DP_SUB_AV_BUF_FMT_NL_GFX_RGBA4444,
-		.rgb		= true,
-		.swap		= true,
-		.chroma_sub	= false,
-		.sf[0]		= XILINX_DP_SUB_AV_BUF_4BIT_SF,
-		.sf[1]		= XILINX_DP_SUB_AV_BUF_4BIT_SF,
-		.sf[2]		= XILINX_DP_SUB_AV_BUF_4BIT_SF,
->>>>>>> f70f1fc9
 		.name		= "bgra4444",
 	}, {
 		.drm_fmt	= DRM_FORMAT_RGB565,
@@ -1703,21 +1631,13 @@
 	if (layer->id == XILINX_DRM_DP_SUB_LAYER_VID) {
 		size = ARRAY_SIZE(av_buf_vid_fmts);
 		mask = ~XILINX_DP_SUB_AV_BUF_FMT_NL_VID_MASK;
-<<<<<<< HEAD
-		vid = true;
-=======
 		fmt = xilinx_drm_dp_sub_map_fmt(av_buf_vid_fmts, size, drm_fmt);
 		vid_fmt = fmt;
->>>>>>> f70f1fc9
 	} else {
 		size = ARRAY_SIZE(av_buf_gfx_fmts);
 		mask = ~XILINX_DP_SUB_AV_BUF_FMT_NL_GFX_MASK;
-<<<<<<< HEAD
-		vid = false;
-=======
 		fmt = xilinx_drm_dp_sub_map_fmt(av_buf_gfx_fmts, size, drm_fmt);
 		gfx_fmt = fmt;
->>>>>>> f70f1fc9
 	}
 
 	if (!fmt)
@@ -1762,11 +1682,7 @@
  */
 void xilinx_drm_dp_sub_layer_get_fmts(struct xilinx_drm_dp_sub *dp_sub,
 				      struct xilinx_drm_dp_sub_layer *layer,
-<<<<<<< HEAD
-				      uint32_t **drm_fmts,
-=======
 				      u32 **drm_fmts,
->>>>>>> f70f1fc9
 				      unsigned int *num_fmts)
 {
 	*drm_fmts = layer->drm_fmts;
@@ -2138,11 +2054,7 @@
 	struct xilinx_drm_dp_sub_layer *layer;
 	const char *string;
 	u32 fmt, i, size;
-<<<<<<< HEAD
-	bool ret;
-=======
 	int ret;
->>>>>>> f70f1fc9
 
 	ret = of_property_read_string(node, "xlnx,output-fmt", &string);
 	if (ret < 0) {
