--- conflicted
+++ resolved
@@ -422,21 +422,12 @@
 	return 0;
 }
 
-<<<<<<< HEAD
-int xilinx_drm_open(struct drm_device *dev, struct drm_file *file)
-{
-	struct xilinx_drm_private *private = dev->dev_private;
-
-	if (!(drm_is_primary_client(file) && !file->minor->master) &&
-			capable(CAP_SYS_ADMIN)) {
-=======
 static int xilinx_drm_open(struct drm_device *dev, struct drm_file *file)
 {
 	struct xilinx_drm_private *private = dev->dev_private;
 
 	if (!(drm_is_primary_client(file) && !dev->master) &&
 	    capable(CAP_SYS_ADMIN)) {
->>>>>>> f70f1fc9
 		file->is_master = 1;
 		private->is_master = true;
 	}
@@ -466,11 +457,6 @@
 	xilinx_drm_crtc_restore(private->crtc);
 
 	xilinx_drm_fb_restore_mode(private->fb);
-}
-
-static int xilinx_drm_set_busid(struct drm_device *dev, struct drm_master *master)
-{
-	return 0;
 }
 
 static const struct file_operations xilinx_drm_fops = {
@@ -495,10 +481,6 @@
 	.open				= xilinx_drm_open,
 	.preclose			= xilinx_drm_preclose,
 	.lastclose			= xilinx_drm_lastclose,
-<<<<<<< HEAD
-	.set_busid			= xilinx_drm_set_busid,
-=======
->>>>>>> f70f1fc9
 
 	.get_vblank_counter		= drm_vblank_no_hw_counter,
 	.enable_vblank			= xilinx_drm_enable_vblank,
