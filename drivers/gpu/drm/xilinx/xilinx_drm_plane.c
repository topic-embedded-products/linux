--- conflicted
+++ resolved
@@ -743,11 +743,7 @@
 	const char *fmt;
 	int i;
 	int ret;
-<<<<<<< HEAD
-	uint32_t *fmts = NULL;
-=======
 	u32 *fmts = NULL;
->>>>>>> f70f1fc9
 	unsigned int num_fmts = 0;
 
 	for (i = 0; i < manager->num_planes; i++)
