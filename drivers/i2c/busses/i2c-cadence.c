/*
 * I2C bus driver for the Cadence I2C controller.
 *
 * Copyright (C) 2009 - 2014 Xilinx, Inc.
 *
 * This program is free software; you can redistribute it
 * and/or modify it under the terms of the GNU General Public
 * License as published by the Free Software Foundation;
 * either version 2 of the License, or (at your option) any
 * later version.
 */

#include <linux/clk.h>
#include <linux/delay.h>
#include <linux/i2c.h>
#include <linux/interrupt.h>
#include <linux/io.h>
#include <linux/module.h>
#include <linux/platform_device.h>
#include <linux/of.h>
#include <linux/of_gpio.h>
#include <linux/pm_runtime.h>
#include <linux/pinctrl/consumer.h>

/* Register offsets for the I2C device. */
#define CDNS_I2C_CR_OFFSET		0x00 /* Control Register, RW */
#define CDNS_I2C_SR_OFFSET		0x04 /* Status Register, RO */
#define CDNS_I2C_ADDR_OFFSET		0x08 /* I2C Address Register, RW */
#define CDNS_I2C_DATA_OFFSET		0x0C /* I2C Data Register, RW */
#define CDNS_I2C_ISR_OFFSET		0x10 /* IRQ Status Register, RW */
#define CDNS_I2C_XFER_SIZE_OFFSET	0x14 /* Transfer Size Register, RW */
#define CDNS_I2C_SLV_PAUSE_OFFSET	0x18 /* Transfer Size Register, RW */
#define CDNS_I2C_TIME_OUT_OFFSET	0x1C /* Time Out Register, RW */
#define CDNS_I2C_IER_OFFSET		0x24 /* IRQ Enable Register, WO */
#define CDNS_I2C_IDR_OFFSET		0x28 /* IRQ Disable Register, WO */

/* Control Register Bit mask definitions */
#define CDNS_I2C_CR_SLVMON		BIT(5) /* Slave monitor mode bit */
#define CDNS_I2C_CR_HOLD		BIT(4) /* Hold Bus bit */
#define CDNS_I2C_CR_ACK_EN		BIT(3)
#define CDNS_I2C_CR_NEA			BIT(2)
#define CDNS_I2C_CR_MS			BIT(1)
/* Read or Write Master transfer 0 = Transmitter, 1 = Receiver */
#define CDNS_I2C_CR_RW			BIT(0)
/* 1 = Auto init FIFO to zeroes */
#define CDNS_I2C_CR_CLR_FIFO		BIT(6)
#define CDNS_I2C_CR_DIVA_SHIFT		14
#define CDNS_I2C_CR_DIVA_MASK		(3 << CDNS_I2C_CR_DIVA_SHIFT)
#define CDNS_I2C_CR_DIVB_SHIFT		8
#define CDNS_I2C_CR_DIVB_MASK		(0x3f << CDNS_I2C_CR_DIVB_SHIFT)

/* Status Register Bit mask definitions */
#define CDNS_I2C_SR_BA		BIT(8)
#define CDNS_I2C_SR_RXDV	BIT(5)

/*
 * I2C Address Register Bit mask definitions
 * Normal addressing mode uses [6:0] bits. Extended addressing mode uses [9:0]
 * bits. A write access to this register always initiates a transfer if the I2C
 * is in master mode.
 */
#define CDNS_I2C_ADDR_MASK	0x000003FF /* I2C Address Mask */

/*
 * I2C Interrupt Registers Bit mask definitions
 * All the four interrupt registers (Status/Mask/Enable/Disable) have the same
 * bit definitions.
 */
#define CDNS_I2C_IXR_ARB_LOST		BIT(9)
#define CDNS_I2C_IXR_RX_UNF		BIT(7)
#define CDNS_I2C_IXR_TX_OVF		BIT(6)
#define CDNS_I2C_IXR_RX_OVF		BIT(5)
#define CDNS_I2C_IXR_SLV_RDY		BIT(4)
#define CDNS_I2C_IXR_TO			BIT(3)
#define CDNS_I2C_IXR_NACK		BIT(2)
#define CDNS_I2C_IXR_DATA		BIT(1)
#define CDNS_I2C_IXR_COMP		BIT(0)

#define CDNS_I2C_IXR_ALL_INTR_MASK	(CDNS_I2C_IXR_ARB_LOST | \
					 CDNS_I2C_IXR_RX_UNF | \
					 CDNS_I2C_IXR_TX_OVF | \
					 CDNS_I2C_IXR_RX_OVF | \
					 CDNS_I2C_IXR_SLV_RDY | \
					 CDNS_I2C_IXR_TO | \
					 CDNS_I2C_IXR_NACK | \
					 CDNS_I2C_IXR_DATA | \
					 CDNS_I2C_IXR_COMP)

#define CDNS_I2C_IXR_ERR_INTR_MASK	(CDNS_I2C_IXR_ARB_LOST | \
					 CDNS_I2C_IXR_RX_UNF | \
					 CDNS_I2C_IXR_TX_OVF | \
					 CDNS_I2C_IXR_RX_OVF | \
					 CDNS_I2C_IXR_NACK)

#define CDNS_I2C_ENABLED_INTR_MASK	(CDNS_I2C_IXR_ARB_LOST | \
					 CDNS_I2C_IXR_RX_UNF | \
					 CDNS_I2C_IXR_TX_OVF | \
					 CDNS_I2C_IXR_RX_OVF | \
					 CDNS_I2C_IXR_NACK | \
					 CDNS_I2C_IXR_DATA | \
					 CDNS_I2C_IXR_COMP)

#define CDNS_I2C_TIMEOUT		msecs_to_jiffies(1000)
/* timeout for pm runtime autosuspend */
#define CNDS_I2C_PM_TIMEOUT		1000	/* ms */

#define CDNS_I2C_FIFO_DEPTH		16
/* FIFO depth at which the DATA interrupt occurs */
#define CDNS_I2C_DATA_INTR_DEPTH	(CDNS_I2C_FIFO_DEPTH - 2)
#define CDNS_I2C_MAX_TRANSFER_SIZE	255
/* Transfer size in multiples of data interrupt depth */
#define CDNS_I2C_TRANSFER_SIZE	(CDNS_I2C_MAX_TRANSFER_SIZE - 3)

#define DRIVER_NAME		"cdns-i2c"

#define CDNS_I2C_SPEED_MAX	400000
#define CDNS_I2C_SPEED_DEFAULT	100000

#define CDNS_I2C_DIVA_MAX	4
#define CDNS_I2C_DIVB_MAX	64

#define CDNS_I2C_TIMEOUT_MAX	0xFF

#define CDNS_I2C_BROKEN_HOLD_BIT	BIT(0)

#define cdns_i2c_readreg(offset)       readl_relaxed(id->membase + offset)
#define cdns_i2c_writereg(val, offset) writel_relaxed(val, id->membase + offset)

/**
 * struct cdns_i2c - I2C device private data structure
 *
 * @dev:		Pointer to device structure
 * @membase:		Base address of the I2C device
 * @adap:		I2C adapter instance
 * @p_msg:		Message pointer
 * @err_status:		Error status in Interrupt Status Register
 * @xfer_done:		Transfer complete status
 * @p_send_buf:		Pointer to transmit buffer
 * @p_recv_buf:		Pointer to receive buffer
 * @send_count:		Number of bytes still expected to send
 * @recv_count:		Number of bytes still expected to receive
 * @curr_recv_count:	Number of bytes to be received in current transfer
 * @irq:		IRQ number
 * @input_clk:		Input clock to I2C controller
 * @i2c_clk:		Maximum I2C clock speed
 * @bus_hold_flag:	Flag used in repeated start for clearing HOLD bit
 * @clk:		Pointer to struct clk
 * @clk_rate_change_nb:	Notifier block for clock rate changes
 * @quirks:		flag for broken hold bit usage in r1p10
 * @ctrl_reg:		Cached value of the control register.
 * @rinfo:		Structure holding recovery information.
 * @pinctrl:		Pin control state holder.
 * @pinctrl_pins_default: Default pin control state.
 * @pinctrl_pins_gpio:	GPIO pin control state.
 */
struct cdns_i2c {
	struct device		*dev;
	void __iomem *membase;
	struct i2c_adapter adap;
	struct i2c_msg *p_msg;
	int err_status;
	struct completion xfer_done;
	unsigned char *p_send_buf;
	unsigned char *p_recv_buf;
	unsigned int send_count;
	unsigned int recv_count;
	unsigned int curr_recv_count;
	int irq;
	unsigned long input_clk;
	unsigned int i2c_clk;
	unsigned int bus_hold_flag;
	struct clk *clk;
	struct notifier_block clk_rate_change_nb;
	u32 quirks;
	u32 ctrl_reg;
	struct i2c_bus_recovery_info rinfo;
	struct pinctrl *pinctrl;
	struct pinctrl_state *pinctrl_pins_default;
	struct pinctrl_state *pinctrl_pins_gpio;
};

struct cdns_platform_data {
	u32 quirks;
};

#define to_cdns_i2c(_nb)	container_of(_nb, struct cdns_i2c, \
					     clk_rate_change_nb)

/**
 * cdns_i2c_clear_bus_hold - Clear bus hold bit
 * @id:	Pointer to driver data struct
 *
 * Helper to clear the controller's bus hold bit.
 */
static void cdns_i2c_clear_bus_hold(struct cdns_i2c *id)
{
	u32 reg = cdns_i2c_readreg(CDNS_I2C_CR_OFFSET);
	if (reg & CDNS_I2C_CR_HOLD)
		cdns_i2c_writereg(reg & ~CDNS_I2C_CR_HOLD, CDNS_I2C_CR_OFFSET);
}

static inline bool cdns_is_holdquirk(struct cdns_i2c *id, bool hold_wrkaround)
{
	return (hold_wrkaround &&
		(id->curr_recv_count == CDNS_I2C_FIFO_DEPTH + 1));
}

/**
 * cdns_i2c_isr - Interrupt handler for the I2C device
 * @irq:	irq number for the I2C device
 * @ptr:	void pointer to cdns_i2c structure
 *
 * This function handles the data interrupt, transfer complete interrupt and
 * the error interrupts of the I2C device.
 *
 * Return: IRQ_HANDLED always
 */
static irqreturn_t cdns_i2c_isr(int irq, void *ptr)
{
	unsigned int isr_status, avail_bytes, updatetx;
	unsigned int bytes_to_send;
	bool hold_quirk;
	struct cdns_i2c *id = ptr;
	/* Signal completion only after everything is updated */
	int done_flag = 0;
	irqreturn_t status = IRQ_NONE;

	isr_status = cdns_i2c_readreg(CDNS_I2C_ISR_OFFSET);
	cdns_i2c_writereg(isr_status, CDNS_I2C_ISR_OFFSET);

	/* Handling nack and arbitration lost interrupt */
	if (isr_status & (CDNS_I2C_IXR_NACK | CDNS_I2C_IXR_ARB_LOST)) {
		done_flag = 1;
		status = IRQ_HANDLED;
	}

	/*
	 * Check if transfer size register needs to be updated again for a
	 * large data receive operation.
	 */
	updatetx = 0;
	if (id->recv_count > id->curr_recv_count)
		updatetx = 1;

	hold_quirk = (id->quirks & CDNS_I2C_BROKEN_HOLD_BIT) && updatetx;

	/* When receiving, handle data interrupt and completion interrupt */
	if (id->p_recv_buf &&
	    ((isr_status & CDNS_I2C_IXR_COMP) ||
	     (isr_status & CDNS_I2C_IXR_DATA))) {
		/* Read data if receive data valid is set */
		while (cdns_i2c_readreg(CDNS_I2C_SR_OFFSET) &
		       CDNS_I2C_SR_RXDV) {
			/*
			 * Clear hold bit that was set for FIFO control if
			 * RX data left is less than FIFO depth, unless
			 * repeated start is selected.
			 */
			if ((id->recv_count < CDNS_I2C_FIFO_DEPTH) &&
			    !id->bus_hold_flag)
				cdns_i2c_clear_bus_hold(id);

			*(id->p_recv_buf)++ =
				cdns_i2c_readreg(CDNS_I2C_DATA_OFFSET);
			id->recv_count--;
			id->curr_recv_count--;

			if (cdns_is_holdquirk(id, hold_quirk))
				break;
		}

		/*
		 * The controller sends NACK to the slave when transfer size
		 * register reaches zero without considering the HOLD bit.
		 * This workaround is implemented for large data transfers to
		 * maintain transfer size non-zero while performing a large
		 * receive operation.
		 */
		if (cdns_is_holdquirk(id, hold_quirk)) {
			/* wait while fifo is full */
			while (cdns_i2c_readreg(CDNS_I2C_XFER_SIZE_OFFSET) !=
			       (id->curr_recv_count - CDNS_I2C_FIFO_DEPTH))
				;

			/*
			 * Check number of bytes to be received against maximum
			 * transfer size and update register accordingly.
			 */
			if (((int)(id->recv_count) - CDNS_I2C_FIFO_DEPTH) >
			    CDNS_I2C_TRANSFER_SIZE) {
				cdns_i2c_writereg(CDNS_I2C_TRANSFER_SIZE,
						  CDNS_I2C_XFER_SIZE_OFFSET);
				id->curr_recv_count = CDNS_I2C_TRANSFER_SIZE +
						      CDNS_I2C_FIFO_DEPTH;
			} else {
				cdns_i2c_writereg(id->recv_count -
						  CDNS_I2C_FIFO_DEPTH,
						  CDNS_I2C_XFER_SIZE_OFFSET);
				id->curr_recv_count = id->recv_count;
			}
		} else if (id->recv_count && !hold_quirk &&
						!id->curr_recv_count) {

			/* Set the slave address in address register*/
			cdns_i2c_writereg(id->p_msg->addr & CDNS_I2C_ADDR_MASK,
						CDNS_I2C_ADDR_OFFSET);

			if (id->recv_count > CDNS_I2C_TRANSFER_SIZE) {
				cdns_i2c_writereg(CDNS_I2C_TRANSFER_SIZE,
						CDNS_I2C_XFER_SIZE_OFFSET);
				id->curr_recv_count = CDNS_I2C_TRANSFER_SIZE;
			} else {
				cdns_i2c_writereg(id->recv_count,
						CDNS_I2C_XFER_SIZE_OFFSET);
				id->curr_recv_count = id->recv_count;
			}
		}

		/* Clear hold (if not repeated start) and signal completion */
		if ((isr_status & CDNS_I2C_IXR_COMP) && !id->recv_count) {
			if (!id->bus_hold_flag)
				cdns_i2c_clear_bus_hold(id);
			done_flag = 1;
		}

		status = IRQ_HANDLED;
	}

	/* When sending, handle transfer complete interrupt */
	if ((isr_status & CDNS_I2C_IXR_COMP) && !id->p_recv_buf) {
		/*
		 * If there is more data to be sent, calculate the
		 * space available in FIFO and fill with that many bytes.
		 */
		if (id->send_count) {
			avail_bytes = CDNS_I2C_FIFO_DEPTH -
			    cdns_i2c_readreg(CDNS_I2C_XFER_SIZE_OFFSET);
			if (id->send_count > avail_bytes)
				bytes_to_send = avail_bytes;
			else
				bytes_to_send = id->send_count;

			while (bytes_to_send--) {
				cdns_i2c_writereg(
					(*(id->p_send_buf)++),
					 CDNS_I2C_DATA_OFFSET);
				id->send_count--;
			}
		} else {
			/*
			 * Signal the completion of transaction and
			 * clear the hold bus bit if there are no
			 * further messages to be processed.
			 */
			done_flag = 1;
		}
		if (!id->send_count && !id->bus_hold_flag)
			cdns_i2c_clear_bus_hold(id);

		status = IRQ_HANDLED;
	}

	/* Handling Slave monitor mode interrupt */
	if (isr_status & CDNS_I2C_IXR_SLV_RDY) {
		unsigned int ctrl_reg;
		/* Read control register */
		ctrl_reg = cdns_i2c_readreg(CDNS_I2C_CR_OFFSET);

		/* Disable slave monitor mode */
		ctrl_reg &= ~CDNS_I2C_CR_SLVMON;
		cdns_i2c_writereg(ctrl_reg, CDNS_I2C_CR_OFFSET);

		/* Clear interrupt flag for slvmon mode */
		cdns_i2c_writereg(CDNS_I2C_IXR_SLV_RDY, CDNS_I2C_IDR_OFFSET);

		done_flag = 1;
		status = IRQ_HANDLED;
	}

	/* Update the status for errors */
	id->err_status = isr_status & CDNS_I2C_IXR_ERR_INTR_MASK;
	if (id->err_status)
		status = IRQ_HANDLED;

	if (done_flag)
		complete(&id->xfer_done);

	return status;
}

/**
 * cdns_i2c_mrecv - Prepare and start a master receive operation
 * @id:		pointer to the i2c device structure
 */
static void cdns_i2c_mrecv(struct cdns_i2c *id)
{
	unsigned int ctrl_reg;
	unsigned int isr_status;

	id->p_recv_buf = id->p_msg->buf;
	id->recv_count = id->p_msg->len;

	/* Put the controller in master receive mode and clear the FIFO */
	ctrl_reg = cdns_i2c_readreg(CDNS_I2C_CR_OFFSET);
	ctrl_reg |= CDNS_I2C_CR_RW | CDNS_I2C_CR_CLR_FIFO;

	if (id->p_msg->flags & I2C_M_RECV_LEN)
		id->recv_count = I2C_SMBUS_BLOCK_MAX + 1;

	id->curr_recv_count = id->recv_count;

	/*
	 * Check for the message size against FIFO depth and set the
	 * 'hold bus' bit if it is greater than FIFO depth.
	 */
	if (id->recv_count > CDNS_I2C_FIFO_DEPTH)
		ctrl_reg |= CDNS_I2C_CR_HOLD;

	cdns_i2c_writereg(ctrl_reg, CDNS_I2C_CR_OFFSET);

	/* Clear the interrupts in interrupt status register */
	isr_status = cdns_i2c_readreg(CDNS_I2C_ISR_OFFSET);
	cdns_i2c_writereg(isr_status, CDNS_I2C_ISR_OFFSET);

	/*
	 * The no. of bytes to receive is checked against the limit of
	 * max transfer size. Set transfer size register with no of bytes
	 * receive if it is less than transfer size and transfer size if
	 * it is more. Enable the interrupts.
	 */
	if (id->recv_count > CDNS_I2C_TRANSFER_SIZE) {
		cdns_i2c_writereg(CDNS_I2C_TRANSFER_SIZE,
				  CDNS_I2C_XFER_SIZE_OFFSET);
		id->curr_recv_count = CDNS_I2C_TRANSFER_SIZE;
	} else {
		cdns_i2c_writereg(id->recv_count, CDNS_I2C_XFER_SIZE_OFFSET);
	}

	/* Clear the bus hold flag if bytes to receive is less than FIFO size */
	if (!id->bus_hold_flag &&
		((id->p_msg->flags & I2C_M_RECV_LEN) != I2C_M_RECV_LEN) &&
		(id->recv_count <= CDNS_I2C_FIFO_DEPTH))
			cdns_i2c_clear_bus_hold(id);
	/* Set the slave address in address register - triggers operation */
	cdns_i2c_writereg(id->p_msg->addr & CDNS_I2C_ADDR_MASK,
						CDNS_I2C_ADDR_OFFSET);
	cdns_i2c_writereg(CDNS_I2C_ENABLED_INTR_MASK, CDNS_I2C_IER_OFFSET);
}

/**
 * cdns_i2c_msend - Prepare and start a master send operation
 * @id:		pointer to the i2c device
 */
static void cdns_i2c_msend(struct cdns_i2c *id)
{
	unsigned int avail_bytes;
	unsigned int bytes_to_send;
	unsigned int ctrl_reg;
	unsigned int isr_status;

	id->p_recv_buf = NULL;
	id->p_send_buf = id->p_msg->buf;
	id->send_count = id->p_msg->len;

	/* Set the controller in Master transmit mode and clear the FIFO. */
	ctrl_reg = cdns_i2c_readreg(CDNS_I2C_CR_OFFSET);
	ctrl_reg &= ~CDNS_I2C_CR_RW;
	ctrl_reg |= CDNS_I2C_CR_CLR_FIFO;

	/*
	 * Check for the message size against FIFO depth and set the
	 * 'hold bus' bit if it is greater than FIFO depth.
	 */
	if (id->send_count > CDNS_I2C_FIFO_DEPTH)
		ctrl_reg |= CDNS_I2C_CR_HOLD;
	cdns_i2c_writereg(ctrl_reg, CDNS_I2C_CR_OFFSET);

	/* Clear the interrupts in interrupt status register. */
	isr_status = cdns_i2c_readreg(CDNS_I2C_ISR_OFFSET);
	cdns_i2c_writereg(isr_status, CDNS_I2C_ISR_OFFSET);

	/*
	 * Calculate the space available in FIFO. Check the message length
	 * against the space available, and fill the FIFO accordingly.
	 * Enable the interrupts.
	 */
	avail_bytes = CDNS_I2C_FIFO_DEPTH -
				cdns_i2c_readreg(CDNS_I2C_XFER_SIZE_OFFSET);

	if (id->send_count > avail_bytes)
		bytes_to_send = avail_bytes;
	else
		bytes_to_send = id->send_count;

	while (bytes_to_send--) {
		cdns_i2c_writereg((*(id->p_send_buf)++), CDNS_I2C_DATA_OFFSET);
		id->send_count--;
	}

	/*
	 * Clear the bus hold flag if there is no more data
	 * and if it is the last message.
	 */
	if (!id->bus_hold_flag && !id->send_count)
		cdns_i2c_clear_bus_hold(id);
	/* Set the slave address in address register - triggers operation. */
	cdns_i2c_writereg(id->p_msg->addr & CDNS_I2C_ADDR_MASK,
						CDNS_I2C_ADDR_OFFSET);

	cdns_i2c_writereg(CDNS_I2C_ENABLED_INTR_MASK, CDNS_I2C_IER_OFFSET);
}

/**
 * cdns_i2c_slvmon - Handling Slav monitor mode feature
 * @id:		pointer to the i2c device
 */
static void cdns_i2c_slvmon(struct cdns_i2c *id)
{
	unsigned int ctrl_reg;
	unsigned int isr_status;

	id->p_recv_buf = NULL;
	id->p_send_buf = id->p_msg->buf;
	id->send_count = id->p_msg->len;

	/* Clear the interrupts in interrupt status register. */
	isr_status = cdns_i2c_readreg(CDNS_I2C_ISR_OFFSET);
	cdns_i2c_writereg(isr_status, CDNS_I2C_ISR_OFFSET);

	/* Enable slvmon control reg */
	ctrl_reg = cdns_i2c_readreg(CDNS_I2C_CR_OFFSET);
	ctrl_reg |=  CDNS_I2C_CR_MS | CDNS_I2C_CR_NEA | CDNS_I2C_CR_SLVMON
			| CDNS_I2C_CR_CLR_FIFO;
	ctrl_reg &= ~(CDNS_I2C_CR_RW);
	cdns_i2c_writereg(ctrl_reg, CDNS_I2C_CR_OFFSET);

	/* Initialize slvmon reg */
	cdns_i2c_writereg(0xF, CDNS_I2C_SLV_PAUSE_OFFSET);

	/* Set the slave address to start the slave address transmission */
	cdns_i2c_writereg(id->p_msg->addr, CDNS_I2C_ADDR_OFFSET);

	/* Setup slvmon interrupt flag */
	cdns_i2c_writereg(CDNS_I2C_IXR_SLV_RDY, CDNS_I2C_IER_OFFSET);
}

/**
 * cdns_i2c_master_reset - Reset the interface
 * @adap:	pointer to the i2c adapter driver instance
 *
 * This function cleanup the fifos, clear the hold bit and status
 * and disable the interrupts.
 */
static void cdns_i2c_master_reset(struct i2c_adapter *adap)
{
	struct cdns_i2c *id = adap->algo_data;
	u32 regval;

	/* Disable the interrupts */
	cdns_i2c_writereg(CDNS_I2C_IXR_ALL_INTR_MASK, CDNS_I2C_IDR_OFFSET);
	/* Clear the hold bit and fifos */
	regval = cdns_i2c_readreg(CDNS_I2C_CR_OFFSET);
	regval &= ~(CDNS_I2C_CR_HOLD | CDNS_I2C_CR_SLVMON);
	regval |= CDNS_I2C_CR_CLR_FIFO;
	cdns_i2c_writereg(regval, CDNS_I2C_CR_OFFSET);
	/* Update the transfercount register to zero */
	cdns_i2c_writereg(0, CDNS_I2C_XFER_SIZE_OFFSET);
	/* Clear the interupt status register */
	regval = cdns_i2c_readreg(CDNS_I2C_ISR_OFFSET);
	cdns_i2c_writereg(regval, CDNS_I2C_ISR_OFFSET);
	/* Clear the status register */
	regval = cdns_i2c_readreg(CDNS_I2C_SR_OFFSET);
	cdns_i2c_writereg(regval, CDNS_I2C_SR_OFFSET);

	i2c_recover_bus(adap);
}

static int cdns_i2c_process_msg(struct cdns_i2c *id, struct i2c_msg *msg,
		struct i2c_adapter *adap)
{
	unsigned long time_left;
	u32 reg;

	id->p_msg = msg;
	id->err_status = 0;
	reinit_completion(&id->xfer_done);

	/* Check for the TEN Bit mode on each msg */
	reg = cdns_i2c_readreg(CDNS_I2C_CR_OFFSET);
	if (msg->flags & I2C_M_TEN) {
		if (reg & CDNS_I2C_CR_NEA)
			cdns_i2c_writereg(reg & ~CDNS_I2C_CR_NEA,
					CDNS_I2C_CR_OFFSET);
	} else {
		if (!(reg & CDNS_I2C_CR_NEA))
			cdns_i2c_writereg(reg | CDNS_I2C_CR_NEA,
					CDNS_I2C_CR_OFFSET);
	}
	/* Check for zero lenght - Slave monitor mode */
	if (msg->len == 0)
		cdns_i2c_slvmon(id);
	 /* Check for the R/W flag on each msg */
	else if (msg->flags & I2C_M_RD)
		cdns_i2c_mrecv(id);
	else
		cdns_i2c_msend(id);

	/* Wait for the signal of completion */
	time_left = wait_for_completion_timeout(&id->xfer_done, adap->timeout);
	if (time_left == 0) {
		cdns_i2c_master_reset(adap);
		dev_err(id->adap.dev.parent,
				"timeout waiting on completion\n");
		return -ETIMEDOUT;
	}

	cdns_i2c_writereg(CDNS_I2C_IXR_ALL_INTR_MASK,
			  CDNS_I2C_IDR_OFFSET);

	/* If it is bus arbitration error, try again */
	if (id->err_status & CDNS_I2C_IXR_ARB_LOST)
		return -EAGAIN;

	return 0;
}

/**
 * cdns_i2c_master_xfer - The main i2c transfer function
 * @adap:	pointer to the i2c adapter driver instance
 * @msgs:	pointer to the i2c message structure
 * @num:	the number of messages to transfer
 *
 * Initiates the send/recv activity based on the transfer message received.
 *
 * Return: number of msgs processed on success, negative error otherwise
 */
static int cdns_i2c_master_xfer(struct i2c_adapter *adap, struct i2c_msg *msgs,
				int num)
{
	int ret, count;
	u32 reg;
	struct cdns_i2c *id = adap->algo_data;
	bool hold_quirk;

	ret = pm_runtime_get_sync(id->dev);
	if (ret < 0)
		return ret;
	/* Check if the bus is free */
	if (msgs->len)
		if (cdns_i2c_readreg(CDNS_I2C_SR_OFFSET) & CDNS_I2C_SR_BA) {
			ret = -EAGAIN;
			goto out;
		}

	hold_quirk = !!(id->quirks & CDNS_I2C_BROKEN_HOLD_BIT);
	/*
	 * Set the flag to one when multiple messages are to be
	 * processed with a repeated start.
	 */
	if (num > 1) {
		/*
		 * This controller does not give completion interrupt after a
		 * master receive message if HOLD bit is set (repeated start),
		 * resulting in SW timeout. Hence, if a receive message is
		 * followed by any other message, an error is returned
		 * indicating that this sequence is not supported.
		 */
		for (count = 0; (count < num - 1 && hold_quirk); count++) {
			if (msgs[count].flags & I2C_M_RD) {
				dev_warn(adap->dev.parent,
					 "Can't do repeated start after a receive message\n");
				ret = -EOPNOTSUPP;
				goto out;
			}
		}
		id->bus_hold_flag = 1;
		reg = cdns_i2c_readreg(CDNS_I2C_CR_OFFSET);
		reg |= CDNS_I2C_CR_HOLD;
		cdns_i2c_writereg(reg, CDNS_I2C_CR_OFFSET);
	} else {
		id->bus_hold_flag = 0;
	}

	/* Process the msg one by one */
	for (count = 0; count < num; count++, msgs++) {
		if (count == (num - 1))
			id->bus_hold_flag = 0;

		ret = cdns_i2c_process_msg(id, msgs, adap);
		if (ret)
			goto out;

		/* Report the other error interrupts to application */
		if (id->err_status) {
			cdns_i2c_master_reset(adap);

			if (id->err_status & CDNS_I2C_IXR_NACK) {
				ret = -ENXIO;
				goto out;
			}
			ret = -EIO;
			goto out;
		}
	}

	ret = num;
out:
	pm_runtime_mark_last_busy(id->dev);
	pm_runtime_put_autosuspend(id->dev);
	return ret;
}

/**
 * cdns_i2c_func - Returns the supported features of the I2C driver
 * @adap:	pointer to the i2c adapter structure
 *
 * Return: 32 bit value, each bit corresponding to a feature
 */
static u32 cdns_i2c_func(struct i2c_adapter *adap)
{
	return I2C_FUNC_I2C | I2C_FUNC_10BIT_ADDR |
		(I2C_FUNC_SMBUS_EMUL & ~I2C_FUNC_SMBUS_QUICK) |
		I2C_FUNC_SMBUS_BLOCK_DATA;
}

static const struct i2c_algorithm cdns_i2c_algo = {
	.master_xfer	= cdns_i2c_master_xfer,
	.functionality	= cdns_i2c_func,
};

/**
 * cdns_i2c_calc_divs - Calculate clock dividers
 * @f:		I2C clock frequency
 * @input_clk:	Input clock frequency
 * @a:		First divider (return value)
 * @b:		Second divider (return value)
 *
 * f is used as input and output variable. As input it is used as target I2C
 * frequency. On function exit f holds the actually resulting I2C frequency.
 *
 * Return: 0 on success, negative errno otherwise.
 */
static int cdns_i2c_calc_divs(unsigned long *f, unsigned long input_clk,
		unsigned int *a, unsigned int *b)
{
	unsigned long fscl = *f, best_fscl = *f, actual_fscl, temp;
	unsigned int div_a, div_b, calc_div_a = 0, calc_div_b = 0;
	unsigned int last_error, current_error;

	/* calculate (divisor_a+1) x (divisor_b+1) */
	temp = input_clk / (22 * fscl);

	/*
	 * If the calculated value is negative or 0, the fscl input is out of
	 * range. Return error.
	 */
	if (!temp || (temp > (CDNS_I2C_DIVA_MAX * CDNS_I2C_DIVB_MAX)))
		return -EINVAL;

	last_error = -1;
	for (div_a = 0; div_a < CDNS_I2C_DIVA_MAX; div_a++) {
		div_b = DIV_ROUND_UP(input_clk, 22 * fscl * (div_a + 1));

		if ((div_b < 1) || (div_b > CDNS_I2C_DIVB_MAX))
			continue;
		div_b--;

		actual_fscl = input_clk / (22 * (div_a + 1) * (div_b + 1));

		if (actual_fscl > fscl)
			continue;

		current_error = ((actual_fscl > fscl) ? (actual_fscl - fscl) :
							(fscl - actual_fscl));

		if (last_error > current_error) {
			calc_div_a = div_a;
			calc_div_b = div_b;
			best_fscl = actual_fscl;
			last_error = current_error;
		}
	}

	*a = calc_div_a;
	*b = calc_div_b;
	*f = best_fscl;

	return 0;
}

/**
 * cdns_i2c_setclk - This function sets the serial clock rate for the I2C device
 * @clk_in:	I2C clock input frequency in Hz
 * @id:		Pointer to the I2C device structure
 *
 * The device must be idle rather than busy transferring data before setting
 * these device options.
 * The data rate is set by values in the control register.
 * The formula for determining the correct register values is
 *	Fscl = Fpclk/(22 x (divisor_a+1) x (divisor_b+1))
 * See the hardware data sheet for a full explanation of setting the serial
 * clock rate. The clock can not be faster than the input clock divide by 22.
 * The two most common clock rates are 100KHz and 400KHz.
 *
 * Return: 0 on success, negative error otherwise
 */
static int cdns_i2c_setclk(unsigned long clk_in, struct cdns_i2c *id)
{
	unsigned int div_a, div_b;
	unsigned int ctrl_reg;
	int ret = 0;
	unsigned long fscl = id->i2c_clk;

	ret = cdns_i2c_calc_divs(&fscl, clk_in, &div_a, &div_b);
	if (ret)
		return ret;

	ctrl_reg = id->ctrl_reg;
	ctrl_reg &= ~(CDNS_I2C_CR_DIVA_MASK | CDNS_I2C_CR_DIVB_MASK);
	ctrl_reg |= ((div_a << CDNS_I2C_CR_DIVA_SHIFT) |
			(div_b << CDNS_I2C_CR_DIVB_SHIFT));
	id->ctrl_reg = ctrl_reg;
	return 0;
}

/**
 * cdns_i2c_clk_notifier_cb - Clock rate change callback
 * @nb:		Pointer to notifier block
 * @event:	Notification reason
 * @data:	Pointer to notification data object
 *
 * This function is called when the cdns_i2c input clock frequency changes.
 * The callback checks whether a valid bus frequency can be generated after the
 * change. If so, the change is acknowledged, otherwise the change is aborted.
 * New dividers are written to the HW in the pre- or post change notification
 * depending on the scaling direction.
 *
 * Return:	NOTIFY_STOP if the rate change should be aborted, NOTIFY_OK
 *		to acknowledge the change, NOTIFY_DONE if the notification is
 *		considered irrelevant.
 */
static int cdns_i2c_clk_notifier_cb(struct notifier_block *nb, unsigned long
		event, void *data)
{
	struct clk_notifier_data *ndata = data;
	struct cdns_i2c *id = to_cdns_i2c(nb);

	if (pm_runtime_suspended(id->dev))
		return NOTIFY_OK;

	switch (event) {
	case PRE_RATE_CHANGE:
	{
		unsigned long input_clk = ndata->new_rate;
		unsigned long fscl = id->i2c_clk;
		unsigned int div_a, div_b;
		int ret;

		ret = cdns_i2c_calc_divs(&fscl, input_clk, &div_a, &div_b);
		if (ret) {
			dev_warn(id->adap.dev.parent,
					"clock rate change rejected\n");
			return NOTIFY_STOP;
		}

		/* scale up */
		if (ndata->new_rate > ndata->old_rate)
			cdns_i2c_setclk(ndata->new_rate, id);

		return NOTIFY_OK;
	}
	case POST_RATE_CHANGE:
		id->input_clk = ndata->new_rate;
		/* scale down */
		if (ndata->new_rate < ndata->old_rate)
			cdns_i2c_setclk(ndata->new_rate, id);
		return NOTIFY_OK;
	case ABORT_RATE_CHANGE:
		/* scale up */
		if (ndata->new_rate > ndata->old_rate)
			cdns_i2c_setclk(ndata->old_rate, id);
		return NOTIFY_OK;
	default:
		return NOTIFY_DONE;
	}
}

/**
 * cdns_i2c_runtime_suspend -  Runtime suspend method for the driver
 * @dev:	Address of the platform_device structure
 *
 * Put the driver into low power mode.
 *
 * Return: 0 always
 */
static int __maybe_unused cdns_i2c_runtime_suspend(struct device *dev)
{
	struct platform_device *pdev = to_platform_device(dev);
	struct cdns_i2c *xi2c = platform_get_drvdata(pdev);

	clk_disable(xi2c->clk);

	return 0;
}

/**
 * cdns_i2c_init -  Controller initialisation
 * @id:		Device private data structure
 *
 * Initialise the i2c controller.
 *
 */
static void cdns_i2c_init(struct cdns_i2c *id)
{
	cdns_i2c_writereg(id->ctrl_reg, CDNS_I2C_CR_OFFSET);
	/*
	 * Cadence I2C controller has a bug wherein it generates
	 * invalid read transaction after HW timeout in master receiver mode.
	 * HW timeout is not used by this driver and the interrupt is disabled.
	 * But the feature itself cannot be disabled. Hence maximum value
	 * is written to this register to reduce the chances of error.
	 */
	cdns_i2c_writereg(CDNS_I2C_TIMEOUT_MAX, CDNS_I2C_TIME_OUT_OFFSET);
}

/**
 * cdns_i2c_runtime_resume - Runtime resume
 * @dev:	Address of the platform_device structure
 *
 * Runtime resume callback.
 *
 * Return: 0 on success and error value on error
 */
static int __maybe_unused cdns_i2c_runtime_resume(struct device *dev)
{
	struct platform_device *pdev = to_platform_device(dev);
	struct cdns_i2c *xi2c = platform_get_drvdata(pdev);
	int ret;

	ret = clk_enable(xi2c->clk);
	if (ret) {
		dev_err(dev, "Cannot enable clock.\n");
		return ret;
	}
	cdns_i2c_init(xi2c);

	return 0;
}

/**
 * cdns_i2c_prepare_recovery - Withold recovery state
 * @adapter:    Pointer to i2c adapter
 *
 * This function is called to prepare for recovery.
 * It changes the state of pins from SCL/SDA to GPIO.
 */
static void cdns_i2c_prepare_recovery(struct i2c_adapter *adapter)
{
	struct cdns_i2c *p_cdns_i2c;

	p_cdns_i2c = container_of(adapter, struct cdns_i2c, adap);

	/* Setting pin state as gpio */
	pinctrl_select_state(p_cdns_i2c->pinctrl,
			p_cdns_i2c->pinctrl_pins_gpio);
}

/**
 * cdns_i2c_unprepare_recovery - Release recovery state
 * @adapter:    Pointer to i2c adapter
 *
 * This function is called on exiting recovery. It reverts
 * the state of pins from GPIO to SCL/SDA.
 */
static void cdns_i2c_unprepare_recovery(struct i2c_adapter *adapter)
{
	struct cdns_i2c *p_cdns_i2c;

	p_cdns_i2c = container_of(adapter, struct cdns_i2c, adap);

	/* Setting pin state to default(i2c) */
	pinctrl_select_state(p_cdns_i2c->pinctrl,
			p_cdns_i2c->pinctrl_pins_default);
}

/**
 * cdns_i2c_init_recovery_info  - Initialize I2C bus recovery
 * @pid:        Pointer to cdns i2c structure
 * @pdev:       Handle to the platform device structure
 *
 * This function does required initialization for i2c bus
 * recovery. It registers three functions for prepare,
 * recover and unprepare
 *
 * Return: 0 on Success, negative error otherwise.
 */
static int cdns_i2c_init_recovery_info(struct cdns_i2c *pid,
		struct platform_device *pdev)
{
	struct i2c_bus_recovery_info *rinfo = &pid->rinfo;

	pid->pinctrl_pins_default = pinctrl_lookup_state(pid->pinctrl,
			PINCTRL_STATE_DEFAULT);
	pid->pinctrl_pins_gpio = pinctrl_lookup_state(pid->pinctrl, "gpio");

	/* Fetches GPIO pins */
	rinfo->sda_gpio = of_get_named_gpio(pdev->dev.of_node, "sda-gpios", 0);
	rinfo->scl_gpio = of_get_named_gpio(pdev->dev.of_node, "scl-gpios", 0);

	/* if GPIO driver isn't ready yet, deffer probe */
	if (rinfo->sda_gpio == -EPROBE_DEFER ||
			rinfo->scl_gpio == -EPROBE_DEFER)
		return -EPROBE_DEFER;

	/* Validates fetched information */
	if (!gpio_is_valid(rinfo->sda_gpio) ||
			!gpio_is_valid(rinfo->scl_gpio) ||
			IS_ERR(pid->pinctrl_pins_default) ||
			IS_ERR(pid->pinctrl_pins_gpio)) {
		dev_dbg(&pdev->dev, "recovery information incomplete\n");
		return 0;
	}

	dev_dbg(&pdev->dev, "using scl-gpio %d and sda-gpio %d for recovery\n",
			rinfo->sda_gpio, rinfo->scl_gpio);

	rinfo->prepare_recovery     = cdns_i2c_prepare_recovery;
	rinfo->unprepare_recovery   = cdns_i2c_unprepare_recovery;
	rinfo->recover_bus          = i2c_generic_gpio_recovery;
	pid->adap.bus_recovery_info = rinfo;

	return 0;
}

static const struct dev_pm_ops cdns_i2c_dev_pm_ops = {
	SET_RUNTIME_PM_OPS(cdns_i2c_runtime_suspend,
			   cdns_i2c_runtime_resume, NULL)
};

static const struct cdns_platform_data r1p10_i2c_def = {
	.quirks = CDNS_I2C_BROKEN_HOLD_BIT,
};

static const struct of_device_id cdns_i2c_of_match[] = {
	{ .compatible = "cdns,i2c-r1p10", .data = &r1p10_i2c_def },
	{ .compatible = "cdns,i2c-r1p14",},
	{ /* end of table */ }
};
MODULE_DEVICE_TABLE(of, cdns_i2c_of_match);

/**
 * cdns_i2c_probe - Platform registration call
 * @pdev:	Handle to the platform device structure
 *
 * This function does all the memory allocation and registration for the i2c
 * device. User can modify the address mode to 10 bit address mode using the
 * ioctl call with option I2C_TENBIT.
 *
 * Return: 0 on success, negative error otherwise
 */
static int cdns_i2c_probe(struct platform_device *pdev)
{
	struct resource *r_mem;
	struct cdns_i2c *id;
	int ret;
	const struct of_device_id *match;

	id = devm_kzalloc(&pdev->dev, sizeof(*id), GFP_KERNEL);
	if (!id)
		return -ENOMEM;

	id->dev = &pdev->dev;
	platform_set_drvdata(pdev, id);

	match = of_match_node(cdns_i2c_of_match, pdev->dev.of_node);
	if (match && match->data) {
		const struct cdns_platform_data *data = match->data;
		id->quirks = data->quirks;
	}

	id->pinctrl = devm_pinctrl_get(&pdev->dev);
	if (!IS_ERR(id->pinctrl)) {
		ret = cdns_i2c_init_recovery_info(id, pdev);
		if (ret)
			return ret;
	}

	r_mem = platform_get_resource(pdev, IORESOURCE_MEM, 0);
	id->membase = devm_ioremap_resource(&pdev->dev, r_mem);
	if (IS_ERR(id->membase))
		return PTR_ERR(id->membase);

	id->irq = platform_get_irq(pdev, 0);

	id->adap.owner = THIS_MODULE;
	id->adap.dev.of_node = pdev->dev.of_node;
	id->adap.algo = &cdns_i2c_algo;
	id->adap.timeout = CDNS_I2C_TIMEOUT;
	id->adap.retries = 3;		/* Default retry value. */
	id->adap.algo_data = id;
	id->adap.dev.parent = &pdev->dev;
	init_completion(&id->xfer_done);
	snprintf(id->adap.name, sizeof(id->adap.name),
		 "Cadence I2C at %08lx", (unsigned long)r_mem->start);

	id->clk = devm_clk_get(&pdev->dev, NULL);
	if (IS_ERR(id->clk)) {
		dev_err(&pdev->dev, "input clock not found.\n");
		return PTR_ERR(id->clk);
	}
	ret = clk_prepare_enable(id->clk);
	if (ret)
		dev_err(&pdev->dev, "Unable to enable clock.\n");

	pm_runtime_set_autosuspend_delay(id->dev, CNDS_I2C_PM_TIMEOUT);
	pm_runtime_use_autosuspend(id->dev);
	pm_runtime_set_active(id->dev);
	pm_runtime_enable(id->dev);

	id->clk_rate_change_nb.notifier_call = cdns_i2c_clk_notifier_cb;
	if (clk_notifier_register(id->clk, &id->clk_rate_change_nb))
		dev_warn(&pdev->dev, "Unable to register clock notifier.\n");
	id->input_clk = clk_get_rate(id->clk);

	ret = of_property_read_u32(pdev->dev.of_node, "clock-frequency",
			&id->i2c_clk);
	if (ret || (id->i2c_clk > CDNS_I2C_SPEED_MAX))
		id->i2c_clk = CDNS_I2C_SPEED_DEFAULT;

	id->ctrl_reg = CDNS_I2C_CR_ACK_EN | CDNS_I2C_CR_NEA | CDNS_I2C_CR_MS;

	ret = cdns_i2c_setclk(id->input_clk, id);
	if (ret) {
		dev_err(&pdev->dev, "invalid SCL clock: %u Hz\n", id->i2c_clk);
		ret = -EINVAL;
		goto err_clk_dis;
	}

	ret = devm_request_irq(&pdev->dev, id->irq, cdns_i2c_isr, 0,
				 DRIVER_NAME, id);
	if (ret) {
		dev_err(&pdev->dev, "cannot get irq %d\n", id->irq);
		goto err_clk_dis;
	}

	cdns_i2c_init(id);

	dev_info(&pdev->dev, "%u kHz mmio %08lx irq %d\n",
		 id->i2c_clk / 1000, (unsigned long)r_mem->start, id->irq);
<<<<<<< HEAD

	ret = i2c_add_adapter(&id->adap);
	if (ret < 0) {
		dev_err(&pdev->dev, "reg adap failed: %d\n", ret);
		goto err_clk_dis;
	}
=======
>>>>>>> 41d036b3

	ret = i2c_add_adapter(&id->adap);
	if (ret < 0)
		goto err_clk_dis;

	return 0;

err_clk_dis:
	clk_disable_unprepare(id->clk);
	pm_runtime_disable(&pdev->dev);
	pm_runtime_set_suspended(&pdev->dev);
	return ret;
}

/**
 * cdns_i2c_remove - Unregister the device after releasing the resources
 * @pdev:	Handle to the platform device structure
 *
 * This function frees all the resources allocated to the device.
 *
 * Return: 0 always
 */
static int cdns_i2c_remove(struct platform_device *pdev)
{
	struct cdns_i2c *id = platform_get_drvdata(pdev);

	pm_runtime_disable(&pdev->dev);
	pm_runtime_set_suspended(&pdev->dev);
	pm_runtime_dont_use_autosuspend(&pdev->dev);

	i2c_del_adapter(&id->adap);
	clk_notifier_unregister(id->clk, &id->clk_rate_change_nb);
	clk_disable_unprepare(id->clk);
	pm_runtime_disable(&pdev->dev);

	return 0;
}

static struct platform_driver cdns_i2c_drv = {
	.driver = {
		.name  = DRIVER_NAME,
		.of_match_table = cdns_i2c_of_match,
		.pm = &cdns_i2c_dev_pm_ops,
	},
	.probe  = cdns_i2c_probe,
	.remove = cdns_i2c_remove,
};

module_platform_driver(cdns_i2c_drv);

MODULE_AUTHOR("Xilinx Inc.");
MODULE_DESCRIPTION("Cadence I2C bus driver");
MODULE_LICENSE("GPL");<|MERGE_RESOLUTION|>--- conflicted
+++ resolved
@@ -1147,15 +1147,6 @@
 
 	dev_info(&pdev->dev, "%u kHz mmio %08lx irq %d\n",
 		 id->i2c_clk / 1000, (unsigned long)r_mem->start, id->irq);
-<<<<<<< HEAD
-
-	ret = i2c_add_adapter(&id->adap);
-	if (ret < 0) {
-		dev_err(&pdev->dev, "reg adap failed: %d\n", ret);
-		goto err_clk_dis;
-	}
-=======
->>>>>>> 41d036b3
 
 	ret = i2c_add_adapter(&id->adap);
 	if (ret < 0)
