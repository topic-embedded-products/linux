--- conflicted
+++ resolved
@@ -115,7 +115,6 @@
 
 #define cdns_i2c_readreg(offset)       readl_relaxed(id->membase + offset)
 #define cdns_i2c_writereg(val, offset) writel_relaxed(val, id->membase + offset)
-#define CDNS_I2C_TIMEOUT_MAX	0xff
 
 /**
  * struct cdns_i2c - I2C device private data structure
@@ -201,25 +200,14 @@
 		status = IRQ_HANDLED;
 	}
 
-<<<<<<< HEAD
-=======
 	/*
 	 * Check if transfer size register needs to be updated again for a
 	 * large data receive operation.
 	 */
->>>>>>> 34416d3a
 	updatetx = 0;
 	if (id->recv_count > id->curr_recv_count)
 		updatetx = 1;
 
-<<<<<<< HEAD
-	/* When receiving, handle data and tranfer complete interrupts */
-	if (id->p_recv_buf &&
-	    ((isr_status & CDNS_I2C_IXR_COMP) ||
-	     (isr_status & CDNS_I2C_IXR_DATA))) {
-		while (cdns_i2c_readreg(CDNS_I2C_SR_OFFSET) &
-		       CDNS_I2C_SR_RXDV) {
-=======
 	/* When receiving, handle data interrupt and completion interrupt */
 	if (id->p_recv_buf &&
 	    ((isr_status & CDNS_I2C_IXR_COMP) ||
@@ -232,7 +220,6 @@
 			 * RX data left is less than FIFO depth, unless
 			 * repeated start is selected.
 			 */
->>>>>>> 34416d3a
 			if ((id->recv_count < CDNS_I2C_FIFO_DEPTH) &&
 			    !id->bus_hold_flag)
 				cdns_i2c_clear_bus_hold(id);
@@ -247,8 +234,6 @@
 				break;
 		}
 
-<<<<<<< HEAD
-=======
 		/*
 		 * The controller sends NACK to the slave when transfer size
 		 * register reaches zero without considering the HOLD bit.
@@ -256,7 +241,6 @@
 		 * maintain transfer size non-zero while performing a large
 		 * receive operation.
 		 */
->>>>>>> 34416d3a
 		if (updatetx &&
 		    (id->curr_recv_count == CDNS_I2C_FIFO_DEPTH + 1)) {
 			/* wait while fifo is full */
@@ -264,13 +248,10 @@
 			       (id->curr_recv_count - CDNS_I2C_FIFO_DEPTH))
 				;
 
-<<<<<<< HEAD
-=======
 			/*
 			 * Check number of bytes to be received against maximum
 			 * transfer size and update register accordingly.
 			 */
->>>>>>> 34416d3a
 			if (((int)(id->recv_count) - CDNS_I2C_FIFO_DEPTH) >
 			    CDNS_I2C_TRANSFER_SIZE) {
 				cdns_i2c_writereg(CDNS_I2C_TRANSFER_SIZE,
@@ -285,10 +266,7 @@
 			}
 		}
 
-<<<<<<< HEAD
-=======
 		/* Clear hold (if not repeated start) and signal completion */
->>>>>>> 34416d3a
 		if ((isr_status & CDNS_I2C_IXR_COMP) && !id->recv_count) {
 			if (!id->bus_hold_flag)
 				cdns_i2c_clear_bus_hold(id);
@@ -301,14 +279,8 @@
 	/* When sending, handle transfer complete interrupt */
 	if ((isr_status & CDNS_I2C_IXR_COMP) && !id->p_recv_buf) {
 		/*
-<<<<<<< HEAD
-		 * If the device is sending data If there is further
-		 * data to be sent. Calculate the available space
-		 * in FIFO and fill the FIFO with that many bytes.
-=======
 		 * If there is more data to be sent, calculate the
 		 * space available in FIFO and fill with that many bytes.
->>>>>>> 34416d3a
 		 */
 		if (id->send_count) {
 			avail_bytes = CDNS_I2C_FIFO_DEPTH -
@@ -393,11 +365,7 @@
 		cdns_i2c_writereg(CDNS_I2C_TRANSFER_SIZE,
 				  CDNS_I2C_XFER_SIZE_OFFSET);
 		id->curr_recv_count = CDNS_I2C_TRANSFER_SIZE;
-<<<<<<< HEAD
-	} else
-=======
 	} else {
->>>>>>> 34416d3a
 		cdns_i2c_writereg(id->recv_count, CDNS_I2C_XFER_SIZE_OFFSET);
 	}
 
@@ -928,7 +896,6 @@
 		dev_err(&pdev->dev, "reg adap failed: %d\n", ret);
 		goto err_clk_dis;
 	}
-	cdns_i2c_writereg(CDNS_I2C_TIMEOUT_MAX, CDNS_I2C_TIME_OUT_OFFSET);
 
 	/*
 	 * Cadence I2C controller has a bug wherein it generates
