/*
 * AD9361 Agile RF Transceiver
 *
 * Copyright 2013-2014 Analog Devices Inc.
 *
 * Licensed under the GPL-2.
 */
//#define DEBUG
//#define _DEBUG
#include <linux/module.h>
#include <linux/device.h>
#include <linux/kernel.h>
#include <linux/slab.h>
#include <linux/spi/spi.h>
#include <linux/err.h>
#include <linux/delay.h>
#include <linux/io.h>
#include <linux/string.h>
#include <linux/debugfs.h>
#include <linux/uaccess.h>

#include <linux/of.h>
#include <linux/of_gpio.h>

#include <asm/unaligned.h>

#include <linux/iio/iio.h>
#include <linux/iio/sysfs.h>

#include "cf_axi_adc.h"
#include "ad9361.h"

#include <linux/clk.h>
#include <linux/clkdev.h>
#include <linux/clk-provider.h>

enum ad9361_clocks {
	BB_REFCLK,
	RX_REFCLK,
	TX_REFCLK,
	BBPLL_CLK,
	ADC_CLK,
	R2_CLK,
	R1_CLK,
	CLKRF_CLK,
	RX_SAMPL_CLK,
	DAC_CLK,
	T2_CLK,
	T1_CLK,
	CLKTF_CLK,
	TX_SAMPL_CLK,
	RX_RFPLL,
	TX_RFPLL,
	NUM_AD9361_CLKS,
};

enum debugfs_cmd {
	DBGFS_NONE,
	DBGFS_INIT,
	DBGFS_LOOPBACK,
	DBGFS_BIST_PRBS,
	DBGFS_BIST_TONE,
	DBGFS_BIST_DT_ANALYSIS,
	DBGFS_RXGAIN_1,
	DBGFS_RXGAIN_2,
};

enum ad9361_bist_mode {
	BIST_DISABLE,
	BIST_INJ_TX,
	BIST_INJ_RX,
};

enum {
	ID_AD9361,
	ID_AD9364,
};

struct ad9361_rf_phy phy;
struct ad9361_debugfs_entry {
	struct ad9361_rf_phy *phy;
	const char *propname;
	void *out_value;
	u32 val;
	u8 size;
	u8 cmd;
};

struct ad9361_fastlock_entry {
#define FASTLOOK_INIT	1
	u8 flags;
	u8 alc_orig;
	u8 alc_written;
};

struct ad9361_fastlock {
	u8 save_profile;
	u8 current_profile[2];
	struct ad9361_fastlock_entry entry[2][8];
};

struct ad9361_rf_phy {
	struct spi_device 	*spi;
	struct clk 		*clk_refin;
	struct clk 		*clks[NUM_AD9361_CLKS];
	struct clk_onecell_data	clk_data;
	struct ad9361_phy_platform_data *pdata;
	struct ad9361_debugfs_entry debugfs_entry[132];
	struct bin_attribute 	bin;
	struct iio_dev 		*indio_dev;
	struct work_struct 	work;
	struct completion       complete;
	u32 			ad9361_debugfs_entry_index;
	u8 			prev_ensm_state;
	u8			curr_ensm_state;
	struct rx_gain_info rx_gain[RXGAIN_TBLS_END];
	enum rx_gain_table_name current_table;
	bool 			ensm_pin_ctl_en;

	bool			auto_cal_en;
	u64			last_tx_quad_cal_freq;
	unsigned long		flags;
	unsigned long		cal_threshold_freq;
	u32			current_rx_bw_Hz;
	u32			current_tx_bw_Hz;
	u32			rxbbf_div;
	u32			rate_governor;
	bool			bypass_rx_fir;
	bool			bypass_tx_fir;
	bool			rx_eq_2tx;
	u8			tx_fir_int;
	u8			tx_fir_ntaps;
	u8			rx_fir_dec;
	u8			rx_fir_ntaps;
	u8			agc_mode[2];
	bool			rfdc_track_en;
	bool			bbdc_track_en;
	bool			quad_track_en;
	u16 			auxdac1_value;
	u16 			auxdac2_value;
	struct ad9361_fastlock	fastlock;
};

struct refclk_scale {
	struct clk_hw		hw;
	struct spi_device	*spi;
	struct ad9361_rf_phy	*phy;
	u32			mult;
	u32			div;
	enum ad9361_clocks 	source;
};

static const char *ad9361_ensm_states[] = {
	"sleep", "", "", "", "", "alert", "tx", "tx flush",
	"rx", "rx_flush", "fdd", "fdd_flush"
};

static int ad9361_spi_readm(struct spi_device *spi, u32 reg,
			   u8 *rbuf, u32 num)
{
	u8 buf[2];
	int ret;
	u16 cmd;

	if (num > MAX_MBYTE_SPI)
		return -EINVAL;

	cmd = AD_READ | AD_CNT(num) | AD_ADDR(reg);
	buf[0] = cmd >> 8;
	buf[1] = cmd & 0xFF;

	ret = spi_write_then_read(spi, &buf[0], 2, rbuf, num);
	if (ret < 0) {
		dev_err(&spi->dev, "Read Error %d", ret);
		return ret;
	}
#ifdef _DEBUG
	{
		int i;
		for (i = 0; i < num; i++)
			dev_dbg(&spi->dev, "%s: reg 0x%X val 0x%X\n",
				__func__, reg--, rbuf[i]);
	}
#endif

	return 0;
}

static int ad9361_spi_read(struct spi_device *spi, u32 reg)
{
	u8 buf;
	int ret;

	ret = ad9361_spi_readm(spi, reg, &buf, 1);
	if (ret < 0)
		return ret;

	return buf;
}

static int __ad9361_spi_readf(struct spi_device *spi, u32 reg,
				 u32 mask, u32 offset)
{
	u8 buf;
	int ret;

	if (!mask)
		return -EINVAL;

	ret = ad9361_spi_readm(spi, reg, &buf, 1);
	if (ret < 0)
		return ret;

	buf &= mask;
	buf >>= offset;

	return buf;
}

#define ad9361_spi_readf(spi, reg, mask) \
	__ad9361_spi_readf(spi, reg, mask, __ffs(mask))

static int ad9361_spi_write(struct spi_device *spi,
			 u32 reg, u32 val)
{
	u8 buf[3];
	int ret;
	u16 cmd;

	cmd = AD_WRITE | AD_CNT(1) | AD_ADDR(reg);
	buf[0] = cmd >> 8;
	buf[1] = cmd & 0xFF;
	buf[2] = val;

	ret = spi_write_then_read(spi, buf, 3, NULL, 0);
	if (ret < 0) {
		dev_err(&spi->dev, "Write Error %d", ret);
		return ret;
	}

#ifdef _DEBUG
	dev_dbg(&spi->dev, "%s: reg 0x%X val 0x%X\n", __func__, reg, buf[2]);
#endif

	return 0;
}

static int __ad9361_spi_writef(struct spi_device *spi, u32 reg,
				 u32 mask, u32 offset, u32 val)
{
	u8 buf;
	int ret;

	if (!mask)
		return -EINVAL;

	ret = ad9361_spi_readm(spi, reg, &buf, 1);
	if (ret < 0)
		return ret;

	buf &= ~mask;
	buf |= ((val << offset) & mask);

	return ad9361_spi_write(spi, reg, buf);
}

#define ad9361_spi_writef(spi, reg, mask, val) \
	__ad9361_spi_writef(spi,reg, mask, __ffs(mask), val)

static int ad9361_spi_writem(struct spi_device *spi,
			 u32 reg, u8 *tbuf, u32 num)
{
	u8 buf[10];
	int ret;
	u16 cmd;

	if (num > MAX_MBYTE_SPI)
		return -EINVAL;

	cmd = AD_WRITE | AD_CNT(num) | AD_ADDR(reg);
	buf[0] = cmd >> 8;
	buf[1] = cmd & 0xFF;

	memcpy(&buf[2], tbuf, num);

	ret = spi_write_then_read(spi, buf, num + 2, NULL, 0);
	if (ret < 0) {
		dev_err(&spi->dev, "Write Error %d", ret);
		return ret;
	}

#ifdef _DEBUG
	{
		int i;
		for (i = 0; i < num; i++)
			printk("%s: reg 0x%X val 0x%X\n", __func__, reg--, tbuf[i]);
	}
#endif

	return 0;
}

static int ad9361_reset(struct ad9361_rf_phy *phy)
{
	if (gpio_is_valid(phy->pdata->gpio_resetb)) {
		gpio_set_value(phy->pdata->gpio_resetb, 0);
		mdelay(1);
		gpio_set_value(phy->pdata->gpio_resetb, 1);
		mdelay(1);
		dev_dbg(&phy->spi->dev, "%s: by GPIO", __func__);
		return 0;
	} else {
		ad9361_spi_write(phy->spi, REG_SPI_CONF, SOFT_RESET | _SOFT_RESET); /* RESET */
		ad9361_spi_write(phy->spi, REG_SPI_CONF, 0x0);
		dev_dbg(&phy->spi->dev, "%s: by SPI", __func__);
		return 0;
	}

	return -ENODEV;
}


static int ad9361_hdl_loopback(struct ad9361_rf_phy *phy, bool enable)
{
	struct axiadc_converter *conv = spi_get_drvdata(phy->spi);
	struct axiadc_state *st = iio_priv(conv->indio_dev);
	unsigned reg, chan;

	for (chan = 0; chan < conv->chip_info->num_channels; chan++) {
		reg = axiadc_read(st, 0x4414 + (chan) * 0x40);
		/* DAC_LB_ENB If set enables loopback of receive data */
		if (enable)
			reg |= BIT(1);
		else
			reg &= ~BIT(1);

		axiadc_write(st, 0x4414 + (chan) * 0x40, reg);
	}

	return 0;
}

static int ad9361_bist_loopback(struct ad9361_rf_phy *phy, unsigned mode)
{
	u32 sp_hd, reg;

	dev_dbg(&phy->spi->dev, "%s: mode %d", __func__, mode);

	reg = ad9361_spi_read(phy->spi, REG_OBSERVE_CONFIG);


	switch (mode) {
	case 0:
		ad9361_hdl_loopback(phy, false);
		reg &= ~(DATA_PORT_SP_HD_LOOP_TEST_OE |
			DATA_PORT_LOOP_TEST_ENABLE);
		return ad9361_spi_write(phy->spi, REG_OBSERVE_CONFIG, reg);
	case 1:
		/* loopback (AD9361 internal) TX->RX */
		ad9361_hdl_loopback(phy, false);
		sp_hd = ad9361_spi_read(phy->spi, REG_PARALLEL_PORT_CONF_3);
		if ((sp_hd & SINGLE_PORT_MODE) && (sp_hd & HALF_DUPLEX_MODE))
			reg |= DATA_PORT_SP_HD_LOOP_TEST_OE;
		else
			reg &= ~DATA_PORT_SP_HD_LOOP_TEST_OE;

		reg |= DATA_PORT_LOOP_TEST_ENABLE;

		return ad9361_spi_write(phy->spi, REG_OBSERVE_CONFIG, reg);
	case 2:
		/* loopback (FPGA internal) RX->TX */
		ad9361_hdl_loopback(phy, true);
		reg &= ~(DATA_PORT_SP_HD_LOOP_TEST_OE |
			DATA_PORT_LOOP_TEST_ENABLE);
		return ad9361_spi_write(phy->spi, REG_OBSERVE_CONFIG, reg);
	default:
		return -EINVAL;
	}
}

static int ad9361_bist_prbs(struct ad9361_rf_phy *phy, enum ad9361_bist_mode mode)
{
	u32 reg = 0;

	dev_dbg(&phy->spi->dev, "%s: mode %d", __func__, mode);

	switch (mode) {
	case BIST_DISABLE:
		reg = 0;
		break;
	case BIST_INJ_TX:
		reg = BIST_CTRL_POINT(0) | BIST_ENABLE;
		break;
	case BIST_INJ_RX:
		reg = BIST_CTRL_POINT(2) | BIST_ENABLE;
		break;
	};

	return ad9361_spi_write(phy->spi, REG_BIST_CONFIG, reg);
}

static int ad9361_bist_tone(struct ad9361_rf_phy *phy,
			    enum ad9361_bist_mode mode, u32 freq_Hz,
			    u32 level_dB, u32 mask)
{
	unsigned long clk = 0;
	u32 reg = 0, reg1, reg_mask;

	dev_dbg(&phy->spi->dev, "%s: mode %d", __func__, mode);

	switch (mode) {
	case BIST_DISABLE:
		reg = 0;
		break;
	case BIST_INJ_TX:
		clk = clk_get_rate(phy->clks[TX_SAMPL_CLK]);
		reg = BIST_CTRL_POINT(0) | BIST_ENABLE;
		break;
	case BIST_INJ_RX:
		clk = clk_get_rate(phy->clks[RX_SAMPL_CLK]);
		reg = BIST_CTRL_POINT(2) | BIST_ENABLE;
		break;
	};

	reg |= TONE_PRBS;
	reg |= TONE_LEVEL(level_dB / 6);

	if (freq_Hz < 4) {
		reg |= TONE_FREQ(freq_Hz);
	} else {
		if (clk)
			reg |= TONE_FREQ(DIV_ROUND_CLOSEST(freq_Hz * 32, clk) - 1);
	}

	reg_mask = BIST_MASK_CHANNEL_1_I_DATA | BIST_MASK_CHANNEL_1_Q_DATA |
		BIST_MASK_CHANNEL_2_I_DATA | BIST_MASK_CHANNEL_2_Q_DATA;

	reg1 = ((mask << 2) & reg_mask);
	ad9361_spi_write(phy->spi, REG_BIST_AND_DATA_PORT_TEST_CONFIG, reg1);

	return ad9361_spi_write(phy->spi, REG_BIST_CONFIG, reg);
}

static ssize_t ad9361_dig_interface_timing_analysis(struct ad9361_rf_phy *phy,
						   char *buf, unsigned buflen)
{
	struct axiadc_converter *conv = spi_get_drvdata(phy->spi);
	struct axiadc_state *st = iio_priv(conv->indio_dev);
	int ret, i, j, chan, len = 0;
	u8 field[16][16];
	u8 rx;

	rx = ad9361_spi_read(phy->spi, REG_RX_CLOCK_DATA_DELAY);

	ad9361_bist_prbs(phy, BIST_INJ_RX);

	for (i = 0; i < 16; i++) {
		for (j = 0; j < 16; j++) {
			ad9361_spi_write(phy->spi, REG_RX_CLOCK_DATA_DELAY,
					DATA_CLK_DELAY(j) | RX_DATA_DELAY(i));
			for (chan = 0; chan < 4; chan++)
				axiadc_write(st, ADI_REG_CHAN_STATUS(chan),
					ADI_PN_ERR | ADI_PN_OOS);

			mdelay(1);

			if (axiadc_read(st, ADI_REG_STATUS) & ADI_STATUS) {
				for (chan = 0, ret = 0; chan < 4; chan++)
					ret |= axiadc_read(st, ADI_REG_CHAN_STATUS(chan));
			} else {
				ret = 1;
			}

			field[i][j] = ret;
		}
	}

	ad9361_spi_write(phy->spi, REG_RX_CLOCK_DATA_DELAY, rx);

	ad9361_bist_prbs(phy, BIST_DISABLE);

	len += snprintf(buf + len, buflen, "CLK: %lu Hz 'o' = PASS\n",
		       clk_get_rate(phy->clks[RX_SAMPL_CLK]));
	len += snprintf(buf + len, buflen, "DC");
	for (i = 0; i < 16; i++)
		len += snprintf(buf + len, buflen, "%x:", i);
	len += snprintf(buf + len, buflen, "\n");

	for (i = 0; i < 16; i++) {
		len += snprintf(buf + len, buflen, "%x:", i);
		for (j = 0; j < 16; j++) {
			len += snprintf(buf + len, buflen, "%c ",
					(field[i][j] ? '.' : 'o'));
		}
		len += snprintf(buf + len, buflen, "\n");
	}
	len += snprintf(buf + len, buflen, "\n");

	return len;
}

static int ad9361_check_cal_done(struct ad9361_rf_phy *phy, u32 reg,
				 u32 mask, bool done_state)
{
	u32 timeout = 500;
	u32 state;

	do {
		state = ad9361_spi_readf(phy->spi, reg, mask);
		if (state == done_state)
			return 0;

		msleep_interruptible(1);
	} while (timeout--);

	dev_err(&phy->spi->dev, "Calibration TIMEOUT (0x%X, 0x%X)", reg, mask);

	return -ETIMEDOUT;
}

static int ad9361_run_calibration(struct ad9361_rf_phy *phy, u32 mask)
{
	int ret = ad9361_spi_write(phy->spi, REG_CALIBRATION_CTRL, mask);
	if (ret < 0)
		return ret;

	dev_dbg(&phy->spi->dev, "%s: CAL Mask 0x%X", __func__, mask);

	return ad9361_check_cal_done(phy, REG_CALIBRATION_CTRL, mask, 0);
}

static enum rx_gain_table_name ad9361_gt_tableindex(u64 freq)
{
	if (freq <= 1300000000ULL)
		return TBL_200_1300_MHZ;

	if (freq <= 4000000000ULL)
		return TBL_1300_4000_MHZ;

	return TBL_4000_6000_MHZ;
}

/* PLL operates between 47 .. 6000 MHz which is > 2^32 */

static unsigned long ad9361_to_clk(u64 freq)
{
	return (unsigned long)(freq >> 1);
}

static u64 ad9361_from_clk(unsigned long freq)
{
	return ((u64)freq << 1);
}

static int ad9361_load_gt(struct ad9361_rf_phy *phy, u64 freq, u32 dest)
{
	struct spi_device *spi = phy->spi;
	const u8 (*tab)[3];
	u32 band, index_max, i;

	dev_dbg(&phy->spi->dev, "%s: frequency %llu", __func__, freq);

	band = ad9361_gt_tableindex(freq);

	dev_dbg(&phy->spi->dev, "%s: frequency %llu (band %d)",
		__func__, freq, band);

	/* check if table is present */
	if (phy->current_table == band)
		return 0;

	ad9361_spi_writef(spi, REG_AGC_CONFIG_2,
			  AGC_USE_FULL_GAIN_TABLE, !phy->pdata->split_gt);

	if (phy->pdata->split_gt) {
		tab = &split_gain_table[band][0];
		index_max = SIZE_SPLIT_TABLE;
	} else {
		tab = &full_gain_table[band][0];
		index_max = SIZE_FULL_TABLE;
	}

	ad9361_spi_write(spi, REG_GAIN_TABLE_CONFIG, START_GAIN_TABLE_CLOCK |
			RECEIVER_SELECT(dest)); /* Start Gain Table Clock */

	for (i = 0; i < index_max; i++) {
		ad9361_spi_write(spi, REG_GAIN_TABLE_ADDRESS, i); /* Gain Table Index */
		ad9361_spi_write(spi, REG_GAIN_TABLE_WRITE_DATA1, tab[i][0]); /* Ext LNA, Int LNA, & Mixer Gain Word */
		ad9361_spi_write(spi, REG_GAIN_TABLE_WRITE_DATA2, tab[i][1]); /* TIA & LPF Word */
		ad9361_spi_write(spi, REG_GAIN_TABLE_WRITE_DATA3, tab[i][2]); /* DC Cal bit & Dig Gain Word */
		ad9361_spi_write(spi, REG_GAIN_TABLE_CONFIG,
				START_GAIN_TABLE_CLOCK |
				WRITE_GAIN_TABLE |
				RECEIVER_SELECT(dest)); /* Gain Table Index */
		ad9361_spi_write(spi, REG_GAIN_TABLE_READ_DATA1, 0); /* Dummy Write to delay 3 ADCCLK/16 cycles */
		ad9361_spi_write(spi, REG_GAIN_TABLE_READ_DATA1, 0); /* Dummy Write to delay ~1u */
	}

	ad9361_spi_write(spi, REG_GAIN_TABLE_CONFIG, START_GAIN_TABLE_CLOCK |
			RECEIVER_SELECT(dest)); /* Clear Write Bit */
	ad9361_spi_write(spi, REG_GAIN_TABLE_READ_DATA1, 0); /* Dummy Write to delay ~1u */
	ad9361_spi_write(spi, REG_GAIN_TABLE_READ_DATA1, 0); /* Dummy Write to delay ~1u */
	ad9361_spi_write(spi, REG_GAIN_TABLE_CONFIG, 0); /* Stop Gain Table Clock */

	phy->current_table = band;

	return 0;
}

static int ad9361_setup_ext_lna(struct ad9361_rf_phy *phy,
				struct elna_control *ctrl)
{
	ad9361_spi_writef(phy->spi, REG_EXTERNAL_LNA_CTRL, EXTERNAL_LNA1_CTRL,
			ctrl->elna_1_control_en);

	ad9361_spi_writef(phy->spi, REG_EXTERNAL_LNA_CTRL, EXTERNAL_LNA2_CTRL,
			ctrl->elna_2_control_en);

	ad9361_spi_write(phy->spi, REG_EXT_LNA_HIGH_GAIN,
			EXT_LNA_HIGH_GAIN(ctrl->gain_mdB / 500));

	return ad9361_spi_write(phy->spi, REG_EXT_LNA_LOW_GAIN,
			EXT_LNA_LOW_GAIN(ctrl->bypass_loss_mdB / 500));
}

static int ad9361_clkout_control(struct ad9361_rf_phy *phy,
				enum ad9361_clkout mode)
{
	if (mode == CLKOUT_DISABLE)
		return ad9361_spi_writef(phy->spi, REG_BBPLL, CLKOUT_ENABLE, 0);

	return ad9361_spi_writef(phy->spi, REG_BBPLL,
				 CLKOUT_ENABLE | CLKOUT_SELECT(~0),
				 ((mode - 1) << 1) | 0x1);
}

static int ad9361_load_mixer_gm_subtable(struct ad9361_rf_phy *phy)
{
	int i, addr;
	dev_dbg(&phy->spi->dev, "%s", __func__);

	ad9361_spi_write(phy->spi, REG_GM_SUB_TABLE_CONFIG,
			 START_GM_SUB_TABLE_CLOCK); /* Start Clock */

	for (i = 0, addr = ARRAY_SIZE(gm_st_ctrl); i < ARRAY_SIZE(gm_st_ctrl); i++) {
		ad9361_spi_write(phy->spi, REG_GM_SUB_TABLE_ADDRESS, --addr); /* Gain Table Index */
		ad9361_spi_write(phy->spi, REG_GM_SUB_TABLE_BIAS_WRITE, 0); /* Bias */
		ad9361_spi_write(phy->spi, REG_GM_SUB_TABLE_GAIN_WRITE, gm_st_gain[i]); /* Gain */
		ad9361_spi_write(phy->spi, REG_GM_SUB_TABLE_CTRL_WRITE, gm_st_ctrl[i]); /* Control */
		ad9361_spi_write(phy->spi, REG_GM_SUB_TABLE_CONFIG,
				 WRITE_GM_SUB_TABLE | START_GM_SUB_TABLE_CLOCK); /* Write Words */
		ad9361_spi_write(phy->spi, REG_GM_SUB_TABLE_GAIN_READ, 0); /* Dummy Delay */
		ad9361_spi_write(phy->spi, REG_GM_SUB_TABLE_GAIN_READ, 0); /* Dummy Delay */
	}

	ad9361_spi_write(phy->spi, REG_GM_SUB_TABLE_CONFIG, START_GM_SUB_TABLE_CLOCK); /* Clear Write */
	ad9361_spi_write(phy->spi, REG_GM_SUB_TABLE_GAIN_READ, 0); /* Dummy Delay */
	ad9361_spi_write(phy->spi, REG_GM_SUB_TABLE_GAIN_READ, 0); /* Dummy Delay */
	ad9361_spi_write(phy->spi, REG_GM_SUB_TABLE_CONFIG, 0); /* Stop Clock */

	return 0;
}

static int ad9361_set_tx_atten(struct ad9361_rf_phy *phy, u32 atten_mdb,
			       bool tx1, bool tx2, bool immed)
{
	u8 buf[2];
	int ret = 0;

	dev_dbg(&phy->spi->dev, "%s : attenuation %u mdB tx1=%d tx2=%d",
		__func__, atten_mdb, tx1, tx2);

	if (atten_mdb > 89750) /* 89.75 dB */
		return -EINVAL;

	atten_mdb /= 250; /* Scale to 0.25dB / LSB */

	buf[0] = atten_mdb >> 8;
	buf[1] = atten_mdb & 0xFF;

	ad9361_spi_writef(phy->spi, REG_TX2_DIG_ATTEN,
			  IMMEDIATELY_UPDATE_TPC_ATTEN, 0);

	if (tx1)
		ret = ad9361_spi_writem(phy->spi, REG_TX1_ATTEN_1, buf, 2);

	if (tx2)
		ret = ad9361_spi_writem(phy->spi, REG_TX2_ATTEN_1, buf, 2);

	if (immed)
		ad9361_spi_writef(phy->spi, REG_TX2_DIG_ATTEN,
				IMMEDIATELY_UPDATE_TPC_ATTEN, 1);

	return ret;
}

static int ad9361_get_tx_atten(struct ad9361_rf_phy *phy, u32 tx_num)
{
	u8 buf[2];
	int ret = 0;
	u32 code;

	ret = ad9361_spi_readm(phy->spi, (tx_num == 1) ?
			REG_TX1_ATTEN_1 : REG_TX2_ATTEN_1, buf, 2);

	if (ret < 0)
		return ret;

	code = (buf[0] << 8) | buf[1];

	code *= 250;

	return code;
}

static u32 ad9361_rfvco_tableindex(unsigned long freq)
{
	if (freq < 50000000UL)
		return LUT_FTDD_40;

	if (freq <= 70000000UL)
		return LUT_FTDD_60;

	return LUT_FTDD_80;
}

static int ad9361_rfpll_vco_init(struct ad9361_rf_phy *phy,
				 bool tx, u64 vco_freq,
				 unsigned long ref_clk)
{
	struct spi_device *spi = phy->spi;
	const struct SynthLUT (*tab);
	int i = 0;
	u32 range, offs = 0;

	range = ad9361_rfvco_tableindex(ref_clk);

	dev_dbg(&phy->spi->dev, "%s : vco_freq %llu : ref_clk %lu : range %d",
		__func__, vco_freq, ref_clk, range);

	do_div(vco_freq, 1000000UL); /* vco_freq in MHz */

	if (phy->pdata->fdd || phy->pdata->tdd_use_fdd_tables) {
		tab = &SynthLUT_FDD[range][0];
	} else {
		tab = &SynthLUT_TDD[range][0];
	}

	if (tx)
		offs = REG_TX_VCO_OUTPUT - REG_RX_VCO_OUTPUT;

	while (i < SYNTH_LUT_SIZE && tab[i].VCO_MHz > vco_freq)
		i++;

	dev_dbg(&phy->spi->dev, "%s : freq %d MHz : index %d",
		__func__, tab[i].VCO_MHz, i);


	ad9361_spi_write(spi, REG_RX_VCO_OUTPUT + offs,
			       VCO_OUTPUT_LEVEL(tab[i].VCO_Output_Level) |
			       PORB_VCO_LOGIC);
	ad9361_spi_writef(spi, REG_RX_ALC_VARACTOR + offs,
			       VCO_VARACTOR(~0), tab[i].VCO_Varactor);
	ad9361_spi_write(spi, REG_RX_VCO_BIAS_1 + offs,
			       VCO_BIAS_REF(tab[i].VCO_Bias_Ref) |
			       VCO_BIAS_TCF(tab[i].VCO_Bias_Tcf));

	ad9361_spi_write(spi, REG_RX_FORCE_VCO_TUNE_1 + offs,
			       VCO_CAL_OFFSET(tab[i].VCO_Cal_Offset));
	ad9361_spi_write(spi, REG_RX_VCO_VARACTOR_CTRL_1 + offs,
			       VCO_VARACTOR_REFERENCE(
			       tab[i].VCO_Varactor_Reference));

	ad9361_spi_write(spi, REG_RX_VCO_CAL_REF + offs, VCO_CAL_REF_TCF(0));

	ad9361_spi_write(spi, REG_RX_VCO_VARACTOR_CTRL_0 + offs,
				VCO_VARACTOR_OFFSET(0) |
				VCO_VARACTOR_REFERENCE_TCF(7));

	ad9361_spi_writef(spi, REG_RX_CP_CURRENT + offs, CHARGE_PUMP_CURRENT(~0),
			       tab[i].Charge_Pump_Current);
	ad9361_spi_write(spi, REG_RX_LOOP_FILTER_1 + offs,
			 LOOP_FILTER_C2(tab[i].LF_C2) |
			 LOOP_FILTER_C1(tab[i].LF_C1));
	ad9361_spi_write(spi, REG_RX_LOOP_FILTER_2 + offs,
			 LOOP_FILTER_R1(tab[i].LF_R1) |
			 LOOP_FILTER_C3(tab[i].LF_C3));
	ad9361_spi_write(spi, REG_RX_LOOP_FILTER_3 + offs,
			 LOOP_FILTER_R3(tab[i].LF_R3));

	return 0;
}

static int ad9361_get_split_table_gain(struct ad9361_rf_phy *phy, u32 idx_reg,
		struct rf_rx_gain *rx_gain)
{
	struct spi_device *spi = phy->spi;
	u32 val, tbl_addr;
	int rc = 0;

	rx_gain->fgt_lmt_index = ad9361_spi_readf(spi, idx_reg,
					     FULL_TABLE_GAIN_INDEX(~0));
	tbl_addr = ad9361_spi_read(spi, REG_GAIN_TABLE_ADDRESS);

	ad9361_spi_write(spi, REG_GAIN_TABLE_ADDRESS, rx_gain->fgt_lmt_index);

	val = ad9361_spi_read(spi, REG_GAIN_TABLE_READ_DATA1);
	rx_gain->lna_index = TO_LNA_GAIN(val);
	rx_gain->mixer_index = TO_MIXER_GM_GAIN(val);

	rx_gain->tia_index = ad9361_spi_readf(spi, REG_GAIN_TABLE_READ_DATA2, TIA_GAIN);

	rx_gain->lmt_gain = lna_table[rx_gain->lna_index] +
				mixer_table[rx_gain->mixer_index] +
				tia_table[rx_gain->tia_index];

	ad9361_spi_write(spi, REG_GAIN_TABLE_ADDRESS, tbl_addr);

	/* Read LPF Index */
	rx_gain->lpf_gain = ad9361_spi_readf(spi, idx_reg + 1, LPF_GAIN_RX(~0));

	/* Read Digital Gain */
	rx_gain->digital_gain = ad9361_spi_readf(spi, idx_reg + 2,
						DIGITAL_GAIN_RX(~0));

	rx_gain->gain_db = rx_gain->lmt_gain + rx_gain->lpf_gain +
				rx_gain->digital_gain;
	return rc;
}

static int ad9361_get_full_table_gain(struct ad9361_rf_phy *phy, u32 idx_reg,
		struct rf_rx_gain *rx_gain)
{
	struct spi_device *spi = phy->spi;
	u32 val;
	enum rx_gain_table_name tbl;
	struct rx_gain_info *gain_info;
	int rc = 0, rx_gain_db;

	tbl = ad9361_gt_tableindex(
		ad9361_from_clk(clk_get_rate(phy->clks[RX_RFPLL])));

	rx_gain->fgt_lmt_index = val = ad9361_spi_readf(spi, idx_reg,
						FULL_TABLE_GAIN_INDEX(~0));
	gain_info = &phy->rx_gain[tbl];
	if (val > gain_info->idx_step_offset) {
		val = val - gain_info->idx_step_offset;
		rx_gain_db = gain_info->starting_gain_db +
			((val) * gain_info->gain_step_db);
	} else {
		rx_gain_db = gain_info->starting_gain_db;
	}

	/* Read Digital Gain */
	rx_gain->digital_gain = ad9361_spi_readf(spi, idx_reg + 2,
						DIGITAL_GAIN_RX(~0));

	rx_gain->gain_db = rx_gain_db;

	return rc;
}

static int ad9361_get_rx_gain(struct ad9361_rf_phy *phy,
		u32 rx_id, struct rf_rx_gain *rx_gain)
{
	struct device *dev = &phy->spi->dev;
	struct spi_device *spi = phy->spi;
	u32 val, idx_reg;
	u8 gain_ctl_shift, rx_enable_mask;
	u8 fast_atk_shift;
	int rc = 0;

	if (rx_id == 1) {
		gain_ctl_shift = RX1_GAIN_CTRL_SHIFT;
		idx_reg = REG_GAIN_RX1;
		rx_enable_mask = RX_CHANNEL_ENABLE(RX_1);
		fast_atk_shift = RX1_FAST_ATK_SHIFT;

	} else if (rx_id == 2) {
		gain_ctl_shift = RX2_GAIN_CTRL_SHIFT;
		idx_reg = REG_GAIN_RX2;
		rx_enable_mask = RX_CHANNEL_ENABLE(RX_2);
		fast_atk_shift = RX2_FAST_ATK_SHIFT;
	} else {
		dev_err(dev, "Unknown Rx path %d\n", rx_id);
		rc = -EINVAL;
		goto out;
	}

	val = ad9361_spi_readf(spi, REG_RX_ENABLE_FILTER_CTRL, rx_enable_mask);

	if (!val) {
		dev_err(dev, "Rx%d is not enabled\n", rx_gain->ant);
		rc = -EAGAIN;
		goto out;
	}

	val = ad9361_spi_read(spi, REG_AGC_CONFIG_1);

	val = (val >> gain_ctl_shift) & RX_GAIN_CTL_MASK;

	if (val == RX_GAIN_CTL_AGC_FAST_ATK) {
		/* In fast attack mode check whether Fast attack state machine
		 * has locked gain, if not then we can not read gain.
		 */
		val = ad9361_spi_read(spi, REG_FAST_ATTACK_STATE);
		val = (val >> fast_atk_shift) & FAST_ATK_MASK;
		if (val != FAST_ATK_GAIN_LOCKED) {
			dev_warn(dev, "Failed to read gain, state m/c at %x\n",
				val);
			rc = -EAGAIN;
			goto out;
		}
	}

	if (phy->pdata->split_gt)
		rc = ad9361_get_split_table_gain(phy, idx_reg, rx_gain);
	else
		rc = ad9361_get_full_table_gain(phy, idx_reg, rx_gain);

out:
	return rc;
}

static void ad9361_ensm_force_state(struct ad9361_rf_phy *phy, u8 ensm_state)
{
	struct spi_device *spi = phy->spi;
	struct device *dev = &phy->spi->dev;
	u8 dev_ensm_state;
	int rc;
	u32 val;

	dev_ensm_state = ad9361_spi_readf(spi, REG_STATE, ENSM_STATE(~0));

	phy->prev_ensm_state = dev_ensm_state;

	if (dev_ensm_state == ensm_state) {
		dev_dbg(dev, "Nothing to do, device is already in %d state\n",
			ensm_state);
		goto out;
	}

	dev_dbg(dev, "Device is in %x state, forcing to %x\n", dev_ensm_state,
			ensm_state);

	val = ad9361_spi_read(spi, REG_ENSM_CONFIG_1);

	/* Enable control through SPI writes, and take out from
	 * Alert
	 */
	if (val & ENABLE_ENSM_PIN_CTRL) {
		val &= ~ENABLE_ENSM_PIN_CTRL;
		phy->ensm_pin_ctl_en = true;
	} else {
		phy->ensm_pin_ctl_en = false;
	}

	if (dev_ensm_state)
		val &= ~(TO_ALERT);

	switch (ensm_state) {

	case ENSM_STATE_TX:
		val |= FORCE_TX_ON;
		break;
	case ENSM_STATE_RX:
		val |= FORCE_RX_ON;
		break;
	case ENSM_STATE_FDD:
		val |= (FORCE_TX_ON | FORCE_RX_ON);
		break;
	case ENSM_STATE_ALERT:
		val &= ~(FORCE_TX_ON | FORCE_RX_ON);
		val |= TO_ALERT | FORCE_ALERT_STATE;
		break;
	default:
		dev_err(dev, "No handling for forcing %d ensm state\n",
		ensm_state);
		goto out;
	}

	rc = ad9361_spi_write(spi, REG_ENSM_CONFIG_1, val);
	if (rc)
		dev_err(dev, "Failed to restore state\n");

out:
	return;

}

static void ad9361_ensm_restore_prev_state(struct ad9361_rf_phy *phy)
{
	struct spi_device *spi = phy->spi;
	struct device *dev = &phy->spi->dev;
	int rc;
	u32 val;

	val = ad9361_spi_read(spi, REG_ENSM_CONFIG_1);

	/* We are restoring state only, so clear State bits first
	 * which might have set while forcing a particular state
	 */
	val &= ~(FORCE_TX_ON | FORCE_RX_ON |
			TO_ALERT | FORCE_ALERT_STATE);

	switch (phy->prev_ensm_state) {

	case ENSM_STATE_TX:
		val |= FORCE_TX_ON;
		break;
	case ENSM_STATE_RX:
		val |= FORCE_RX_ON;
		break;
	case ENSM_STATE_FDD:
		val |= (FORCE_TX_ON | FORCE_RX_ON);
		break;
	case ENSM_STATE_ALERT:
		val |= TO_ALERT;
		break;
	case ENSM_STATE_INVALID:
		dev_dbg(dev, "No need to restore, ENSM state wasn't saved\n");
		goto out;
	default:
		dev_dbg(dev, "Could not restore to %d ENSM state\n",
		phy->prev_ensm_state);
		goto out;
	}

	rc = ad9361_spi_write(spi, REG_ENSM_CONFIG_1, val);
	if (rc) {
		dev_err(dev, "Failed to write ENSM_CONFIG_1");
		goto out;
	}

	if (phy->ensm_pin_ctl_en) {
		val |= ENABLE_ENSM_PIN_CTRL;
		rc = ad9361_spi_write(spi, REG_ENSM_CONFIG_1, val);
		if (rc)
			dev_err(dev, "Failed to write ENSM_CONFIG_1");
	}

out:
	return;
}

static int set_split_table_gain(struct ad9361_rf_phy *phy, u32 idx_reg,
		struct rf_rx_gain *rx_gain)
{
	struct device *dev = &phy->spi->dev;
	struct spi_device *spi = phy->spi;
	int rc = 0;

	if ((rx_gain->fgt_lmt_index > MAX_LMT_INDEX) ||
			(rx_gain->lpf_gain > MAX_LPF_GAIN) ||
			(rx_gain->digital_gain > MAX_DIG_GAIN)) {
		dev_err(dev, "LMT_INDEX missing or greater than max value %d",
				MAX_LMT_INDEX);
		dev_err(dev, "LPF_GAIN missing or greater than max value %d",
				MAX_LPF_GAIN);
		dev_err(dev, "DIGITAL_GAIN cannot be more than %d",
				MAX_DIG_GAIN);
		rc = -EINVAL;
		goto out;
	}
	if (rx_gain->gain_db > 0)
		dev_dbg(dev, "Ignoring rx_gain value in split table mode.");
	if (rx_gain->fgt_lmt_index == 0 && rx_gain->lpf_gain == 0 &&
			rx_gain->digital_gain == 0) {
		dev_err(dev,
		"In split table mode, All LMT/LPF/digital gains cannot be 0");
		rc = -EINVAL;
		goto out;
	}

	ad9361_spi_writef(spi, idx_reg, RX_FULL_TBL_IDX_MASK, rx_gain->fgt_lmt_index);
	ad9361_spi_writef(spi, idx_reg + 1, RX_LPF_IDX_MASK, rx_gain->lpf_gain);

	if (phy->pdata->gain_ctrl.dig_gain_en) {
		ad9361_spi_writef(spi, idx_reg + 2, RX_DIGITAL_IDX_MASK, rx_gain->digital_gain);

	} else if (rx_gain->digital_gain > 0) {
		dev_err(dev, "Digital gain is disabled and cannot be set");
	}
out:
	return rc;
}

static int set_full_table_gain(struct ad9361_rf_phy *phy, u32 idx_reg,
		struct rf_rx_gain *rx_gain)
{
	struct spi_device *spi = phy->spi;
	struct device *dev = &phy->spi->dev;
	enum rx_gain_table_name tbl;
	struct rx_gain_info *gain_info;
	u32 val;
	int rc = 0;

	if (rx_gain->fgt_lmt_index != ~0 || rx_gain->lpf_gain != ~0 ||
			rx_gain->digital_gain > 0)
		dev_dbg(dev,
			"Ignoring lmt/lpf/digital gains in Single Table mode");

	tbl = ad9361_gt_tableindex(
		ad9361_from_clk(clk_get_rate(phy->clks[RX_RFPLL])));

	gain_info = &phy->rx_gain[tbl];
	if ((rx_gain->gain_db < gain_info->starting_gain_db) ||
		(rx_gain->gain_db > gain_info->max_gain_db)) {

		dev_err(dev, "Invalid gain %d, supported range [%d - %d]\n",
			rx_gain->gain_db, gain_info->starting_gain_db,
			gain_info->max_gain_db);
		rc = -EINVAL;
		goto out;

	}

	val = ((rx_gain->gain_db - gain_info->starting_gain_db) /
		gain_info->gain_step_db) + gain_info->idx_step_offset;
	ad9361_spi_writef(spi, idx_reg, RX_FULL_TBL_IDX_MASK, val);

out:
	return rc;
}

static int ad9361_set_rx_gain(struct ad9361_rf_phy *phy,
		u32 rx_id, struct rf_rx_gain *rx_gain)
{
	struct spi_device *spi = phy->spi;
	struct device *dev = &phy->spi->dev;
	u32 val, idx_reg;
	u8 gain_ctl_shift, ensm_state;
	int rc = 0;

	if (rx_id == 1) {
		gain_ctl_shift = RX1_GAIN_CTRL_SHIFT;
		idx_reg = REG_RX1_MANUAL_LMT_FULL_GAIN;

	} else if (rx_id == 2) {
		gain_ctl_shift = RX2_GAIN_CTRL_SHIFT;
		idx_reg = REG_RX2_MANUAL_LMT_FULL_GAIN;
	} else {
		dev_err(dev, "Unknown Rx path %d\n", rx_id);
		rc = -EINVAL;
		goto out;

	}

	val = ad9361_spi_read(spi, REG_AGC_CONFIG_1);
	val = (val >> gain_ctl_shift) & RX_GAIN_CTL_MASK;

	if (val != RX_GAIN_CTL_MGC) {
		dev_dbg(dev, "Rx gain can be set in MGC mode only\n");
		goto out;
	}

	if (phy->pdata->fdd)
		ensm_state = ENSM_STATE_FDD;
	else
		ensm_state = ENSM_STATE_RX;

	/* RX must be enabled while changing Gain */
	ad9361_ensm_force_state(phy, ensm_state);

	if (phy->pdata->split_gt)
		rc = set_split_table_gain(phy, idx_reg, rx_gain);
	else
		rc = set_full_table_gain(phy, idx_reg, rx_gain);

	/* Restore is done intentionally before checking rc, because
	 * we need to restore PHY to previous state even if write failed
	 */
	ad9361_ensm_restore_prev_state(phy);

	if (rc) {
		dev_err(dev, "Unable to write gain tbl idx reg: %d\n", idx_reg);
		goto out;
	}

out:
	return rc;

}

static void ad9361_init_gain_info(struct rx_gain_info *rx_gain,
	enum rx_gain_table_type type, int starting_gain,
	int max_gain, int gain_step, int max_idx, int idx_offset)
{
	rx_gain->tbl_type = type;
	rx_gain->starting_gain_db = starting_gain;
	rx_gain->max_gain_db = max_gain;
	rx_gain->gain_step_db = gain_step;
	rx_gain->max_idx = max_idx;
	rx_gain->idx_step_offset = idx_offset;
}

static int ad9361_init_gain_tables(struct ad9361_rf_phy *phy)
{
	struct rx_gain_info *rx_gain;

	/* Intialize Meta data according to default gain tables
	 * of AD9631. Changing/Writing of gain tables is not
	 * supported yet.
	 */
	rx_gain = &phy->rx_gain[TBL_200_1300_MHZ];
	ad9361_init_gain_info(rx_gain, RXGAIN_FULL_TBL, 1, 77, 1,
		SIZE_FULL_TABLE, 0);

	rx_gain = &phy->rx_gain[TBL_1300_4000_MHZ];
	ad9361_init_gain_info(rx_gain, RXGAIN_FULL_TBL, -4, 71, 1,
		SIZE_FULL_TABLE, 1);

	rx_gain = &phy->rx_gain[TBL_4000_6000_MHZ];
	ad9361_init_gain_info(rx_gain, RXGAIN_FULL_TBL, -10, 62, 1,
		SIZE_FULL_TABLE, 4);

	return 0;
}

static int ad9361_en_dis_tx(struct ad9361_rf_phy *phy, u32 tx_if, u32 enable)
{
	if (tx_if == 2 && !phy->pdata->rx2tx2)
		return -EINVAL;

	return ad9361_spi_writef(phy->spi, REG_TX_ENABLE_FILTER_CTRL,
			TX_CHANNEL_ENABLE(tx_if), enable);
}

static int ad9361_en_dis_rx(struct ad9361_rf_phy *phy, u32 rx_if, u32 enable)
{
	if (rx_if == 2 && !phy->pdata->rx2tx2)
		return -EINVAL;

	return ad9361_spi_writef(phy->spi, REG_RX_ENABLE_FILTER_CTRL,
			  RX_CHANNEL_ENABLE(rx_if), enable);
}


static int ad9361_set_gain_ctrl_mode(struct ad9361_rf_phy *phy,
		struct rf_gain_ctrl *gain_ctrl)
{
	struct spi_device *spi = phy->spi;
	struct device *dev = &phy->spi->dev;
	int rc = 0;
	u32 gain_ctl_shift, mode, dec_pow_meas_dur;
	u8 val;

	rc = ad9361_spi_readm(spi, REG_AGC_CONFIG_1, &val, 1);
	if (rc) {
		dev_err(dev, "Unable to read AGC config1 register: %x\n",
			REG_AGC_CONFIG_1);
		goto out;
	}

	/*
	 * if one channel is set to FAST AGC the
	 * f_agc_dec_pow_measuremnt_duration wins
	 */
	if (phy->agc_mode[gain_ctrl->ant == 2 ? 0 : 1] == RF_GAIN_FASTATTACK_AGC)
		dec_pow_meas_dur =
			phy->pdata->gain_ctrl.f_agc_dec_pow_measuremnt_duration;
	else
		dec_pow_meas_dur = phy->pdata->gain_ctrl.dec_pow_measuremnt_duration;

	switch (gain_ctrl->mode) {
	case RF_GAIN_MGC:
		mode = RX_GAIN_CTL_MGC;
		break;
	case RF_GAIN_FASTATTACK_AGC:
		mode = RX_GAIN_CTL_AGC_FAST_ATK;
		dec_pow_meas_dur =
			phy->pdata->gain_ctrl.f_agc_dec_pow_measuremnt_duration;
		break;
	case RF_GAIN_SLOWATTACK_AGC:
		mode = RX_GAIN_CTL_AGC_SLOW_ATK;
		break;
	case RF_GAIN_HYBRID_AGC:
		mode = RX_GAIN_CTL_AGC_SLOW_ATK_HYBD;
		break;
	default:
		rc = -EINVAL;
		goto out;
	}

	if (gain_ctrl->ant == 1) {
		gain_ctl_shift = RX1_GAIN_CTRL_SHIFT;
	} else if (gain_ctrl->ant == 2) {
		gain_ctl_shift = RX2_GAIN_CTRL_SHIFT;
	} else {
		dev_err(dev, "Unknown Rx path %d\n", gain_ctrl->ant);
		rc = -EINVAL;
		goto out;
	}

	rc = ad9361_en_dis_rx(phy, gain_ctrl->ant, RX_DISABLE);
	if (rc) {
		dev_err(dev, "Unable to disable rx%d\n", gain_ctrl->ant);
		goto out;
	}

	val &= ~(RX_GAIN_CTL_MASK << gain_ctl_shift);
	val |= mode << gain_ctl_shift;
	if (mode == RX_GAIN_CTL_AGC_SLOW_ATK_HYBD)
		val |= SLOW_ATTACK_HYBRID_MODE;
	else
		val &= ~SLOW_ATTACK_HYBRID_MODE;

	rc = ad9361_spi_write(spi, REG_AGC_CONFIG_1, val);
	if (rc) {
		dev_err(dev, "Unable to write AGC config1 register: %x\n",
				REG_AGC_CONFIG_1);
		goto out;
	}

	/* Power Measurement Duration */
	ad9361_spi_writef(spi, REG_DEC_POWER_MEASURE_DURATION_0,
			  DEC_POWER_MEASUREMENT_DURATION(~0),
			  ilog2(dec_pow_meas_dur / 16));


	rc = ad9361_en_dis_rx(phy, gain_ctrl->ant, RX_ENABLE);
out:
	return rc;
}

static int ad9361_read_rssi(struct ad9361_rf_phy *phy, struct rf_rssi *rssi)
{
	struct spi_device *spi = phy->spi;
	u8 reg_val_buf[6];
	int rc;

	rc = ad9361_spi_readm(spi, REG_PREAMBLE_LSB,
			reg_val_buf, ARRAY_SIZE(reg_val_buf));
	if (rssi->ant == 1) {
		rssi->symbol = RSSI_RESOLUTION *
				((reg_val_buf[5] << RSSI_LSB_SHIFT) +
				 (reg_val_buf[1] & RSSI_LSB_MASK1));
		rssi->preamble = RSSI_RESOLUTION *
				((reg_val_buf[4] << RSSI_LSB_SHIFT) +
				 (reg_val_buf[0] & RSSI_LSB_MASK1));
	} else if (rssi->ant == 2) {
		rssi->symbol = RSSI_RESOLUTION *
				((reg_val_buf[3] << RSSI_LSB_SHIFT) +
				 ((reg_val_buf[1] & RSSI_LSB_MASK2) >> 1));
		rssi->preamble = RSSI_RESOLUTION *
				((reg_val_buf[2] << RSSI_LSB_SHIFT) +
				 ((reg_val_buf[0] & RSSI_LSB_MASK2) >> 1));
	} else
		rc = -EFAULT;

	rssi->multiplier = RSSI_MULTIPLIER;

	return rc;
}

static int ad9361_rx_adc_setup(struct ad9361_rf_phy *phy, unsigned long bbpll_freq,
			 unsigned long adc_sampl_freq_Hz)
{

	unsigned long scale_snr_1e3, maxsnr, sqrt_inv_rc_tconst_1e3, tmp_1e3,
		scaled_adc_clk_1e6, inv_scaled_adc_clk_1e3, sqrt_term_1e3,
		min_sqrt_term_1e3, bb_bw_Hz;
	u64 tmp, invrc_tconst_1e6;
	u8 data[40];
	u32 i;
	int ret;

	u8 c3_msb = ad9361_spi_read(phy->spi, REG_RX_BBF_C3_MSB);
	u8 c3_lsb = ad9361_spi_read(phy->spi, REG_RX_BBF_C3_LSB);
	u8 r2346 = ad9361_spi_read(phy->spi, REG_RX_BBF_R2346);

	/*
	 * BBBW = (BBPLL / RxTuneDiv) * ln(2) / (1.4 * 2PI )
	 * We assume ad9361_rx_bb_analog_filter_calib() is always run prior
	 */

	tmp = bbpll_freq * 10000ULL;
	do_div(tmp, 126906UL * phy->rxbbf_div);
	bb_bw_Hz = tmp;

	dev_dbg(&phy->spi->dev, "%s : BBBW %lu : ADCfreq %lu",
		__func__, bb_bw_Hz, adc_sampl_freq_Hz);

	dev_dbg(&phy->spi->dev, "c3_msb 0x%X : c3_lsb 0x%X : r2346 0x%X : ",
		c3_msb, c3_lsb, r2346);

	bb_bw_Hz = clamp(bb_bw_Hz, 200000UL, 28000000UL);

	if (adc_sampl_freq_Hz < 80000000)
		scale_snr_1e3 = 1000;
	else
		scale_snr_1e3 = 1585; /* pow(10, scale_snr_dB/10); */

 	if (bb_bw_Hz >= 18000000) {
		invrc_tconst_1e6 = (160975ULL * r2346 *
			(160 * c3_msb + 10 * c3_lsb + 140) *
			(bb_bw_Hz) * (1000 + (10 * (bb_bw_Hz - 18000000) / 1000000)));

		do_div(invrc_tconst_1e6, 1000UL);

	} else {
		invrc_tconst_1e6 = (160975ULL * r2346 *
			(160 * c3_msb + 10 * c3_lsb + 140) *
			(bb_bw_Hz));
	}

	do_div(invrc_tconst_1e6, 1000000000UL);

	if (invrc_tconst_1e6 > ULONG_MAX)
		dev_err(&phy->spi->dev, "invrc_tconst_1e6 > ULONG_MAX");

	sqrt_inv_rc_tconst_1e3 = int_sqrt((u32)invrc_tconst_1e6);
	maxsnr = 640/160;
	scaled_adc_clk_1e6 = DIV_ROUND_CLOSEST(adc_sampl_freq_Hz, 640);
	inv_scaled_adc_clk_1e3 = DIV_ROUND_CLOSEST(640000000,
			DIV_ROUND_CLOSEST(adc_sampl_freq_Hz, 1000));
	tmp_1e3 = DIV_ROUND_CLOSEST(980000 + 20 * max_t(u32, 1000U,
			DIV_ROUND_CLOSEST(inv_scaled_adc_clk_1e3, maxsnr)), 1000);
	sqrt_term_1e3 = int_sqrt(scaled_adc_clk_1e6);
	min_sqrt_term_1e3 = min_t(u32, 1000U,
			int_sqrt(maxsnr * scaled_adc_clk_1e6));

	dev_dbg(&phy->spi->dev, "invrc_tconst_1e6 %llu, sqrt_inv_rc_tconst_1e3 %lu\n",
		invrc_tconst_1e6, sqrt_inv_rc_tconst_1e3);
	dev_dbg(&phy->spi->dev, "scaled_adc_clk_1e6 %lu, inv_scaled_adc_clk_1e3 %lu\n",
		scaled_adc_clk_1e6, inv_scaled_adc_clk_1e3);
	dev_dbg(&phy->spi->dev, "tmp_1e3 %lu, sqrt_term_1e3 %lu, min_sqrt_term_1e3 %lu\n",
		tmp_1e3, sqrt_term_1e3, min_sqrt_term_1e3);

	data[0] = 0;
	data[1] = 0;
	data[2] = 0;
	data[3] = 0x24;
	data[4] = 0x24;
	data[5] = 0;
	data[6] = 0;

	tmp = -50000000 + 8ULL * scale_snr_1e3 * sqrt_inv_rc_tconst_1e3 *
		min_sqrt_term_1e3;
	do_div(tmp, 100000000UL);
	data[7] = min_t(u64, 124U, tmp);

	tmp = (invrc_tconst_1e6 >> 1) + 20 * inv_scaled_adc_clk_1e3 *
		data[7] / 80 * 1000ULL;
	do_div(tmp, invrc_tconst_1e6);
	data[8] = min_t(u64, 255U, tmp);

	tmp = (-500000 + 77ULL * sqrt_inv_rc_tconst_1e3 * min_sqrt_term_1e3);
	do_div(tmp, 1000000UL);
	data[10] = min_t(u64, 127U, tmp);

	data[9] = min_t(u32, 127U, ((800 * data[10]) / 1000));
	tmp = ((invrc_tconst_1e6 >> 1) + (20 * inv_scaled_adc_clk_1e3 *
		data[10] * 1000ULL));
	do_div(tmp, invrc_tconst_1e6 * 77);
	data[11] = min_t(u64, 255U, tmp);
	data[12] = min_t(u32, 127U, (-500000 + 80 * sqrt_inv_rc_tconst_1e3 *
		min_sqrt_term_1e3) / 1000000UL);

	tmp = -3*(long)(invrc_tconst_1e6 >> 1) + inv_scaled_adc_clk_1e3 *
		data[12] * (1000ULL * 20 / 80);
	do_div(tmp, invrc_tconst_1e6);
	data[13] = min_t(u64, 255, tmp);

	data[14] = 21 * (inv_scaled_adc_clk_1e3 / 10000);
	data[15] = min_t(u32, 127U, (500 + 1025 * data[7]) / 1000);
	data[16] = min_t(u32, 127U, (data[15] * tmp_1e3) / 1000);
	data[17] = data[15];
	data[18] = min_t(u32, 127U, (500 + 975 * data[10]) / 1000);
	data[19] = min_t(u32, 127U, (data[18] * tmp_1e3) / 1000);
	data[20] = data[18];
	data[21] = min_t(u32, 127U, (500 + 975 * data[12]) / 1000);
	data[22] = min_t(u32, 127, (data[21] * tmp_1e3) / 1000);
	data[23] = data[21];
	data[24] = 0x2E;
	data[25] = (128 + min_t(u32, 63000U, DIV_ROUND_CLOSEST(63 *
		scaled_adc_clk_1e6, 1000)) / 1000);
	data[26] = min_t(u32, 63U,63 * scaled_adc_clk_1e6 / 1000000 *
		(920 + 80 * inv_scaled_adc_clk_1e3 / 1000) / 1000);
	data[27] = min_t(u32, 63,(32 * sqrt_term_1e3) / 1000);
	data[28] = data[25];
	data[29] = data[26];
	data[30] = data[27];
	data[31] = data[25];
	data[32] = data[26];
	data[33] = min_t(u32, 63U, 63 * sqrt_term_1e3 / 1000);
	data[34] = min_t(u32, 127U, 64 * sqrt_term_1e3 / 1000);
	data[35] = 0x40;
	data[36] = 0x40;
	data[37] = 0x2C;
	data[38] = 0x00;
	data[39] = 0x00;

 	for (i = 0; i < 40; i++) {
		ret = ad9361_spi_write(phy->spi, 0x200 + i, data[i]);
		if (ret < 0)
			return ret;
	}

	return 0;
}

static int ad9361_rx_tia_calib(struct ad9361_rf_phy *phy, unsigned long bb_bw_Hz)
{
	unsigned long Cbbf, R2346;
	u64 CTIA_fF;

	u8 reg1EB = ad9361_spi_read(phy->spi, REG_RX_BBF_C3_MSB);
	u8 reg1EC = ad9361_spi_read(phy->spi, REG_RX_BBF_C3_LSB);
	u8 reg1E6 = ad9361_spi_read(phy->spi, REG_RX_BBF_R2346);
	u8 reg1DB, reg1DF, reg1DD, reg1DC, reg1DE, temp;

	dev_dbg(&phy->spi->dev, "%s : bb_bw_Hz %lu",
		__func__, bb_bw_Hz);

	bb_bw_Hz = clamp(bb_bw_Hz, 200000UL, 20000000UL);

	Cbbf = (reg1EB * 160) + (reg1EC * 10) + 140; /* fF */
	R2346 = 18300 * RX_BBF_R2346(reg1E6);

	CTIA_fF = Cbbf * R2346 * 560ULL;
	do_div(CTIA_fF, 3500000UL);

	if (bb_bw_Hz <= 3000000UL)
		reg1DB = 0xE0;
	else if (bb_bw_Hz <= 10000000UL)
		reg1DB = 0x60;
	else
		reg1DB = 0x20;

	if (CTIA_fF > 2920ULL) {
		reg1DC = 0x40;
		reg1DE = 0x40;
		temp = min(127U, DIV_ROUND_CLOSEST((u32)CTIA_fF - 400, 320U));
		reg1DD = temp;
		reg1DF = temp;
	} else {
		temp = DIV_ROUND_CLOSEST((u32)CTIA_fF - 400, 40U) + 0x40;
		reg1DC = temp;
		reg1DE = temp;
		reg1DD = 0;
		reg1DF = 0;
	}

	ad9361_spi_write(phy->spi, REG_RX_TIA_CONFIG, reg1DB);
	ad9361_spi_write(phy->spi, REG_TIA1_C_LSB, reg1DC);
	ad9361_spi_write(phy->spi, REG_TIA1_C_MSB, reg1DD);
	ad9361_spi_write(phy->spi, REG_TIA2_C_LSB, reg1DE);
	ad9361_spi_write(phy->spi, REG_TIA2_C_MSB, reg1DF);

	return 0;
}

/* BASEBAND RX ANALOG FILTER CALIBRATION */

static int ad9361_rx_bb_analog_filter_calib(struct ad9361_rf_phy *phy,
					    unsigned long rx_bb_bw,
					    unsigned long bbpll_freq)
{
	unsigned long target;
	u8 tmp;
	int ret;

	dev_dbg(&phy->spi->dev, "%s : rx_bb_bw %lu bbpll_freq %lu",
		__func__, rx_bb_bw, bbpll_freq);

	rx_bb_bw = clamp(rx_bb_bw, 200000UL, 28000000UL);

	/* 1.4 * BBBW * 2PI / ln(2) */
	target =  126906UL * (rx_bb_bw / 10000UL);
	phy->rxbbf_div = min_t(unsigned long, 511UL, DIV_ROUND_UP(bbpll_freq, target));

	/* Set RX baseband filter divide value */
	ad9361_spi_write(phy->spi, REG_RX_BBF_TUNE_DIVIDE, phy->rxbbf_div);
	ad9361_spi_writef(phy->spi, REG_RX_BBF_TUNE_CONFIG, BIT(0), phy->rxbbf_div >> 8);

	/* Write the BBBW into registers 0x1FB and 0x1FC */
	ad9361_spi_write(phy->spi, REG_RX_BBBW_MHZ, rx_bb_bw / 1000000UL);

	tmp = DIV_ROUND_CLOSEST((rx_bb_bw % 1000000UL) * 128, 1000000UL);
	ad9361_spi_write(phy->spi, REG_RX_BBBW_KHZ, min_t(u8, 127, tmp));

	ad9361_spi_write(phy->spi, REG_RX_MIX_LO_CM, RX_MIX_LO_CM(0x3F)); /* Set Rx Mix LO CM */
	ad9361_spi_write(phy->spi, REG_RX_MIX_GM_CONFIG, RX_MIX_GM_PLOAD(3)); /* Set GM common mode */

	/* Enable the RX BBF tune circuit by writing 0x1E2=0x02 and 0x1E3=0x02 */
	ad9361_spi_write(phy->spi, REG_RX1_TUNE_CTRL, RX1_TUNE_RESAMPLE);
	ad9361_spi_write(phy->spi, REG_RX2_TUNE_CTRL, RX2_TUNE_RESAMPLE);

	/* Start the RX Baseband Filter calibration in register 0x016[7] */
	/* Calibration is complete when register 0x016[7] self clears */
	ret = ad9361_run_calibration(phy, RX_BB_TUNE_CAL);

	/* Disable the RX baseband filter tune circuit, write 0x1E2=3, 0x1E3=3 */
	ad9361_spi_write(phy->spi, REG_RX1_TUNE_CTRL,
			RX1_TUNE_RESAMPLE | RX1_PD_TUNE);
	ad9361_spi_write(phy->spi, REG_RX2_TUNE_CTRL,
			RX2_TUNE_RESAMPLE | RX2_PD_TUNE);

	return ret;
}

/* BASEBAND TX ANALOG FILTER CALIBRATION */

static int ad9361_tx_bb_analog_filter_calib(struct ad9361_rf_phy *phy,
					    unsigned long tx_bb_bw,
					    unsigned long bbpll_freq)
{
	unsigned long target, txbbf_div;
	int ret;

	dev_dbg(&phy->spi->dev, "%s : tx_bb_bw %lu bbpll_freq %lu",
		__func__, tx_bb_bw, bbpll_freq);

	tx_bb_bw = clamp(tx_bb_bw, 625000UL, 20000000UL);

	/* 1.6 * BBBW * 2PI / ln(2) */
	target =  145036 * (tx_bb_bw / 10000UL);
	txbbf_div = min_t(unsigned long, 511UL, DIV_ROUND_UP(bbpll_freq, target));

	/* Set TX baseband filter divide value */
	ad9361_spi_write(phy->spi, REG_TX_BBF_TUNE_DIVIDER, txbbf_div);
	ad9361_spi_writef(phy->spi, REG_TX_BBF_TUNE_MODE,
			  TX_BBF_TUNE_DIVIDER, txbbf_div >> 8);

	/* Enable the TX baseband filter tune circuit by setting 0x0CA=0x22. */
	ad9361_spi_write(phy->spi, REG_TX_TUNE_CTRL, TUNER_RESAMPLE | TUNE_CTRL(1));

	/* Start the TX Baseband Filter calibration in register 0x016[6] */
	/* Calibration is complete when register 0x016[] self clears */
	ret = ad9361_run_calibration(phy, TX_BB_TUNE_CAL);

	/* Disable the TX baseband filter tune circuit by writing 0x0CA=0x26. */
	ad9361_spi_write(phy->spi, REG_TX_TUNE_CTRL,
			 TUNER_RESAMPLE | TUNE_CTRL(1) | PD_TUNE);

	return ret;
}

/* BASEBAND TX SECONDARY FILTER */

static int ad9361_tx_bb_second_filter_calib(struct ad9361_rf_phy *phy,
					   unsigned long tx_rf_bw)
{
	u64 cap;
	unsigned long corner, res, div;
	u32 reg_conf, reg_res;
	int ret, i;

	dev_dbg(&phy->spi->dev, "%s : tx_rf_bw %lu",
		__func__, tx_rf_bw);

	tx_rf_bw = clamp(tx_rf_bw, 1060000UL, 40000000UL);

	/* BBBW * 5PI */
	corner = 15708 * (tx_rf_bw / 20000UL);

	for (i = 0, res = 1; i < 4; i++) {
		div = corner * res;
		cap = (500000000ULL) + (div >> 1);
		do_div(cap, div);
		cap -= 12ULL;
		if (cap < 64ULL)
			break;

		res <<= 1;
	}

	if (cap > 63ULL)
		cap = 63ULL;

	if(tx_rf_bw <= 9000000UL )
		reg_conf = 0x59;
	else if (tx_rf_bw <= 24000000UL)
		reg_conf = 0x56;
	else
		reg_conf = 0x57;

	switch (res) {
	case 1:
		reg_res = 0x0C;
		break;
	case 2:
		reg_res = 0x04;
		break;
	case 4:
		reg_res = 0x03;
		break;
	case 8:
		reg_res = 0x01;
		break;
	default:
		reg_res = 0x01;
	}

	ret = ad9361_spi_write(phy->spi, REG_CONFIG0, reg_conf);
	ret |= ad9361_spi_write(phy->spi, REG_RESISTOR, reg_res);
	ret |= ad9361_spi_write(phy->spi, REG_CAPACITOR, (u8)cap);

	return ret;
}

/* RF SYNTHESIZER CHARGE PUMP CALIBRATION */

static int ad9361_txrx_synth_cp_calib(struct ad9361_rf_phy *phy,
					   unsigned long ref_clk_hz, bool tx)
{
	u32 offs = tx ? 0x40 : 0;
	u32 vco_cal_cnt;
	dev_dbg(&phy->spi->dev, "%s : ref_clk_hz %lu : is_tx %d",
		__func__, ref_clk_hz, tx);

	ad9361_spi_write(phy->spi, REG_RX_LO_GEN_POWER_MODE + offs, 0x00);
	ad9361_spi_write(phy->spi, REG_RX_VCO_LDO + offs, 0x0B);
	ad9361_spi_write(phy->spi, REG_RX_VCO_PD_OVERRIDES + offs, 0x02);
	ad9361_spi_write(phy->spi, REG_RX_CP_CURRENT + offs, 0x80);
	ad9361_spi_write(phy->spi, REG_RX_CP_CONFIG + offs, 0x00);

	/* see Table 70 Example Calibration Times for RF VCO Cal */
	if (phy->pdata->fdd) {
		vco_cal_cnt = VCO_CAL_EN | VCO_CAL_COUNT(3) | FB_CLOCK_ADV(2);
	} else {
		if (ref_clk_hz > 40000000UL)
			vco_cal_cnt = VCO_CAL_EN | VCO_CAL_COUNT(1) |
				FB_CLOCK_ADV(2);
		else
			vco_cal_cnt = VCO_CAL_EN | VCO_CAL_COUNT(0) |
				FB_CLOCK_ADV(2);
	}

	ad9361_spi_write(phy->spi, REG_RX_VCO_CAL + offs, vco_cal_cnt);

	/* Enable FDD mode during calibrations */

	if (!phy->pdata->fdd)
		ad9361_spi_write(phy->spi, REG_PARALLEL_PORT_CONF_3, LVDS_MODE);

	ad9361_spi_write(phy->spi, REG_ENSM_CONFIG_2, DUAL_SYNTH_MODE);
	ad9361_spi_write(phy->spi, REG_ENSM_CONFIG_1,
			FORCE_ALERT_STATE |
			TO_ALERT);
	ad9361_spi_write(phy->spi, REG_ENSM_MODE, FDD_MODE);

	ad9361_spi_write(phy->spi, REG_RX_CP_CONFIG + offs, CP_CAL_ENABLE);

	return ad9361_check_cal_done(phy, REG_RX_CAL_STATUS + offs,
				    CP_CAL_VALID, 1);
}

/* BASEBAND DC OFFSET CALIBRATION */
static int ad9361_bb_dc_offset_calib(struct ad9361_rf_phy *phy)
{
	dev_dbg(&phy->spi->dev, "%s", __func__);

	ad9361_spi_write(phy->spi, REG_BB_DC_OFFSET_COUNT, 0x3F);
	ad9361_spi_write(phy->spi, REG_BB_DC_OFFSET_SHIFT, BB_DC_M_SHIFT(0xF));
	ad9361_spi_write(phy->spi, REG_BB_DC_OFFSET_ATTEN, BB_DC_OFFSET_ATTEN(1));

	return ad9361_run_calibration(phy, BBDC_CAL);
}

/* RF DC OFFSET CALIBRATION */

static int ad9361_rf_dc_offset_calib(struct ad9361_rf_phy *phy,
				     u64 rx_freq)
{
	struct spi_device *spi = phy->spi;

	dev_dbg(&phy->spi->dev, "%s : rx_freq %llu",
		__func__, rx_freq);

	ad9361_spi_write(spi, REG_WAIT_COUNT, 0x20);

	if(rx_freq <= 4000000000ULL) {
		ad9361_spi_write(spi, REG_RF_DC_OFFSET_COUNT,
				 phy->pdata->rf_dc_offset_count_low);
		ad9361_spi_write(spi, REG_RF_DC_OFFSET_CONFIG_1,
				 RF_DC_CALIBRATION_COUNT(4) | DAC_FS(2));
		ad9361_spi_write(spi, REG_RF_DC_OFFSET_ATTEN,
				 RF_DC_OFFSET_ATTEN(
				 phy->pdata->dc_offset_attenuation_low));
	} else {
		ad9361_spi_write(spi, REG_RF_DC_OFFSET_COUNT,
				 phy->pdata->rf_dc_offset_count_high);
		ad9361_spi_write(spi, REG_RF_DC_OFFSET_CONFIG_1,
				 RF_DC_CALIBRATION_COUNT(4) | DAC_FS(3));
		ad9361_spi_write(spi, REG_RF_DC_OFFSET_ATTEN,
				 RF_DC_OFFSET_ATTEN(
				 phy->pdata->dc_offset_attenuation_high));
	}

	ad9361_spi_write(spi, REG_DC_OFFSET_CONFIG2,
			 USE_WAIT_COUNTER_FOR_RF_DC_INIT_CAL |
			 DC_OFFSET_UPDATE(3));

	ad9361_spi_write(spi, REG_INVERT_BITS,
			 INVERT_RX1_RF_DC_CGOUT_WORD |
			 INVERT_RX2_RF_DC_CGOUT_WORD);

	return ad9361_run_calibration(phy, RFDC_CAL);
}

/* TX QUADRATURE CALIBRATION */

static int ad9361_tx_quad_calib(struct ad9361_rf_phy *phy,
				unsigned long bw, int rx_phase)
{
	struct device *dev = &phy->spi->dev;
	struct spi_device *spi = phy->spi;
	unsigned long clktf, clkrf;
	int txnco_word, rxnco_word;
	u8 __rx_phase = 0;
	const u8 (*tab)[3];
	u32 index_max, i , lpf_tia_mask;
	/*
	 * Find NCO frequency that matches this equation:
	 * BW / 4 = Rx NCO freq = Tx NCO freq:
	 * Rx NCO = ClkRF * (rxNCO <1:0> + 1) / 32
	 * Tx NCO = ClkTF * (txNCO <1:0> + 1) / 32
	 */

	clkrf = clk_get_rate(phy->clks[CLKRF_CLK]);
	clktf = clk_get_rate(phy->clks[CLKTF_CLK]);

	dev_dbg(&phy->spi->dev, "%s : bw %lu clkrf %lu clktf %lu",
		__func__, bw, clkrf, clktf);

	txnco_word = DIV_ROUND_CLOSEST(bw * 8, clktf) - 1;
	txnco_word = clamp_t(int, txnco_word, 0, 3);

 	dev_dbg(dev, "Tx NCO frequency: %lu (BW/4: %lu) txnco_word %d\n",
		clktf * (txnco_word + 1) / 32, bw / 4, txnco_word);

	rxnco_word = txnco_word;

	if (clkrf == (2 * clktf)) {
		__rx_phase = 0x0E;
		switch (txnco_word) {
		case 0:
			txnco_word++;
			break;
		case 1:
			rxnco_word--;
			break;
		case 2:
			rxnco_word-=2;
			txnco_word--;
			break;
		case 3:
			rxnco_word-=2;	/* REVISIT */
			__rx_phase = 0x08;
			break;
		}
	} else if (clkrf == clktf) {
		switch (txnco_word) {
		case 0:
		case 3:
			__rx_phase = 0x15;
			break;
		case 2:
			__rx_phase = 0x1F;
			break;
		case 1:
			if (ad9361_spi_readf(spi,
				REG_TX_ENABLE_FILTER_CTRL, 0x3F) == 0x22)
				__rx_phase = 0x15; 	/* REVISIT */
			else
				__rx_phase = 0x1A;
			break;
		}
	} else
		dev_err(dev, "Unhandled case in %s line %d clkrf %lu clktf %lu\n",
			__func__, __LINE__, clkrf, clktf);


	if (rx_phase >= 0)
		__rx_phase = rx_phase;

	ad9361_spi_write(spi, REG_QUAD_CAL_NCO_FREQ_PHASE_OFFSET,
			 RX_NCO_FREQ(rxnco_word) | RX_NCO_PHASE_OFFSET(__rx_phase));
	ad9361_spi_writef(spi, REG_KEXP_2, TX_NCO_FREQ(~0), txnco_word);

	ad9361_spi_write(spi, REG_QUAD_CAL_CTRL,
			 SETTLE_MAIN_ENABLE | DC_OFFSET_ENABLE |
			 GAIN_ENABLE | PHASE_ENABLE | M_DECIM(3));
	ad9361_spi_write(spi, REG_QUAD_CAL_COUNT, 0xFF);
	ad9361_spi_write(spi, REG_KEXP_1, KEXP_TX(1) | KEXP_TX_COMP(3) |
			 KEXP_DC_I(3) | KEXP_DC_Q(3));
	ad9361_spi_write(spi, REG_MAG_FTEST_THRESH, 0x01);
	ad9361_spi_write(spi, REG_MAG_FTEST_THRESH_2, 0x01);

	if (phy->pdata->split_gt) {
		tab = &split_gain_table[phy->current_table][0];
		index_max = SIZE_SPLIT_TABLE;
		lpf_tia_mask = 0x20;
	} else {
		tab = &full_gain_table[phy->current_table][0];
		index_max = SIZE_FULL_TABLE;
		lpf_tia_mask = 0x3F;
	}

	for (i = 0; i < index_max; i++)
		if ((tab[i][1] & lpf_tia_mask) == 0x20) {
			ad9361_spi_write(spi, REG_TX_QUAD_FULL_LMT_GAIN, i);
			break;
		}

	if (i >= index_max)
		dev_err(dev, "failed to find suitable LPF TIA value in gain table\n");

	ad9361_spi_write(spi, REG_QUAD_SETTLE_COUNT, 0xF0);
	ad9361_spi_write(spi, REG_TX_QUAD_LPF_GAIN, 0x00);

	return ad9361_run_calibration(phy, TX_QUAD_CAL);
}

static int ad9361_tracking_control(struct ad9361_rf_phy *phy, bool bbdc_track,
				   bool rfdc_track, bool rxquad_track)
{
	struct spi_device *spi = phy->spi;
	u32 qtrack = 0;

	dev_dbg(&spi->dev, "%s : bbdc_track=%d, rfdc_track=%d, rxquad_track=%d",
		__func__, bbdc_track, rfdc_track, rxquad_track);

	ad9361_spi_write(spi, REG_CALIBRATION_CONFIG_2,
			 CALIBRATION_CONFIG2_DFLT  | K_EXP_PHASE(0x15));
	ad9361_spi_write(spi, REG_CALIBRATION_CONFIG_3,
			 PREVENT_POS_LOOP_GAIN | K_EXP_AMPLITUDE(0x15));

	ad9361_spi_write(spi, REG_DC_OFFSET_CONFIG2,
			 USE_WAIT_COUNTER_FOR_RF_DC_INIT_CAL |
			 DC_OFFSET_UPDATE(phy->pdata->dc_offset_update_events) |
			(bbdc_track ? ENABLE_BB_DC_OFFSET_TRACKING : 0) |
			(rfdc_track ? ENABLE_RF_OFFSET_TRACKING : 0));

	if (rxquad_track)
		qtrack = ENABLE_TRACKING_MODE_CH1 |
			(phy->pdata->rx2tx2 ? ENABLE_TRACKING_MODE_CH2 : 0);

	ad9361_spi_write(spi, REG_CALIBRATION_CONFIG_1,
			 ENABLE_PHASE_CORR | ENABLE_GAIN_CORR |
			 FREE_RUN_MODE | ENABLE_CORR_WORD_DECIMATION |
			 qtrack);

	return 0;
}

static int ad9361_trx_vco_cal_control(struct ad9361_rf_phy *phy,
				      bool tx, bool enable)
{
	dev_dbg(&phy->spi->dev, "%s : state %d",
		__func__, enable);

	return ad9361_spi_writef(phy->spi,
				 tx ? REG_TX_PFD_CONFIG : REG_RX_PFD_CONFIG,
				 BYPASS_LD_SYNTH, !enable);
}

static int ad9361_trx_ext_lo_control(struct ad9361_rf_phy *phy,
				      bool rx, bool enable)
{
	unsigned val = enable ? ~0 : 0;

	dev_dbg(&phy->spi->dev, "%s : state %d",
		__func__, enable);
	if (rx)
		return ad9361_spi_write(phy->spi, REG_RX_LO_GEN_POWER_MODE,
					RX_LO_GEN_POWER_MODE(val));
	else
		return ad9361_spi_write(phy->spi, REG_TX_LO_GEN_POWER_MODE,
					TX_LO_GEN_POWER_MODE(val));
}

/* REFERENCE CLOCK DELAY UNIT COUNTER REGISTER */
static int ad9361_set_ref_clk_cycles(struct ad9361_rf_phy *phy,
				    unsigned long ref_clk_hz)
{
	dev_dbg(&phy->spi->dev, "%s : ref_clk_hz %lu",
		__func__, ref_clk_hz);

	return ad9361_spi_write(phy->spi, REG_REFERENCE_CLOCK_CYCLES,
		REFERENCE_CLOCK_CYCLES_PER_US((ref_clk_hz / 1000000UL) - 1));
}

static int ad9361_set_dcxo_tune(struct ad9361_rf_phy *phy,
				    u32 coarse, u32 fine)
{
	dev_dbg(&phy->spi->dev, "%s : coarse %u fine %u",
		__func__, coarse, fine);

	ad9361_spi_write(phy->spi, REG_DCXO_COARSE_TUNE,
			DCXO_TUNE_COARSE(coarse));
	ad9361_spi_write(phy->spi, REG_DCXO_FINE_TUNE_LOW,
			DCXO_TUNE_FINE_LOW(fine));
	return ad9361_spi_write(phy->spi, REG_DCXO_FINE_TUNE_HIGH,
			DCXO_TUNE_FINE_HIGH(fine));
}

/* val
 * 0	(RX1A_N &  RX1A_P) and (RX2A_N & RX2A_P) enabled; balanced
 * 1	(RX1B_N &  RX1B_P) and (RX2B_N & RX2B_P) enabled; balanced
 * 2	(RX1C_N &  RX1C_P) and (RX2C_N & RX2C_P) enabled; balanced
 *
 * 3	RX1A_N and RX2A_N enabled; unbalanced
 * 4	RX1A_P and RX2A_P enabled; unbalanced
 * 5	RX1B_N and RX2B_N enabled; unbalanced
 * 6	RX1B_P and RX2B_P enabled; unbalanced
 * 7	RX1C_N and RX2C_N enabled; unbalanced
 * 8	RX1C_P and RX2C_P enabled; unbalanced
 */

static int ad9361_rf_port_setup(struct ad9361_rf_phy *phy,
				    u32 rx_inputs, u32 txb)
{
	u32 val;

	if (rx_inputs > 8)
		return -EINVAL;

	if (rx_inputs < 3)
		val = 3 <<  (rx_inputs * 2);
	else
		val = 1 <<  (rx_inputs - 3);

	if (txb)
		val |= TX_OUTPUT; /* Select TX1B, TX2B */

	dev_dbg(&phy->spi->dev, "%s : INPUT_SELECT 0x%X",
		__func__, val);

	return ad9361_spi_write(phy->spi, REG_INPUT_SELECT, val);
}

/*
 * Setup the Parallel Port (Digital Data Interface)
 */
static int ad9361_pp_port_setup(struct ad9361_rf_phy *phy, bool restore_c3)
{
	struct spi_device *spi = phy->spi;
	struct ad9361_phy_platform_data *pd = phy->pdata;

	dev_dbg(&phy->spi->dev, "%s", __func__);

	if (!pd->fdd) /* REVISIT */
		pd->port_ctrl.pp_conf[2] |= HALF_DUPLEX_MODE;

	if (restore_c3) {
		return ad9361_spi_write(spi, REG_PARALLEL_PORT_CONF_3,
					pd->port_ctrl.pp_conf[2]);
	}

	ad9361_spi_write(spi, REG_PARALLEL_PORT_CONF_1, pd->port_ctrl.pp_conf[0]);
	ad9361_spi_write(spi, REG_PARALLEL_PORT_CONF_2, pd->port_ctrl.pp_conf[1]);
	ad9361_spi_write(spi, REG_PARALLEL_PORT_CONF_3, pd->port_ctrl.pp_conf[2]);
	ad9361_spi_write(spi, REG_RX_CLOCK_DATA_DELAY, pd->port_ctrl.rx_clk_data_delay);
	ad9361_spi_write(spi, REG_TX_CLOCK_DATA_DELAY, pd->port_ctrl.tx_clk_data_delay);

	ad9361_spi_write(spi, REG_LVDS_BIAS_CTRL, pd->port_ctrl.lvds_bias_ctrl);
//	ad9361_spi_write(spi, REG_DIGITAL_IO_CTRL, pd->port_ctrl.digital_io_ctrl);
	ad9361_spi_write(spi, REG_LVDS_INVERT_CTRL1, pd->port_ctrl.lvds_invert[0]);
	ad9361_spi_write(spi, REG_LVDS_INVERT_CTRL2, pd->port_ctrl.lvds_invert[1]);

	return 0;
}

static int ad9361_gc_update(struct ad9361_rf_phy *phy)
{
	struct spi_device *spi = phy->spi;
	unsigned long clkrf;
	u32 reg, delay_lna, settling_delay;
	int ret;

	clkrf = clk_get_rate(phy->clks[CLKRF_CLK]);
	delay_lna = phy->pdata->elna_ctrl.settling_delay_ns;

	/*
	 * AGC Attack Delay (us)=ceiling((((0.2+Delay_LNA)*ClkRF+14))/(2*ClkRF))+1
	 * ClkRF in MHz, delay in us
	 */

	reg = (200 * delay_lna) / 2 + (14000000UL / (clkrf / 500U));
	reg = DIV_ROUND_UP(reg, 1000UL) +
		phy->pdata->gain_ctrl.agc_attack_delay_extra_margin_us;
	reg = clamp_t(u8, reg, 0U, 31U);
	ret = ad9361_spi_writef(spi, REG_AGC_ATTACK_DELAY,
			  AGC_ATTACK_DELAY(~0), reg);

	/*
	 * Peak Overload Wait Time (ClkRF cycles)=ceiling((0.1+Delay_LNA) *clkRF+1)
	 */

	reg = (delay_lna + 100UL) * (clkrf / 1000UL);
	reg = DIV_ROUND_UP(reg, 1000000UL) + 1;
	reg = clamp_t(u8, reg, 0U, 31U);
	ret |= ad9361_spi_writef(spi, REG_PEAK_WAIT_TIME,
			  PEAK_OVERLOAD_WAIT_TIME(~0), reg);

	/*
	 * Settling Delay in 0x111.  Applies to all gain control modes:
	 * 0x111[D4:D0]= ceiling(((0.2+Delay_LNA)*clkRF+14)/2)
	 */

	reg = (delay_lna + 200UL) * (clkrf / 2000UL);
	reg = DIV_ROUND_UP(reg, 1000000UL) + 7;
	reg = settling_delay = clamp_t(u8, reg, 0U, 31U);
	ret |= ad9361_spi_writef(spi, REG_FAST_CONFIG_2_SETTLING_DELAY,
			 SETTLING_DELAY(~0), reg);

	/*
	 * Gain Update Counter [15:0]= round((((time*ClkRF-0x111[D4:D0]*2)-2))/2)
	 */
	reg = phy->pdata->gain_ctrl.gain_update_interval_us * (clkrf / 1000UL) -
		settling_delay * 2000UL - 2000UL;
	reg = DIV_ROUND_CLOSEST(reg, 2000UL);
	reg = clamp_t(u32, reg, 0U, 131071UL);

	ret |= ad9361_spi_writef(spi, REG_DIGITAL_SAT_COUNTER,
			  DOUBLE_GAIN_COUNTER,  reg > 65535);

	if (reg > 65535)
		reg /= 2;

	ret |= ad9361_spi_write(spi, REG_GAIN_UPDATE_COUNTER1, reg & 0xFF);
	ret |= ad9361_spi_write(spi, REG_GAIN_UPDATE_COUNTER2, reg >> 8);

	/*
	 * Fast AGC State Wait Time - Energy Detect Count
	 */

	reg = DIV_ROUND_CLOSEST(phy->pdata->gain_ctrl.f_agc_state_wait_time_ns *
				1000, clkrf / 1000UL);
	reg = clamp_t(u32, reg, 0U, 31U);
	ret |= ad9361_spi_writef(spi, REG_FAST_ENERGY_DETECT_COUNT,
			  ENERGY_DETECT_COUNT(~0),  reg);

	return ret;
}

static int ad9361_gc_setup(struct ad9361_rf_phy *phy, struct gain_control *ctrl)
{
	struct spi_device *spi = phy->spi;
	u32 reg, tmp1, tmp2;

	dev_dbg(&phy->spi->dev, "%s", __func__);

	reg = DEC_PWR_FOR_GAIN_LOCK_EXIT | DEC_PWR_FOR_LOCK_LEVEL |
		DEC_PWR_FOR_LOW_PWR;

	if (ctrl->rx1_mode == RF_GAIN_HYBRID_AGC ||
		ctrl->rx2_mode == RF_GAIN_HYBRID_AGC)
		reg |= SLOW_ATTACK_HYBRID_MODE;

	reg |= RX1_GAIN_CTRL_SETUP(ctrl->rx1_mode) |
		RX2_GAIN_CTRL_SETUP(ctrl->rx2_mode);

	phy->agc_mode[0] = ctrl->rx1_mode;
	phy->agc_mode[1] = ctrl->rx2_mode;

	ad9361_spi_write(spi, REG_AGC_CONFIG_1, reg); // Gain Control Mode Select

	/* AGC_USE_FULL_GAIN_TABLE handled in ad9361_load_gt() */
	ad9361_spi_writef(spi, REG_AGC_CONFIG_2, MAN_GAIN_CTRL_RX1,
			  ctrl->mgc_rx1_ctrl_inp_en);
	ad9361_spi_writef(spi, REG_AGC_CONFIG_2, MAN_GAIN_CTRL_RX2,
			  ctrl->mgc_rx2_ctrl_inp_en);
	ad9361_spi_writef(spi, REG_AGC_CONFIG_2, DIG_GAIN_EN,
			  ctrl->dig_gain_en);

	ctrl->adc_ovr_sample_size = clamp_t(u8, ctrl->adc_ovr_sample_size, 1U, 8U);
	reg = ADC_OVERRANGE_SAMPLE_SIZE(ctrl->adc_ovr_sample_size - 1);

	if (phy->pdata->split_gt &&
		(ctrl->mgc_rx1_ctrl_inp_en || ctrl->mgc_rx2_ctrl_inp_en)) {
		switch (ctrl->mgc_split_table_ctrl_inp_gain_mode) {
		case 1:
			reg &= ~INCDEC_LMT_GAIN;
			break;
		case 2:
			reg |= INCDEC_LMT_GAIN;
			break;
		default:
		case 0:
			reg |= USE_AGC_FOR_LMTLPF_GAIN;
			break;
		}
	}

	ctrl->mgc_inc_gain_step = clamp_t(u8, ctrl->mgc_inc_gain_step, 1U, 8U);
	reg |= MANUAL_INCR_STEP_SIZE(ctrl->mgc_inc_gain_step - 1);
	ad9361_spi_write(spi, REG_AGC_CONFIG_3, reg); // Incr Step Size, ADC Overrange Size

	if (phy->pdata->split_gt) {
		reg = SIZE_SPLIT_TABLE - 1;
	} else {
		reg = SIZE_FULL_TABLE - 1;
	}
	ad9361_spi_write(spi, REG_MAX_LMT_FULL_GAIN, reg); // Max Full/LMT Gain Table Index
	ad9361_spi_write(spi, REG_RX1_MANUAL_LMT_FULL_GAIN, reg); // Rx1 Full/LMT Gain Index
	ad9361_spi_write(spi, REG_RX2_MANUAL_LMT_FULL_GAIN, reg); // Rx2 Full/LMT Gain Index

	ctrl->mgc_dec_gain_step = clamp_t(u8, ctrl->mgc_dec_gain_step, 1U, 8U);
	reg = MANUAL_CTRL_IN_DECR_GAIN_STP_SIZE(ctrl->mgc_dec_gain_step);
	ad9361_spi_write(spi, REG_PEAK_WAIT_TIME, reg); // Decr Step Size, Peak Overload Time

	if (ctrl->dig_gain_en)
		ad9361_spi_write(spi, REG_DIGITAL_GAIN,
				MAXIMUM_DIGITAL_GAIN(ctrl->max_dig_gain) |
				DIG_GAIN_STP_SIZE(ctrl->dig_gain_step_size));

	if (ctrl->adc_large_overload_thresh >= ctrl->adc_small_overload_thresh) {
		ad9361_spi_write(spi, REG_ADC_SMALL_OVERLOAD_THRESH,
				 ctrl->adc_small_overload_thresh); // ADC Small Overload Threshold
		ad9361_spi_write(spi, REG_ADC_LARGE_OVERLOAD_THRESH,
				 ctrl->adc_large_overload_thresh); // ADC Large Overload Threshold
	} else {
		ad9361_spi_write(spi, REG_ADC_SMALL_OVERLOAD_THRESH,
				 ctrl->adc_large_overload_thresh); // ADC Small Overload Threshold
		ad9361_spi_write(spi, REG_ADC_LARGE_OVERLOAD_THRESH,
				 ctrl->adc_small_overload_thresh); // ADC Large Overload Threshold
	}

	reg = (ctrl->lmt_overload_high_thresh / 16) - 1;
	reg = clamp(reg, 0U, 63U);
	ad9361_spi_write(spi, REG_LARGE_LMT_OVERLOAD_THRESH, reg);
	reg = (ctrl->lmt_overload_low_thresh / 16) - 1;
	reg = clamp(reg, 0U, 63U);
	ad9361_spi_writef(spi, REG_SMALL_LMT_OVERLOAD_THRESH,
			  SMALL_LMT_OVERLOAD_THRESH(~0), reg);

	if (phy->pdata->split_gt) {
		/* REVIST */
		ad9361_spi_write(spi, REG_RX1_MANUAL_LPF_GAIN, 0x58); // Rx1 LPF Gain Index
		ad9361_spi_write(spi, REG_RX2_MANUAL_LPF_GAIN, 0x18); // Rx2 LPF Gain Index
		ad9361_spi_write(spi, REG_FAST_INITIAL_LMT_GAIN_LIMIT, 0x27); // Initial LMT Gain Limit
	}

	ad9361_spi_write(spi, REG_RX1_MANUAL_DIGITALFORCED_GAIN, 0x00); // Rx1 Digital Gain Index
	ad9361_spi_write(spi, REG_RX2_MANUAL_DIGITALFORCED_GAIN, 0x00); // Rx2 Digital Gain Index

	reg = clamp_t(u8, ctrl->low_power_thresh, 0U, 64U) * 2;
	ad9361_spi_write(spi, REG_FAST_LOW_POWER_THRESH, reg); // Low Power Threshold
	ad9361_spi_write(spi, REG_TX_SYMBOL_ATTEN_CONFIG, 0x00); // Tx Symbol Gain Control

	ad9361_spi_writef(spi, REG_DEC_POWER_MEASURE_DURATION_0,
			  USE_HB1_OUT_FOR_DEC_PWR_MEAS, 1); // Power Measurement Duration

	ad9361_spi_writef(spi, REG_DEC_POWER_MEASURE_DURATION_0,
			  ENABLE_DEC_PWR_MEAS, 1); // Power Measurement Duration

	if (ctrl->rx1_mode == RF_GAIN_FASTATTACK_AGC ||
		ctrl->rx2_mode == RF_GAIN_FASTATTACK_AGC)
		reg = ilog2(ctrl->f_agc_dec_pow_measuremnt_duration / 16);
	else
		reg = ilog2(ctrl->dec_pow_measuremnt_duration / 16);

	ad9361_spi_writef(spi, REG_DEC_POWER_MEASURE_DURATION_0,
			  DEC_POWER_MEASUREMENT_DURATION(~0), reg); // Power Measurement Duration

	/* AGC */

	tmp1 = reg = clamp_t(u8, ctrl->agc_inner_thresh_high, 0U, 127U);
	ad9361_spi_writef(spi, REG_AGC_LOCK_LEVEL,
			  AGC_LOCK_LEVEL_FAST_AGC_INNER_HIGH_THRESH_SLOW(~0),
			  reg);

	tmp2 = reg = clamp_t(u8, ctrl->agc_inner_thresh_low, 0U, 127U);
	reg |= (ctrl->adc_lmt_small_overload_prevent_gain_inc ?
		PREVENT_GAIN_INC : 0);
	ad9361_spi_write(spi, REG_AGC_INNER_LOW_THRESH, reg);

	reg = AGC_OUTER_HIGH_THRESH(tmp1 - ctrl->agc_outer_thresh_high) |
		AGC_OUTER_LOW_THRESH(ctrl->agc_outer_thresh_low - tmp2);
	ad9361_spi_write(spi, REG_OUTER_POWER_THRESHS, reg);

	reg = AGC_OUTER_HIGH_THRESH_EXED_STP_SIZE(ctrl->agc_outer_thresh_high_dec_steps) |
		AGC_OUTER_LOW_THRESH_EXED_STP_SIZE(ctrl->agc_outer_thresh_low_inc_steps);
	ad9361_spi_write(spi, REG_GAIN_STP_2, reg);

	reg = ((ctrl->immed_gain_change_if_large_adc_overload) ?
		IMMED_GAIN_CHANGE_IF_LG_ADC_OVERLOAD : 0) |
		((ctrl->immed_gain_change_if_large_lmt_overload) ?
		IMMED_GAIN_CHANGE_IF_LG_LMT_OVERLOAD : 0) |
		AGC_INNER_HIGH_THRESH_EXED_STP_SIZE(ctrl->agc_inner_thresh_high_dec_steps) |
		AGC_INNER_LOW_THRESH_EXED_STP_SIZE(ctrl->agc_inner_thresh_low_inc_steps);
	ad9361_spi_write(spi, REG_GAIN_STP1, reg);

	reg = LARGE_ADC_OVERLOAD_EXED_COUNTER(ctrl->adc_large_overload_exceed_counter) |
		SMALL_ADC_OVERLOAD_EXED_COUNTER(ctrl->adc_small_overload_exceed_counter);
	ad9361_spi_write(spi, REG_ADC_OVERLOAD_COUNTERS, reg);

	ad9361_spi_writef(spi, REG_GAIN_STP_CONFIG_2, LARGE_LPF_GAIN_STEP(~0),
			 LARGE_LPF_GAIN_STEP(ctrl->adc_large_overload_inc_steps));

	reg = LARGE_LMT_OVERLOAD_EXED_COUNTER(ctrl->lmt_overload_large_exceed_counter) |
		SMALL_LMT_OVERLOAD_EXED_COUNTER(ctrl->lmt_overload_small_exceed_counter);
	ad9361_spi_write(spi, REG_LMT_OVERLOAD_COUNTERS, reg);

	ad9361_spi_writef(spi, REG_GAIN_STP_CONFIG1,
			DEC_STP_SIZE_FOR_LARGE_LMT_OVERLOAD(~0),
			ctrl->lmt_overload_large_inc_steps);

	reg = DIG_SATURATION_EXED_COUNTER(ctrl->dig_saturation_exceed_counter) |
		(ctrl->sync_for_gain_counter_en ?
		ENABLE_SYNC_FOR_GAIN_COUNTER : 0);
	ad9361_spi_write(spi, REG_DIGITAL_SAT_COUNTER, reg);

	/*
	 * Fast AGC
	 */

	/* Fast AGC - Low Power */
	ad9361_spi_writef(spi, REG_FAST_CONFIG_1,
			ENABLE_INCR_GAIN,
			ctrl->f_agc_allow_agc_gain_increase);

	ad9361_spi_write(spi, REG_FAST_INCREMENT_TIME,
			 ctrl->f_agc_lp_thresh_increment_time);

	reg = ctrl->f_agc_lp_thresh_increment_steps - 1;
	reg = clamp_t(u32, reg, 0U, 7U);
	ad9361_spi_writef(spi, REG_FAST_ENERGY_DETECT_COUNT,
			  INCREMENT_GAIN_STP_LPFLMT(~0),  reg);

	/* Fast AGC - Lock Level */
	/* Dual use see also agc_inner_thresh_high */
	ad9361_spi_writef(spi, REG_FAST_CONFIG_2_SETTLING_DELAY,
			ENABLE_LMT_GAIN_INC_FOR_LOCK_LEVEL,
			ctrl->f_agc_lock_level_lmt_gain_increase_en);

	reg = ctrl->f_agc_lock_level_gain_increase_upper_limit;
	reg = clamp_t(u32, reg, 0U, 63U);
	ad9361_spi_writef(spi, REG_FAST_AGCLL_UPPER_LIMIT,
			  AGCLL_MAX_INCREASE(~0),  reg);

	/* Fast AGC - Peak Detectors and Final Settling */
	reg = ctrl->f_agc_lpf_final_settling_steps;
	reg = clamp_t(u32, reg, 0U, 3U);
	ad9361_spi_writef(spi, REG_FAST_ENERGY_LOST_THRESH,
			  POST_LOCK_LEVEL_STP_SIZE_FOR_LPF_TABLE_FULL_TABLE(~0),
			  reg);

	reg = ctrl->f_agc_lmt_final_settling_steps;
	reg = clamp_t(u32, reg, 0U, 3U);
	ad9361_spi_writef(spi, REG_FAST_STRONGER_SIGNAL_THRESH,
			  POST_LOCK_LEVEL_STP_FOR_LMT_TABLE(~0),  reg);

	reg = ctrl->f_agc_final_overrange_count;
	reg = clamp_t(u32, reg, 0U, 7U);
	ad9361_spi_writef(spi, REG_FAST_FINAL_OVER_RANGE_AND_OPT_GAIN,
			  FINAL_OVER_RANGE_COUNT(~0),  reg);

	/* Fast AGC - Final Power Test */
	ad9361_spi_writef(spi, REG_FAST_CONFIG_1,
			ENABLE_GAIN_INC_AFTER_GAIN_LOCK,
			ctrl->f_agc_gain_increase_after_gain_lock_en);

	/* Fast AGC - Unlocking the Gain */
	/* 0 = MAX Gain, 1 = Optimized Gain, 2 = Set Gain */

	reg = ctrl->f_agc_gain_index_type_after_exit_rx_mode;
	ad9361_spi_writef(spi, REG_FAST_CONFIG_1,
			GOTO_SET_GAIN_IF_EXIT_RX_STATE, reg == SET_GAIN);
	ad9361_spi_writef(spi, REG_FAST_CONFIG_1,
			GOTO_OPTIMIZED_GAIN_IF_EXIT_RX_STATE,
			reg == OPTIMIZED_GAIN);

	ad9361_spi_writef(spi, REG_FAST_CONFIG_2_SETTLING_DELAY,
			USE_LAST_LOCK_LEVEL_FOR_SET_GAIN,
			ctrl->f_agc_use_last_lock_level_for_set_gain_en);

	reg = ctrl->f_agc_optimized_gain_offset;
	reg = clamp_t(u32, reg, 0U, 15U);
	ad9361_spi_writef(spi, REG_FAST_FINAL_OVER_RANGE_AND_OPT_GAIN,
			  OPTIMIZE_GAIN_OFFSET(~0),  reg);

	tmp1 = !ctrl->f_agc_rst_gla_stronger_sig_thresh_exceeded_en ||
		!ctrl->f_agc_rst_gla_engergy_lost_sig_thresh_exceeded_en ||
		!ctrl->f_agc_rst_gla_large_adc_overload_en ||
		!ctrl->f_agc_rst_gla_large_lmt_overload_en ||
		ctrl->f_agc_rst_gla_en_agc_pulled_high_en;

	ad9361_spi_writef(spi, REG_AGC_CONFIG_2,
			AGC_GAIN_UNLOCK_CTRL, tmp1);

	reg = !ctrl->f_agc_rst_gla_stronger_sig_thresh_exceeded_en;
	ad9361_spi_writef(spi, REG_FAST_STRONG_SIGNAL_FREEZE,
			DONT_UNLOCK_GAIN_IF_STRONGER_SIGNAL, reg);

	reg = ctrl->f_agc_rst_gla_stronger_sig_thresh_above_ll;
	reg = clamp_t(u32, reg, 0U, 63U);
	ad9361_spi_writef(spi, REG_FAST_STRONGER_SIGNAL_THRESH,
			  STRONGER_SIGNAL_THRESH(~0),  reg);

	reg = ctrl->f_agc_rst_gla_engergy_lost_goto_optim_gain_en;
	ad9361_spi_writef(spi, REG_FAST_CONFIG_1,
			GOTO_OPT_GAIN_IF_ENERGY_LOST_OR_EN_AGC_HIGH, reg);

	reg = !ctrl->f_agc_rst_gla_engergy_lost_sig_thresh_exceeded_en;
	ad9361_spi_writef(spi, REG_FAST_CONFIG_1,
			DONT_UNLOCK_GAIN_IF_ENERGY_LOST, reg);

	reg = ctrl->f_agc_energy_lost_stronger_sig_gain_lock_exit_cnt;
	reg = clamp_t(u32, reg, 0U, 63U);
	ad9361_spi_writef(spi, REG_FAST_GAIN_LOCK_EXIT_COUNT,
			  GAIN_LOCK_EXIT_COUNT(~0),  reg);

	reg = !ctrl->f_agc_rst_gla_large_adc_overload_en ||
		!ctrl->f_agc_rst_gla_large_lmt_overload_en;
	ad9361_spi_writef(spi, REG_FAST_CONFIG_1,
			DONT_UNLOCK_GAIN_IF_LG_ADC_OR_LMT_OVRG, reg);

	reg = !ctrl->f_agc_rst_gla_large_adc_overload_en;
	ad9361_spi_writef(spi, REG_FAST_LOW_POWER_THRESH,
			DONT_UNLOCK_GAIN_IF_ADC_OVRG, reg);

	/* 0 = Max Gain, 1 = Set Gain, 2 = Optimized Gain, 3 = No Gain Change */

	if (ctrl->f_agc_rst_gla_en_agc_pulled_high_en) {
		switch (ctrl->f_agc_rst_gla_if_en_agc_pulled_high_mode) {
		case MAX_GAIN:
			ad9361_spi_writef(spi, REG_FAST_CONFIG_2_SETTLING_DELAY,
				GOTO_MAX_GAIN_OR_OPT_GAIN_IF_EN_AGC_HIGH, 1);

			ad9361_spi_writef(spi, REG_FAST_CONFIG_1,
				GOTO_SET_GAIN_IF_EN_AGC_HIGH, 0);

			ad9361_spi_writef(spi, REG_FAST_CONFIG_1,
				GOTO_OPT_GAIN_IF_ENERGY_LOST_OR_EN_AGC_HIGH, 0);
			break;
		case SET_GAIN:
			ad9361_spi_writef(spi, REG_FAST_CONFIG_2_SETTLING_DELAY,
				GOTO_MAX_GAIN_OR_OPT_GAIN_IF_EN_AGC_HIGH, 0);

			ad9361_spi_writef(spi, REG_FAST_CONFIG_1,
				GOTO_SET_GAIN_IF_EN_AGC_HIGH, 1);
			break;
		case OPTIMIZED_GAIN:
			ad9361_spi_writef(spi, REG_FAST_CONFIG_2_SETTLING_DELAY,
				GOTO_MAX_GAIN_OR_OPT_GAIN_IF_EN_AGC_HIGH, 1);

			ad9361_spi_writef(spi, REG_FAST_CONFIG_1,
				GOTO_SET_GAIN_IF_EN_AGC_HIGH, 0);

			ad9361_spi_writef(spi, REG_FAST_CONFIG_1,
				GOTO_OPT_GAIN_IF_ENERGY_LOST_OR_EN_AGC_HIGH, 1);
			break;
		case NO_GAIN_CHANGE:
			ad9361_spi_writef(spi, REG_FAST_CONFIG_1,
				GOTO_SET_GAIN_IF_EN_AGC_HIGH, 0);
			ad9361_spi_writef(spi, REG_FAST_CONFIG_2_SETTLING_DELAY,
				GOTO_MAX_GAIN_OR_OPT_GAIN_IF_EN_AGC_HIGH, 0);
			break;
		}
	} else {
		ad9361_spi_writef(spi, REG_FAST_CONFIG_1,
			GOTO_SET_GAIN_IF_EN_AGC_HIGH, 0);
		ad9361_spi_writef(spi, REG_FAST_CONFIG_2_SETTLING_DELAY,
			GOTO_MAX_GAIN_OR_OPT_GAIN_IF_EN_AGC_HIGH, 0);
	}

	reg = ilog2(ctrl->f_agc_power_measurement_duration_in_state5 / 16);
	reg = clamp_t(u32, reg, 0U, 15U);
	ad9361_spi_writef(spi, REG_RX1_MANUAL_LPF_GAIN,
			  POWER_MEAS_IN_STATE_5(~0), reg);
	ad9361_spi_writef(spi, REG_RX1_MANUAL_LMT_FULL_GAIN,
			  POWER_MEAS_IN_STATE_5_MSB, reg >> 3);

	return ad9361_gc_update(phy);
}

static int ad9361_auxdac_set(struct ad9361_rf_phy *phy, unsigned dac,
			     unsigned val_mV)
{
	struct spi_device *spi = phy->spi;
	u32 val, tmp;

	dev_dbg(&phy->spi->dev, "%s DAC%d = %d mV", __func__, dac, val_mV);

	/* Disable DAC if val == 0, Ignored in ENSM Auto Mode */
	ad9361_spi_writef(spi, REG_AUXDAC_ENABLE_CTRL,
			  AUXDAC_MANUAL_BAR(dac), val_mV ? 0 : 1);

	if (val_mV < 306)
		val_mV = 306;

	if (val_mV < 1888) {
		val = ((val_mV - 306) * 1000) / 1404; /* Vref = 1V, Step = 2 */
		tmp = AUXDAC_1_VREF(0);
	} else {
		val = ((val_mV - 1761) * 1000) / 1836; /* Vref = 2.5V, Step = 2 */
		tmp = AUXDAC_1_VREF(3);
	}

	val = clamp_t(u32, val, 0, 1023);

	switch (dac) {
	case 1:
		ad9361_spi_write(spi, REG_AUXDAC_1_WORD, val >> 2);
		ad9361_spi_write(spi, REG_AUXDAC_1_CONFIG, AUXDAC_1_WORD_LSB(val) | tmp);
		phy->auxdac1_value = val_mV;
		break;
	case 2:
		ad9361_spi_write(spi, REG_AUXDAC_2_WORD, val >> 2);
		ad9361_spi_write(spi, REG_AUXDAC_2_CONFIG, AUXDAC_2_WORD_LSB(val) | tmp);
		phy->auxdac2_value = val_mV;
		break;
	default:
		return -EINVAL;
	}

	return 0;
}

static int ad9361_auxdac_get(struct ad9361_rf_phy *phy, unsigned dac)
{

	switch (dac) {
	case 1:
		return phy->auxdac1_value;
	case 2:
		return phy->auxdac2_value;
	default:
		return -EINVAL;
	}

	return 0;
}

  //************************************************************
  // Setup AuxDAC
  //************************************************************
static int ad9361_auxdac_setup(struct ad9361_rf_phy *phy,
			       struct auxdac_control *ctrl)
{
	struct spi_device *spi = phy->spi;
	u8 tmp;

	dev_dbg(&phy->spi->dev, "%s", __func__);

	ad9361_auxdac_set(phy, 1, ctrl->dac1_default_value);
	ad9361_auxdac_set(phy, 2, ctrl->dac2_default_value);

	tmp = ~(AUXDAC_AUTO_TX_BAR(ctrl->dac2_in_tx_en << 1 | ctrl->dac1_in_tx_en) |
		AUXDAC_AUTO_RX_BAR(ctrl->dac2_in_rx_en << 1 | ctrl->dac1_in_rx_en) |
		AUXDAC_INIT_BAR(ctrl->dac2_in_alert_en << 1 | ctrl->dac1_in_alert_en));

	ad9361_spi_writef(spi, REG_AUXDAC_ENABLE_CTRL,
		AUXDAC_AUTO_TX_BAR(~0) |
		AUXDAC_AUTO_RX_BAR(~0) |
		AUXDAC_INIT_BAR(~0),
		tmp); /* Auto Control */

	ad9361_spi_writef(spi, REG_EXTERNAL_LNA_CTRL,
			  AUXDAC_MANUAL_SELECT, ctrl->auxdac_manual_mode_en);
	ad9361_spi_write(spi, REG_AUXDAC1_RX_DELAY, ctrl->dac1_rx_delay_us);
	ad9361_spi_write(spi, REG_AUXDAC1_TX_DELAY, ctrl->dac1_tx_delay_us);
	ad9361_spi_write(spi, REG_AUXDAC2_RX_DELAY, ctrl->dac2_rx_delay_us);
	ad9361_spi_write(spi, REG_AUXDAC2_TX_DELAY, ctrl->dac2_tx_delay_us);

	return 0;
}

  //************************************************************
  // Setup AuxADC
  //************************************************************

static int ad9361_auxadc_setup(struct ad9361_rf_phy *phy,
			       struct auxadc_control *ctrl,
			       unsigned long bbpll_freq)
{
	struct spi_device *spi = phy->spi;
	u32 val;

	dev_dbg(&phy->spi->dev, "%s", __func__);

	val = DIV_ROUND_CLOSEST(ctrl->temp_time_inteval_ms *
		(bbpll_freq / 1000UL), (1 << 29));

	ad9361_spi_write(spi, REG_TEMP_OFFSET, ctrl->offset);
	ad9361_spi_write(spi, REG_START_TEMP_READING, 0x00);
	ad9361_spi_write(spi, REG_TEMP_SENSE2,
			 MEASUREMENT_TIME_INTERVAL(val) |
			 (ctrl->periodic_temp_measuremnt ?
			 TEMP_SENSE_PERIODIC_ENABLE : 0));
	ad9361_spi_write(spi, REG_TEMP_SENSOR_CONFIG,
			 TEMP_SENSOR_DECIMATION(
			 ilog2(ctrl->temp_sensor_decimation) - 8));
	ad9361_spi_write(spi, REG_AUXADC_CLOCK_DIVIDER,
			 bbpll_freq / ctrl->auxadc_clock_rate);
	ad9361_spi_write(spi, REG_AUXADC_CONFIG,
			 AUX_ADC_DECIMATION(
			ilog2(ctrl->auxadc_decimation) - 8));

	return 0;
}

static int ad9361_get_temp(struct ad9361_rf_phy *phy)
{
	u32 val;

	ad9361_spi_writef(phy->spi, REG_AUXADC_CONFIG, AUXADC_POWER_DOWN, 1);
	val = ad9361_spi_read(phy->spi, REG_TEMPERATURE);
	ad9361_spi_writef(phy->spi, REG_AUXADC_CONFIG, AUXADC_POWER_DOWN, 0);

	return DIV_ROUND_CLOSEST(val * 1000, 1140);
}

static int ad9361_get_auxadc(struct ad9361_rf_phy *phy)
{
	u32 val;
	u8 buf[2];

	ad9361_spi_writef(phy->spi, REG_AUXADC_CONFIG, AUXADC_POWER_DOWN, 1);
	val = ad9361_spi_readm(phy->spi, REG_AUXADC_LSB, buf, 2);
	ad9361_spi_writef(phy->spi, REG_AUXADC_CONFIG, AUXADC_POWER_DOWN, 0);

	return (buf[1] << 4) | AUXADC_WORD_LSB(buf[0]);
}

  //************************************************************
  // Setup Control Outs
  //************************************************************

static int ad9361_ctrl_outs_setup(struct ad9361_rf_phy *phy,
				  struct ctrl_outs_control *ctrl)
{
	struct spi_device *spi = phy->spi;

	dev_dbg(&phy->spi->dev, "%s", __func__);

	ad9361_spi_write(spi, REG_CTRL_OUTPUT_POINTER, ctrl->index); // Ctrl Out index
	return ad9361_spi_write(spi, REG_CTRL_OUTPUT_ENABLE, ctrl->en_mask); // Ctrl Out [7:0] output enable
}
  //************************************************************
  // Setup GPO
  //************************************************************

static int ad9361_gpo_setup(struct ad9361_rf_phy *phy)
{
	struct spi_device *spi = phy->spi;
	/* FIXME later */

	dev_dbg(&phy->spi->dev, "%s", __func__);

	ad9361_spi_write(spi, 0x020, 0x00); // GPO Auto Enable Setup in RX and TX
	ad9361_spi_write(spi, 0x027, 0x03); // GPO Manual and GPO auto value in ALERT
	ad9361_spi_write(spi, 0x028, 0x00); // GPO_0 RX Delay
	ad9361_spi_write(spi, 0x029, 0x00); // GPO_1 RX Delay
	ad9361_spi_write(spi, 0x02a, 0x00); // GPO_2 RX Delay
	ad9361_spi_write(spi, 0x02b, 0x00); // GPO_3 RX Delay
	ad9361_spi_write(spi, 0x02c, 0x00); // GPO_0 TX Delay
	ad9361_spi_write(spi, 0x02d, 0x00); // GPO_1 TX Delay
	ad9361_spi_write(spi, 0x02e, 0x00); // GPO_2 TX Delay
	ad9361_spi_write(spi, 0x02f, 0x00); // GPO_3 TX Delay

	return 0;
}

static int ad9361_rssi_setup(struct ad9361_rf_phy *phy,
			     struct rssi_control *ctrl,
			     bool is_update)
{
	struct spi_device *spi = phy->spi;
	u32 total_weight, weight[4], total_dur = 0, temp;
	u8 dur_buf[4] = {0};
	int val, ret, i, j = 0;
	u32 rssi_delay;
	u32 rssi_wait;
	u32 rssi_duration;
	unsigned long rate;

	dev_dbg(&phy->spi->dev, "%s", __func__);

	if (ctrl->rssi_unit_is_rx_samples) {
		if (is_update)
			return 0; /* no update required */

		rssi_delay = ctrl->rssi_delay;
		rssi_wait = ctrl->rssi_wait;
		rssi_duration = ctrl->rssi_duration;
	} else {
		/* update sample based on RX rate */
		rate = DIV_ROUND_CLOSEST(
			clk_get_rate(phy->clks[RX_SAMPL_CLK]), 1000);
		/* units are in us */
		rssi_delay = DIV_ROUND_CLOSEST(ctrl->rssi_delay * rate, 1000);
		rssi_wait = DIV_ROUND_CLOSEST(ctrl->rssi_wait * rate, 1000);
		rssi_duration = DIV_ROUND_CLOSEST(
			ctrl->rssi_duration * rate, 1000);
	}

	if (ctrl->restart_mode == EN_AGC_PIN_IS_PULLED_HIGH)
		rssi_delay = 0;

	rssi_delay = clamp(rssi_delay / 8, 0U, 255U);
	rssi_wait = clamp(rssi_wait / 4, 0U, 255U);

	do {
		for (i = 14; rssi_duration > 0 && i >= 0 ; i--) {
			val = 1 << i;
			if (rssi_duration >= val) {
				dur_buf[j++] = i;
				total_dur += val;
				rssi_duration -= val;
				break;
			}
		}

	} while (j < 4 && rssi_duration > 0);

	for (i = 0, total_weight = 0; i < 4; i++)
		total_weight += weight[i] =
			DIV_ROUND_CLOSEST(RSSI_MAX_WEIGHT *
				(1 << dur_buf[i]), total_dur);

	/* total of all weights must be 0xFF */
	val = total_weight - 0xFF;
	weight[j - 1] -= val;

	ad9361_spi_write(spi, REG_MEASURE_DURATION_01,
			 (dur_buf[1] << 4) | dur_buf[0]); // RSSI Measurement Duration 0, 1
	ad9361_spi_write(spi, REG_MEASURE_DURATION_23,
			 (dur_buf[3] << 4) | dur_buf[2]); // RSSI Measurement Duration 2, 3
	ad9361_spi_write(spi, REG_RSSI_WEIGHT_0, weight[0]); // RSSI Weighted Multiplier 0
	ad9361_spi_write(spi, REG_RSSI_WEIGHT_1, weight[1]); // RSSI Weighted Multiplier 1
	ad9361_spi_write(spi, REG_RSSI_WEIGHT_2, weight[2]); // RSSI Weighted Multiplier 2
	ad9361_spi_write(spi, REG_RSSI_WEIGHT_3, weight[3]); // RSSI Weighted Multiplier 3
	ad9361_spi_write(spi, REG_RSSI_DELAY, rssi_delay); // RSSI Delay
	ad9361_spi_write(spi, REG_RSSI_WAIT_TIME, rssi_wait); // RSSI Wait

	temp = RSSI_MODE_SELECT(ctrl->restart_mode);
	if (ctrl->restart_mode == SPI_WRITE_TO_REGISTER)
		temp |= START_RSSI_MEAS;

	ret = ad9361_spi_write(spi, REG_RSSI_CONFIG, temp); // RSSI Mode Select

	if (ret < 0)
		dev_err(&phy->spi->dev, "Unable to write rssi config\n");

	return 0;
}

static int ad9361_bb_clk_change_handler(struct ad9361_rf_phy *phy)
{
	int ret;

	ret = ad9361_gc_update(phy);
	ret |= ad9361_rssi_setup(phy, &phy->pdata->rssi_ctrl, true);
	ret |= ad9361_auxadc_setup(phy, &phy->pdata->auxadc_ctrl,
				   clk_get_rate(phy->clks[BBPLL_CLK]));

	return ret;
}

static int ad9361_ensm_set_state(struct ad9361_rf_phy *phy, u8 ensm_state,
				 bool pinctrl)
{
	struct spi_device *spi = phy->spi;
	struct device *dev = &phy->spi->dev;
	int rc = 0;
	u32 val;

// 	if (phy->curr_ensm_state == ensm_state) {
// 		dev_dbg(dev, "Nothing to do, device is already in %d state\n",
// 			ensm_state);
// 		goto out;
// 	}

	dev_dbg(dev, "Device is in %x state, moving to %x\n", phy->curr_ensm_state,
			ensm_state);


	if (phy->curr_ensm_state == ENSM_STATE_SLEEP) {
		ad9361_spi_write(spi, REG_CLOCK_ENABLE,
			DIGITAL_POWER_UP | CLOCK_ENABLE_DFLT | BBPLL_ENABLE |
			(phy->pdata->use_extclk ? XO_BYPASS : 0)); /* Enable Clocks */
		udelay(20);
		ad9361_spi_write(spi, REG_ENSM_CONFIG_1, TO_ALERT | FORCE_ALERT_STATE);
		ad9361_trx_vco_cal_control(phy, false, true); /* Enable VCO Cal */
		ad9361_trx_vco_cal_control(phy, true, true);
	}

	val = (phy->pdata->ensm_pin_pulse_mode ? 0 : LEVEL_MODE) |
		(pinctrl ? ENABLE_ENSM_PIN_CTRL : 0) |
		TO_ALERT;

	switch (ensm_state) {
	case ENSM_STATE_TX:
		val |= FORCE_TX_ON;
		if (phy->pdata->fdd)
			rc = -EINVAL;
		else if (phy->curr_ensm_state != ENSM_STATE_ALERT)
			rc = -EINVAL;
		break;
	case ENSM_STATE_RX:
		val |= FORCE_RX_ON;
		if (phy->pdata->fdd)
			rc = -EINVAL;
		else if (phy->curr_ensm_state != ENSM_STATE_ALERT)
			rc = -EINVAL;
		break;
	case ENSM_STATE_FDD:
		val |= (FORCE_TX_ON | FORCE_RX_ON);
		if (!phy->pdata->fdd)
			rc = -EINVAL;
		break;
	case ENSM_STATE_ALERT:
		val &= ~(FORCE_TX_ON | FORCE_RX_ON);
		val |= TO_ALERT | FORCE_ALERT_STATE;
		break;
	case ENSM_STATE_SLEEP_WAIT:
		break;
	case ENSM_STATE_SLEEP:
		ad9361_trx_vco_cal_control(phy, false, false); /* Disable VCO Cal */
		ad9361_trx_vco_cal_control(phy, true, false);
		ad9361_spi_write(spi, REG_ENSM_CONFIG_1, 0); /* Clear To Alert */
		ad9361_spi_write(spi, REG_ENSM_CONFIG_1,
				 phy->pdata->fdd ? FORCE_TX_ON : FORCE_RX_ON);
		/* Delay Flush Time 384 ADC clock cycles */
		udelay(384000000UL / clk_get_rate(phy->clks[ADC_CLK]));
		ad9361_spi_write(spi, REG_ENSM_CONFIG_1, 0); /* Move to Wait*/
		udelay(1); /* Wait for ENSM settle */
		ad9361_spi_write(spi, REG_CLOCK_ENABLE, 0); /* Turn off all clocks */
		phy->curr_ensm_state = ensm_state;
		return 0;

	default:
		dev_err(dev, "No handling for forcing %d ensm state\n",
		ensm_state);
		goto out;
	}

	if (rc) {
		dev_err(dev, "Invalid ENSM state transition in %s mode\n",
			phy->pdata->fdd ? "FDD" : "TDD");
		goto out;
	}

	rc = ad9361_spi_write(spi, REG_ENSM_CONFIG_1, val);
	if (rc)
		dev_err(dev, "Failed to restore state\n");

	phy->curr_ensm_state = ensm_state;

out:
	return rc;

}

static int ad9361_set_trx_clock_chain(struct ad9361_rf_phy *phy,
				      unsigned long *rx_path_clks,
				      unsigned long *tx_path_clks)
{
	struct device *dev = &phy->spi->dev;
	int ret, i, j, n;

	dev_dbg(&phy->spi->dev, "%s", __func__);

	if (!rx_path_clks || !tx_path_clks)
		return -EINVAL;

	ret = clk_set_rate(phy->clks[BBPLL_CLK], rx_path_clks[BBPLL_FREQ]);
	if (ret < 0)
		return ret;

	for (i = ADC_CLK, j = DAC_CLK, n = ADC_FREQ;
		i <= RX_SAMPL_CLK; i++, j++, n++) {
		ret = clk_set_rate(phy->clks[i], rx_path_clks[n]);
		if (ret < 0) {
			dev_err(dev, "Failed to set BB ref clock rate (%d)\n",
				ret);
			return ret;
		}
		ret = clk_set_rate(phy->clks[j], tx_path_clks[n]);
		if (ret < 0) {
			dev_err(dev, "Failed to set BB ref clock rate (%d)\n",
				ret);
			return ret;
		}
	}
	return ad9361_bb_clk_change_handler(phy);
}

static int ad9361_get_trx_clock_chain(struct ad9361_rf_phy *phy, unsigned long *rx_path_clks,
				      unsigned long *tx_path_clks)
{
	int i, j, n;
	unsigned long bbpll_freq;

	if (!rx_path_clks && !tx_path_clks)
		return -EINVAL;

	bbpll_freq = clk_get_rate(phy->clks[BBPLL_CLK]);

	if (rx_path_clks)
		rx_path_clks[BBPLL_FREQ] = bbpll_freq;

	if (tx_path_clks)
		tx_path_clks[BBPLL_FREQ] = bbpll_freq;

	for (i = ADC_CLK, j = DAC_CLK, n = ADC_FREQ;
		i <= RX_SAMPL_CLK; i++, j++, n++) {
		if (rx_path_clks)
			rx_path_clks[n] = clk_get_rate(phy->clks[i]);
		if (tx_path_clks)
			tx_path_clks[n] = clk_get_rate(phy->clks[j]);
	}

	return 0;
}

static int ad9361_calculate_rf_clock_chain(struct ad9361_rf_phy *phy,
				      unsigned long tx_sample_rate,
				      u32 rate_gov,
				      unsigned long *rx_path_clks,
				      unsigned long *tx_path_clks)
{
	unsigned long clktf, clkrf, adc_rate = 0, dac_rate = 0;
	u64 bbpll_rate;
	int i, index_rx = -1, index_tx = -1, tmp;
	u32 div, tx_intdec, rx_intdec;
	const char clk_dividers[][4] = {
		{12,3,2,2},
		{8,2,2,2},
		{6,3,1,2},
		{4,2,2,1},
		{3,3,1,1},
		{2,2,1,1},
		{1,1,1,1},
	};


	if (phy->bypass_rx_fir)
		rx_intdec = 1;
	else
		rx_intdec = phy->rx_fir_dec;

	if (phy->bypass_tx_fir)
		tx_intdec = 1;
	else
		tx_intdec = phy->tx_fir_int;

	dev_dbg(&phy->spi->dev, "%s: requested rate %lu TXFIR int %d RXFIR dec %d mode %s",
		__func__, tx_sample_rate, tx_intdec, rx_intdec,
		rate_gov ? "Nominal" : "Highest OSR");

	if (tx_sample_rate > (phy->pdata->rx2tx2 ? 61440000UL : 122880000UL))
		return -EINVAL;

	clktf = tx_sample_rate * tx_intdec;
	clkrf = tx_sample_rate * rx_intdec * (phy->rx_eq_2tx ? 2 : 1);

	for (i = rate_gov; i < 7; i++) {
		adc_rate = clkrf * clk_dividers[i][0];
		dac_rate = clktf * clk_dividers[i][0];
		if ((adc_rate <= MAX_ADC_CLK) && (adc_rate >= MIN_ADC_CLK)) {
			tmp = adc_rate / dac_rate;

			if (dac_rate > adc_rate)
				tmp = (dac_rate / adc_rate) * -1;
			else
				tmp = adc_rate / dac_rate;

			if (adc_rate <= MAX_DAC_CLK) {
				index_rx = i;
				index_tx = i - ((tmp == 1) ? 0 : tmp);
				dac_rate = adc_rate; /* ADC_CLK */
				break;
			} else {
				dac_rate = adc_rate / 2;  /* ADC_CLK/2 */
				index_tx = i + 2 - ((tmp == 1) ? 0 : tmp);
				index_rx = i;
				break;
			}
		}
	}

	if ((index_tx < 0 || index_tx > 6 || index_rx < 0 || index_rx > 6) && rate_gov < 7) {
		return ad9361_calculate_rf_clock_chain(phy, tx_sample_rate,
			++rate_gov, rx_path_clks, tx_path_clks);
	} else if ((index_tx < 0 || index_tx > 6 || index_rx < 0 || index_rx > 6)) {
		dev_err(&phy->spi->dev, "%s: Failed to find suitable dividers: %s",
		__func__, (adc_rate < MIN_ADC_CLK) ? "ADC clock below limit" : "BBPLL rate above limit");

		return -EINVAL;
	}

	/* Calculate target BBPLL rate */
	div = MAX_BBPLL_DIV;

	do {
		bbpll_rate = (u64)adc_rate * div;
		div >>= 1;

	} while ((bbpll_rate > MAX_BBPLL_FREQ) && (div >= MIN_BBPLL_DIV));

	rx_path_clks[BBPLL_FREQ] = bbpll_rate;
	rx_path_clks[ADC_FREQ] = adc_rate;
	rx_path_clks[R2_FREQ] = rx_path_clks[ADC_FREQ] / clk_dividers[index_rx][1];
	rx_path_clks[R1_FREQ] = rx_path_clks[R2_FREQ] / clk_dividers[index_rx][2];
	rx_path_clks[CLKRF_FREQ] = rx_path_clks[R1_FREQ] / clk_dividers[index_rx][3];
	rx_path_clks[RX_SAMPL_FREQ] = rx_path_clks[CLKRF_FREQ] / 	rx_intdec;

	tx_path_clks[BBPLL_FREQ] = bbpll_rate;
	tx_path_clks[DAC_FREQ] = dac_rate;
	tx_path_clks[T2_FREQ] = tx_path_clks[DAC_FREQ] / clk_dividers[index_tx][1];
	tx_path_clks[T1_FREQ] =tx_path_clks[T2_FREQ] / clk_dividers[index_tx][2];
	tx_path_clks[CLKTF_FREQ] = tx_path_clks[T1_FREQ] / clk_dividers[index_tx][3];
	tx_path_clks[TX_SAMPL_FREQ] = tx_path_clks[CLKTF_FREQ] / 	tx_intdec;

	dev_dbg(&phy->spi->dev, "%s: %lu %lu %lu %lu %lu %lu",
		__func__, rx_path_clks[BBPLL_FREQ], rx_path_clks[ADC_FREQ],
		rx_path_clks[R2_FREQ], rx_path_clks[R1_FREQ],
		rx_path_clks[CLKRF_FREQ], rx_path_clks[RX_SAMPL_FREQ]);

	dev_dbg(&phy->spi->dev, "%s: %lu %lu %lu %lu %lu %lu",
		__func__, tx_path_clks[BBPLL_FREQ], tx_path_clks[ADC_FREQ],
		tx_path_clks[R2_FREQ], tx_path_clks[R1_FREQ],
		tx_path_clks[CLKRF_FREQ], tx_path_clks[RX_SAMPL_FREQ]);

	return 0;
}

static int ad9361_set_trx_clock_chain_freq(struct ad9361_rf_phy *phy,
					  unsigned long freq)
{
	unsigned long rx[6], tx[6];
	int ret;

	ret = ad9361_calculate_rf_clock_chain(phy, freq,
		phy->rate_governor, rx, tx);
	if (ret < 0)
		return ret;
	return ad9361_set_trx_clock_chain(phy, rx, tx);
}

static int ad9361_set_ensm_mode(struct ad9361_rf_phy *phy, bool fdd, bool pinctrl)
{
	struct ad9361_phy_platform_data *pd = phy->pdata;
	int ret;

	ad9361_spi_write(phy->spi, REG_ENSM_MODE, fdd ? FDD_MODE : 0);

	if (fdd)
		ret = ad9361_spi_write(phy->spi, REG_ENSM_CONFIG_2,
			DUAL_SYNTH_MODE |
			(pinctrl ? FDD_EXTERNAL_CTRL_ENABLE : 0)); /* Dual Synth */
	 else
		ret = ad9361_spi_write(phy->spi, REG_ENSM_CONFIG_2,
				(pd->tdd_use_dual_synth ? DUAL_SYNTH_MODE : 0) |
				(pinctrl ? 0 : DUAL_SYNTH_MODE) |
				(pinctrl ? SYNTH_ENABLE_PIN_CTRL_MODE : 0));
	return ret;
}

/* Fast Lock */

static int ad9361_fastlock_readval(struct spi_device *spi, bool tx,
				u32 profile, u32 word)
{
	u32 offs = 0;

	if (tx)
		offs = REG_TX_FAST_LOCK_SETUP - REG_RX_FAST_LOCK_SETUP;

	ad9361_spi_write(spi, REG_RX_FAST_LOCK_PROGRAM_ADDR + offs,
			RX_FAST_LOCK_PROFILE_ADDR(profile) |
			RX_FAST_LOCK_PROFILE_WORD(word));

	return ad9361_spi_read(spi, REG_RX_FAST_LOCK_PROGRAM_READ + offs);
}

static int ad9361_fastlock_writeval(struct spi_device *spi, bool tx,
				u32 profile, u32 word, u8 val, bool last)
{
	u32 offs = 0;
	int ret;

	if (tx)
		offs = REG_TX_FAST_LOCK_SETUP - REG_RX_FAST_LOCK_SETUP;

	ret = ad9361_spi_write(spi, REG_RX_FAST_LOCK_PROGRAM_ADDR + offs,
			RX_FAST_LOCK_PROFILE_ADDR(profile) |
			RX_FAST_LOCK_PROFILE_WORD(word));
	ret |= ad9361_spi_write(spi, REG_RX_FAST_LOCK_PROGRAM_DATA + offs, val);
	ret |= ad9361_spi_write(spi, REG_RX_FAST_LOCK_PROGRAM_CTRL + offs,
			RX_FAST_LOCK_PROGRAM_WRITE |
			RX_FAST_LOCK_PROGRAM_CLOCK_ENABLE);

	if (last) /* Stop Clocks */
		ret |= ad9361_spi_write(spi,
			REG_RX_FAST_LOCK_PROGRAM_CTRL + offs, 0);

	return ret;
}

static int ad9361_fastlock_load(struct ad9361_rf_phy *phy, bool tx,
				u32 profile, u8 *values)
{
	u32 offs = 0;
	int i, ret = 0;

	dev_dbg(&phy->spi->dev, "%s: %s Profile %d:",
		__func__, tx ? "TX" : "RX", profile);

	if (tx)
		offs = REG_TX_FAST_LOCK_SETUP - REG_RX_FAST_LOCK_SETUP;

	for (i = 0; i < RX_FAST_LOCK_CONFIG_WORD_NUM; i++)
		ret |= ad9361_fastlock_writeval(phy->spi, tx, profile,
						i, values[i], i == 0xF);

	phy->fastlock.entry[tx][profile].flags = FASTLOOK_INIT;
	phy->fastlock.entry[tx][profile].alc_orig = values[15];
	phy->fastlock.entry[tx][profile].alc_written = values[15];

	return ret;
}

static int ad9361_fastlock_store(struct ad9361_rf_phy *phy, bool tx, u32 profile)
{
	struct spi_device *spi = phy->spi;
	u8 val[16];
	u32 offs = 0, x, y;

	dev_dbg(&phy->spi->dev, "%s: %s Profile %d:",
		__func__, tx ? "TX" : "RX", profile);

	if (tx)
		offs = REG_TX_FAST_LOCK_SETUP - REG_RX_FAST_LOCK_SETUP;

	val[0] = ad9361_spi_read(spi, REG_RX_INTEGER_BYTE_0 + offs);
	val[1] = ad9361_spi_read(spi, REG_RX_INTEGER_BYTE_1 + offs);
	val[2] = ad9361_spi_read(spi, REG_RX_FRACT_BYTE_0 + offs);
	val[3] = ad9361_spi_read(spi, REG_RX_FRACT_BYTE_1 + offs);
	val[4] = ad9361_spi_read(spi, REG_RX_FRACT_BYTE_2 + offs);

	x = ad9361_spi_readf(spi, REG_RX_VCO_BIAS_1 + offs, VCO_BIAS_REF(~0));
	y = ad9361_spi_readf(spi, REG_RX_ALC_VARACTOR + offs, VCO_VARACTOR(~0));
	val[5] = (x << 4) | y;

	x = ad9361_spi_readf(spi, REG_RX_VCO_BIAS_1 + offs, VCO_BIAS_TCF(~0));
	y = ad9361_spi_readf(spi, REG_RX_CP_CURRENT + offs, CHARGE_PUMP_CURRENT(~0));
	/* Wide BW option: N = 1
	 * Set init and steady state values to the same - let user space handle it
	 */
	val[6] = (x << 3) | y;
	val[7] = y;

	x = ad9361_spi_readf(spi, REG_RX_LOOP_FILTER_3 + offs, LOOP_FILTER_R3(~0));
	val[8] = (x << 4) | x;

	x = ad9361_spi_readf(spi, REG_RX_LOOP_FILTER_2 + offs, LOOP_FILTER_C3(~0));
	val[9] = (x << 4) | x;

	x = ad9361_spi_readf(spi, REG_RX_LOOP_FILTER_1 + offs, LOOP_FILTER_C1(~0));
	y = ad9361_spi_readf(spi, REG_RX_LOOP_FILTER_1 + offs, LOOP_FILTER_C2(~0));
	val[10] = (x << 4) | y;

	x = ad9361_spi_readf(spi, REG_RX_LOOP_FILTER_2 + offs, LOOP_FILTER_R1(~0));
	val[11] = (x << 4) | x;

	x = ad9361_spi_readf(spi, REG_RX_VCO_VARACTOR_CTRL_0 + offs,
			     VCO_VARACTOR_REFERENCE_TCF(~0));
	y = ad9361_spi_readf(spi, REG_RFPLL_DIVIDERS,
			     tx ? TX_VCO_DIVIDER(~0) : RX_VCO_DIVIDER(~0));
	val[12] = (x << 4) | y;

	x = ad9361_spi_readf(spi, REG_RX_FORCE_VCO_TUNE_1 + offs, VCO_CAL_OFFSET(~0));
	y = ad9361_spi_readf(spi, REG_RX_VCO_VARACTOR_CTRL_1 + offs, VCO_VARACTOR_REFERENCE(~0));
	val[13] = (x << 4) | y;

	val[14] = ad9361_spi_read(spi, REG_RX_FORCE_VCO_TUNE_0 + offs);

	x = ad9361_spi_readf(spi, REG_RX_FORCE_ALC + offs, FORCE_ALC_WORD(~0));
	y = ad9361_spi_readf(spi, REG_RX_FORCE_VCO_TUNE_1 + offs, FORCE_VCO_TUNE);
	val[15] = (x << 1) | y;

	return ad9361_fastlock_load(phy, tx, profile, val);
}

static int ad9361_fastlock_prepare(struct ad9361_rf_phy *phy, bool tx,
				  u32 profile, bool prepare)
{
	u32 offs, ready_mask;
	bool is_prepared;

	dev_dbg(&phy->spi->dev, "%s: %s Profile %d: %s",
		__func__, tx ? "TX" : "RX", profile,
		prepare ? "Prepare" : "Un-Prepare");

	if (tx) {
		offs = REG_TX_FAST_LOCK_SETUP - REG_RX_FAST_LOCK_SETUP;
		ready_mask = TX_SYNTH_READY_MASK;
	} else {
		offs = 0;
		ready_mask = RX_SYNTH_READY_MASK;
	}

	is_prepared = !!phy->fastlock.current_profile[tx];

	if (prepare && !is_prepared) {
		ad9361_spi_write(phy->spi,
				REG_RX_FAST_LOCK_SETUP_INIT_DELAY + offs,
				(tx ? phy->pdata->tx_fastlock_delay_ns :
				phy->pdata->rx_fastlock_delay_ns) / 250);
		ad9361_spi_write(phy->spi, REG_RX_FAST_LOCK_SETUP + offs,
				RX_FAST_LOCK_PROFILE(profile) |
				RX_FAST_LOCK_MODE_ENABLE);
		ad9361_spi_write(phy->spi, REG_RX_FAST_LOCK_PROGRAM_CTRL + offs,
				0);

		ad9361_spi_writef(phy->spi, REG_ENSM_CONFIG_2, ready_mask, 1);
		ad9361_trx_vco_cal_control(phy, tx, false);
	} else if (!prepare && is_prepared) {
		ad9361_spi_write(phy->spi, REG_RX_FAST_LOCK_SETUP + offs, 0);

		/* Workaround: Exiting Fastlock Mode */
		ad9361_spi_writef(phy->spi, REG_RX_FORCE_ALC + offs, FORCE_ALC_ENABLE, 1);
		ad9361_spi_writef(phy->spi, REG_RX_FORCE_VCO_TUNE_1 + offs, FORCE_VCO_TUNE, 1);
		ad9361_spi_writef(phy->spi, REG_RX_FORCE_ALC + offs, FORCE_ALC_ENABLE, 0);
		ad9361_spi_writef(phy->spi, REG_RX_FORCE_VCO_TUNE_1 + offs, FORCE_VCO_TUNE, 0);

		ad9361_trx_vco_cal_control(phy, tx, true);
		ad9361_spi_writef(phy->spi, REG_ENSM_CONFIG_2, ready_mask, 0);

		phy->fastlock.current_profile[tx] = 0;
	}

	return 0;
}

static int ad9361_fastlock_recall(struct ad9361_rf_phy *phy, bool tx, u32 profile)
{
	u32 offs = 0;
	u8 curr, new, orig, current_profile;

	dev_dbg(&phy->spi->dev, "%s: %s Profile %d:",
		__func__, tx ? "TX" : "RX", profile);

	if (tx)
		offs = REG_TX_FAST_LOCK_SETUP - REG_RX_FAST_LOCK_SETUP;

	if (phy->fastlock.entry[tx][profile].flags != FASTLOOK_INIT)
		return -EINVAL;

	/* Workaround: Lock problem with same ALC word */

	current_profile = phy->fastlock.current_profile[tx];
	new = phy->fastlock.entry[tx][profile].alc_written;

	if (current_profile == 0)
		curr = ad9361_spi_readf(phy->spi, REG_RX_FORCE_ALC + offs,
				FORCE_ALC_WORD(~0)) << 1;
	else
		curr = phy->fastlock.entry[tx][current_profile - 1].alc_written;

	if ((curr >> 1) == (new >> 1)) {
		orig = phy->fastlock.entry[tx][profile].alc_orig;

		if ((orig >> 1) == (new >> 1))
			phy->fastlock.entry[tx][profile].alc_written += 2;
		else
			phy->fastlock.entry[tx][profile].alc_written = orig;
<<<<<<< HEAD

		ad9361_fastlock_writeval(phy->spi, tx, profile, 0xF,
			phy->fastlock.entry[tx][profile].alc_written, true);
	}

=======

		ad9361_fastlock_writeval(phy->spi, tx, profile, 0xF,
			phy->fastlock.entry[tx][profile].alc_written, true);
	}

>>>>>>> 879e3f30
	ad9361_fastlock_prepare(phy, tx, profile, true);
	phy->fastlock.current_profile[tx] = profile + 1;

	return ad9361_spi_write(phy->spi, REG_RX_FAST_LOCK_SETUP + offs,
			 RX_FAST_LOCK_PROFILE(profile) |
<<<<<<< HEAD
=======
			 (phy->pdata->trx_fastlock_pinctrl_en[tx] ?
			 RX_FAST_LOCK_PROFILE_PIN_SELECT : 0) |
>>>>>>> 879e3f30
			 RX_FAST_LOCK_MODE_ENABLE);
}

static int ad9361_fastlock_save(struct ad9361_rf_phy *phy, bool tx,
				u32 profile, u8 *values)
{
	int i;

	dev_dbg(&phy->spi->dev, "%s: %s Profile %d:",
		__func__, tx ? "TX" : "RX", profile);

	for (i = 0; i < RX_FAST_LOCK_CONFIG_WORD_NUM; i++)
		values[i] = ad9361_fastlock_readval(phy->spi, tx, profile, i);

	return 0;
}

static void ad9361_clear_state(struct ad9361_rf_phy *phy)
{
	phy->current_table = RXGAIN_TBLS_END;
	phy->bypass_tx_fir = true;
	phy->bypass_rx_fir = true;
	phy->rate_governor = 1;
	phy->rfdc_track_en = true;
	phy->bbdc_track_en = true;
	phy->quad_track_en = true;
	phy->prev_ensm_state = 0;
	phy->curr_ensm_state = 0;
	phy->auto_cal_en = false;
	phy->last_tx_quad_cal_freq = 0;
	phy->flags = 0;
	phy->current_rx_bw_Hz = 0;
	phy->current_tx_bw_Hz = 0;
	phy->rxbbf_div = 0;
	phy->tx_fir_int = 0;
	phy->tx_fir_ntaps = 0;
	phy->rx_fir_dec = 0;
	phy->rx_fir_ntaps = 0;
	phy->ensm_pin_ctl_en = false;
<<<<<<< HEAD
	phy->fastlock.current_profile[0] = 0;
	phy->fastlock.current_profile[1] = 0;

=======
	memset(&phy->fastlock, 0, sizeof(phy->fastlock));
>>>>>>> 879e3f30
}

static int ad9361_setup(struct ad9361_rf_phy *phy)
{
	unsigned long refin_Hz, ref_freq, bbpll_freq;
	struct device *dev = &phy->spi->dev;
	struct spi_device *spi = phy->spi;
	struct ad9361_phy_platform_data *pd = phy->pdata;
	int ret;
	u32 real_rx_bandwidth = pd->rf_rx_bandwidth_Hz / 2;
	u32 real_tx_bandwidth = pd->rf_tx_bandwidth_Hz / 2;

	dev_dbg(dev, "%s", __func__);

	if (pd->fdd)
		pd->tdd_skip_vco_cal = false;

	if (pd->port_ctrl.pp_conf[2] & FDD_RX_RATE_2TX_RATE)
		phy->rx_eq_2tx = true;

	ad9361_spi_write(spi, REG_CTRL, CTRL_ENABLE);
	ad9361_spi_write(spi, REG_BANDGAP_CONFIG0, MASTER_BIAS_TRIM(0x0E)); /* Enable Master Bias */
	ad9361_spi_write(spi, REG_BANDGAP_CONFIG1, BANDGAP_TEMP_TRIM(0x0E)); /* Set Bandgap Trim */

	ad9361_set_dcxo_tune(phy, pd->dcxo_coarse, pd->dcxo_fine);

	refin_Hz = clk_get_rate(phy->clk_refin);

	if (refin_Hz < 40000000UL)
		ref_freq = 2 * refin_Hz;
	else if (refin_Hz < 80000000UL)
		ref_freq = refin_Hz;
	else if (refin_Hz < 160000000UL)
		ref_freq = refin_Hz / 2;
	else if (refin_Hz < 320000000UL)
		ref_freq = refin_Hz / 4;
	else
		return -EINVAL;

	ad9361_spi_writef(spi, REG_REF_DIVIDE_CONFIG_1, RX_REF_RESET_BAR, 1);
	ad9361_spi_writef(spi, REG_REF_DIVIDE_CONFIG_2, TX_REF_RESET_BAR, 1);
	ad9361_spi_writef(spi, REG_REF_DIVIDE_CONFIG_2,
			  TX_REF_DOUBLER_FB_DELAY(~0), 3); /* FB DELAY */
	ad9361_spi_writef(spi, REG_REF_DIVIDE_CONFIG_2,
			  RX_REF_DOUBLER_FB_DELAY(~0), 3); /* FB DELAY */

	ad9361_spi_write(spi, REG_CLOCK_ENABLE,
			DIGITAL_POWER_UP | CLOCK_ENABLE_DFLT | BBPLL_ENABLE |
			(pd->use_extclk ? XO_BYPASS : 0)); /* Enable Clocks */

	ret = clk_set_rate(phy->clks[BB_REFCLK], ref_freq);
	if (ret < 0) {
		dev_err(dev, "Failed to set BB ref clock rate (%d)\n",
			ret);
		return ret;
	}

	ret = ad9361_set_trx_clock_chain(phy, pd->rx_path_clks,
				   pd->tx_path_clks);
	if (ret < 0)
		return ret;

	ret = clk_prepare_enable(phy->clks[BB_REFCLK]);
	if (ret < 0) {
		dev_err(dev, "Failed to enable BB ref clock rate (%d)\n",
			ret);
		return ret;
	}

	ad9361_en_dis_tx(phy, 1, TX_ENABLE);
	ad9361_en_dis_rx(phy, 1, RX_ENABLE);

	if (pd->rx2tx2) {
		ad9361_en_dis_tx(phy, 2, TX_ENABLE);
		ad9361_en_dis_rx(phy, 2, RX_ENABLE);
	}

	ret = ad9361_rf_port_setup(phy, pd->rf_rx_input_sel,
				   pd->rf_tx_output_sel);
	if (ret < 0)
		return ret;

	ret = ad9361_pp_port_setup(phy, false);
	if (ret < 0)
		return ret;

	ret = ad9361_auxdac_setup(phy, &pd->auxdac_ctrl);
	if (ret < 0)
		return ret;

	bbpll_freq = clk_get_rate(phy->clks[BBPLL_CLK]);

	ret = ad9361_auxadc_setup(phy, &pd->auxadc_ctrl, bbpll_freq);
	if (ret < 0)
		return ret;

	ret = ad9361_ctrl_outs_setup(phy, &pd->ctrl_outs_ctrl);
	if (ret < 0)
		return ret;

	ret = ad9361_gpo_setup(phy);
	if (ret < 0)
		return ret;

	ret = ad9361_set_ref_clk_cycles(phy, refin_Hz);
	if (ret < 0)
		return ret;

	ret = ad9361_setup_ext_lna(phy, &pd->elna_ctrl);
	if (ret < 0)
		return ret;

	ret = clk_set_rate(phy->clks[RX_REFCLK], ref_freq);
	if (ret < 0) {
		dev_err(dev, "Failed to set RX Synth ref clock rate (%d)\n", ret);
		return ret;
	}

	ret = clk_set_rate(phy->clks[TX_REFCLK], ref_freq);
	if (ret < 0) {
		dev_err(dev, "Failed to set TX Synth ref clock rate (%d)\n", ret);
		return ret;
	}

	ret = ad9361_txrx_synth_cp_calib(phy, ref_freq, false); /* RXCP */
	if (ret < 0)
		return ret;

	ret = ad9361_txrx_synth_cp_calib(phy, ref_freq, true); /* TXCP */
	if (ret < 0)
		return ret;

	if (pd->use_ext_rx_lo) {
		ad9361_trx_ext_lo_control(phy, true, pd->use_ext_rx_lo);
	} else {
		ret = clk_set_rate(phy->clks[RX_RFPLL], ad9361_to_clk(pd->rx_synth_freq));
		if (ret < 0) {
			dev_err(dev, "Failed to set RX Synth rate (%d)\n",
				ret);
			return ret;
		}

		ret = clk_prepare_enable(phy->clks[RX_REFCLK]);
		if (ret < 0) {
			dev_err(dev, "Failed to enable RX Synth ref clock (%d)\n", ret);
			return ret;
		}

		ret = clk_prepare_enable(phy->clks[RX_RFPLL]);
		if (ret < 0)
			return ret;
	}

	if (pd->use_ext_tx_lo) {
		ad9361_trx_ext_lo_control(phy, false, pd->use_ext_tx_lo);
	} else {
		ret = clk_set_rate(phy->clks[TX_RFPLL], ad9361_to_clk(pd->tx_synth_freq));
		if (ret < 0) {
			dev_err(dev, "Failed to set TX Synth rate (%d)\n",
				ret);
			return ret;
		}

		ret = clk_prepare_enable(phy->clks[TX_REFCLK]);
		if (ret < 0) {
			dev_err(dev, "Failed to enable TX Synth ref clock (%d)\n", ret);
			return ret;
		}

		ret = clk_prepare_enable(phy->clks[TX_RFPLL]);
		if (ret < 0)
			return ret;
	}

	ret = ad9361_load_mixer_gm_subtable(phy);
	if (ret < 0)
		return ret;

	ret = ad9361_gc_setup(phy, &pd->gain_ctrl);
	if (ret < 0)
		return ret;

	ret = ad9361_rx_bb_analog_filter_calib(phy,
				real_rx_bandwidth,
				bbpll_freq);
	if (ret < 0)
		return ret;

	ret = ad9361_tx_bb_analog_filter_calib(phy,
				real_tx_bandwidth,
				bbpll_freq);
	if (ret < 0)
		return ret;

	ret = ad9361_rx_tia_calib(phy, real_rx_bandwidth);
	if (ret < 0)
		return ret;

	ret = ad9361_tx_bb_second_filter_calib(phy, pd->rf_tx_bandwidth_Hz);
	if (ret < 0)
		return ret;

	ret = ad9361_rx_adc_setup(phy,
				bbpll_freq,
				clk_get_rate(phy->clks[ADC_CLK]));
	if (ret < 0)
		return ret;

	ret = ad9361_bb_dc_offset_calib(phy);
	if (ret < 0)
		return ret;

	ret = ad9361_rf_dc_offset_calib(phy,
			ad9361_from_clk(clk_get_rate(phy->clks[RX_RFPLL])));
	if (ret < 0)
		return ret;

	ret = ad9361_tx_quad_calib(phy, real_tx_bandwidth, -1);
	if (ret < 0)
		return ret;

	ret = ad9361_tracking_control(phy, phy->bbdc_track_en,
			phy->rfdc_track_en, phy->quad_track_en);
	if (ret < 0)
		return ret;

	if (!pd->fdd)
		ad9361_run_calibration(phy, TXMON_CAL);

	ad9361_pp_port_setup(phy, true);

	ret = ad9361_set_ensm_mode(phy, pd->fdd, pd->ensm_pin_ctrl);
	if (ret < 0)
		return ret;

	ad9361_spi_writef(phy->spi, REG_TX_ATTEN_OFFSET,
			  MASK_CLR_ATTEN_UPDATE, 0);

	ret = ad9361_set_tx_atten(phy, pd->tx_atten, true, true, true);
	if (ret < 0)
		return ret;

	ret = ad9361_rssi_setup(phy, &pd->rssi_ctrl, false);
	if (ret < 0)
		return ret;

	ret = ad9361_clkout_control(phy, pd->ad9361_clkout_mode);
	if (ret < 0)
		return ret;

	phy->curr_ensm_state = ad9361_spi_readf(spi, REG_STATE, ENSM_STATE(~0));
	ad9361_ensm_set_state(phy, pd->fdd ? ENSM_STATE_FDD : ENSM_STATE_RX,
			      pd->ensm_pin_ctrl);

	phy->current_rx_bw_Hz = pd->rf_rx_bandwidth_Hz;
	phy->current_tx_bw_Hz = pd->rf_tx_bandwidth_Hz;
	phy->auto_cal_en = true;
	phy->cal_threshold_freq = 100000000ULL; /* 100 MHz */

	return 0;

}

static int ad9361_do_calib_run(struct ad9361_rf_phy *phy, u32 cal, int arg)
{
	int ret;

	ret = ad9361_tracking_control(phy, false, false, false);
	if (ret < 0)
		return ret;

	ad9361_ensm_force_state(phy, ENSM_STATE_ALERT);

	switch (cal) {
	case TX_QUAD_CAL:
		ret = ad9361_tx_quad_calib(phy, phy->current_tx_bw_Hz / 2, arg);
		break;
	case RFDC_CAL:
		ret = ad9361_rf_dc_offset_calib(phy,
			ad9361_from_clk(clk_get_rate(phy->clks[RX_RFPLL])));
		break;
	default:
		ret = -EINVAL;
		break;
	}

	ret = ad9361_tracking_control(phy, phy->bbdc_track_en,
			phy->rfdc_track_en, phy->quad_track_en);
	ad9361_ensm_restore_prev_state(phy);

	return ret;
}

static int ad9361_update_rf_bandwidth(struct ad9361_rf_phy *phy,
				     u32 rf_rx_bw, u32 rf_tx_bw)
{
	unsigned long bbpll_freq;
	u32 real_rx_bandwidth = rf_rx_bw / 2;
	u32 real_tx_bandwidth = rf_tx_bw / 2;
	int ret;

	bbpll_freq = clk_get_rate(phy->clks[BBPLL_CLK]);

	ret = ad9361_tracking_control(phy, false, false, false);
	if (ret < 0)
		return ret;


	ad9361_ensm_force_state(phy, ENSM_STATE_ALERT);

	ret = ad9361_rx_bb_analog_filter_calib(phy,
				real_rx_bandwidth,
				bbpll_freq);
	if (ret < 0)
		return ret;

	ret = ad9361_tx_bb_analog_filter_calib(phy,
				real_tx_bandwidth,
				bbpll_freq);
	if (ret < 0)
		return ret;

	ret = ad9361_rx_tia_calib(phy, real_rx_bandwidth);
	if (ret < 0)
		return ret;

	ret = ad9361_tx_bb_second_filter_calib(phy, rf_tx_bw);
	if (ret < 0)
		return ret;

	ret = ad9361_rx_adc_setup(phy,
				bbpll_freq,
				clk_get_rate(phy->clks[ADC_CLK]));
	if (ret < 0)
		return ret;

	ret = ad9361_tx_quad_calib(phy, real_tx_bandwidth, -1);
	if (ret < 0)
		return ret;

	phy->current_rx_bw_Hz = rf_rx_bw;
	phy->current_tx_bw_Hz = rf_tx_bw;

	ret = ad9361_tracking_control(phy, phy->bbdc_track_en,
			phy->rfdc_track_en, phy->quad_track_en);
	if (ret < 0)
		return ret;

	ad9361_ensm_restore_prev_state(phy);

	return 0;
}

static int ad9361_load_fir_filter_coef(struct ad9361_rf_phy *phy,
				       enum fir_dest dest, int gain_dB,
				       u32 ntaps, short *coef)
{
	struct spi_device *spi = phy->spi;
	u32 val, offs = 0, fir_conf = 0;

	dev_dbg(&phy->spi->dev, "%s: TAPS %d, gain %d, dest %d",
		__func__, ntaps, gain_dB, dest);

	if (coef == NULL || !ntaps || ntaps > 128 || ntaps % 16) {
		dev_err(&phy->spi->dev,
			"%s: Invalid parameters: TAPS %d, gain %d, dest 0x%X",
			__func__, ntaps, gain_dB, dest);

		return -EINVAL;
	}

	if (dest & FIR_IS_RX) {
		val = 3 - (gain_dB + 12) / 6;
		ad9361_spi_write(spi, REG_RX_FILTER_GAIN, val & 0x3);
		offs = REG_RX_FILTER_COEF_ADDR - REG_TX_FILTER_COEF_ADDR;
		phy->rx_fir_ntaps = ntaps;
	} else {
		if (gain_dB == -6)
			fir_conf = TX_FIR_GAIN_6DB;
		phy->tx_fir_ntaps = ntaps;
	}

	val = ntaps / 16 - 1;

	fir_conf |= FIR_NUM_TAPS(val) | FIR_SELECT(dest) | FIR_START_CLK;

	ad9361_spi_write(spi, REG_TX_FILTER_CONF + offs, fir_conf);

	for (val = 0; val < ntaps; val++) {
		ad9361_spi_write(spi, REG_TX_FILTER_COEF_ADDR + offs, val);
		ad9361_spi_write(spi, REG_TX_FILTER_COEF_WRITE_DATA_1 + offs,
				 coef[val] & 0xFF);
		ad9361_spi_write(spi, REG_TX_FILTER_COEF_WRITE_DATA_2 + offs,
				 coef[val] >> 8);
		ad9361_spi_write(spi, REG_TX_FILTER_CONF + offs,
				 fir_conf | FIR_WRITE);
		ad9361_spi_write(spi, REG_TX_FILTER_COEF_READ_DATA_2 + offs, 0);
		ad9361_spi_write(spi, REG_TX_FILTER_COEF_READ_DATA_2 + offs, 0);
	}

	ad9361_spi_write(spi, REG_TX_FILTER_CONF + offs, fir_conf);
	fir_conf &= ~FIR_START_CLK;
	ad9361_spi_write(spi, REG_TX_FILTER_CONF + offs, fir_conf);

	return 0;
}

static int ad9361_parse_fir(struct ad9361_rf_phy *phy,
				 char *data, u32 size)
{
	char *line;
	int i = 0, ret, txc, rxc;
	int tx = -1, tx_gain, tx_int;
	int rx = -1, rx_gain, rx_dec;
	short coef_tx[128];
	short coef_rx[128];
	char *ptr = data;

	while ((line = strsep(&ptr, "\n"))) {
		if (line >= data + size) {
			break;
		}

		if (line[0] == '#')
			continue;

		if (tx < 0) {
			ret = sscanf(line, "TX %d GAIN %d INT %d",
				     &tx, &tx_gain, &tx_int);
			if (ret == 3)
				continue;
			else
				tx = -1;
		}
		if (rx < 0) {
			ret = sscanf(line, "RX %d GAIN %d DEC %d",
				     &rx, &rx_gain, &rx_dec);
			if (ret == 3)
				continue;
			else
				tx = -1;
		}
		ret = sscanf(line, "%d,%d", &txc, &rxc);
		if (ret == 1) {
			coef_tx[i] = coef_rx[i] = (short)txc;
			i++;
			continue;
		} else if (ret == 2) {
			coef_tx[i] = (short)txc;
			coef_rx[i] = (short)rxc;
			i++;
			continue;
		}
	}

	switch (tx) {
	case FIR_TX1:
	case FIR_TX2:
	case FIR_TX1_TX2:
		ret = ad9361_load_fir_filter_coef(phy, tx, tx_gain, i, coef_tx);
		phy->tx_fir_int = tx_int;
		break;
	default:
		ret = -EINVAL;
	}

	switch (rx | FIR_IS_RX) {
	case FIR_RX1:
	case FIR_RX2:
	case FIR_RX1_RX2:
		ret = ad9361_load_fir_filter_coef(phy, rx | FIR_IS_RX,
						  rx_gain, i, coef_rx);
		phy->rx_fir_dec = rx_dec;
		break;
	default:
		ret = -EINVAL;
	}

	if (ret < 0)
		return ret;


	return size;
}

static int ad9361_validate_enable_fir(struct ad9361_rf_phy *phy)
{
	struct device *dev = &phy->spi->dev;
	int ret;
	unsigned long rx[6], tx[6];
	u32 max;

	dev_dbg(dev, "%s: TX FIR EN=%d/TAPS%d/INT%d, RX FIR EN=%d/TAPS%d/DEC%d",
		__func__, !phy->bypass_tx_fir, phy->tx_fir_ntaps, phy->tx_fir_int,
		!phy->bypass_rx_fir, phy->rx_fir_ntaps, phy->rx_fir_dec);

	if (!phy->bypass_tx_fir) {
		if (!(phy->tx_fir_int == 1 || phy->tx_fir_int == 2 ||
			phy->tx_fir_int == 4)) {
			dev_err(dev,
				"%s: Invalid: Interpolation %d in filter config",
				__func__, phy->tx_fir_int);
			return -EINVAL;
		}


		if (phy->tx_fir_int == 1 && phy->tx_fir_ntaps > 64) {
			dev_err(dev,
				"%s: Invalid: TAPS > 64 and Interpolation = 1",
				__func__);
			return -EINVAL;
		}
	}

	if (!phy->bypass_rx_fir) {
		if (!(phy->rx_fir_dec == 1 || phy->rx_fir_dec == 2 ||
			phy->rx_fir_dec == 4)) {
			dev_err(dev,
				"%s: Invalid: Decimation %d in filter config",
				__func__, phy->rx_fir_dec);

			return -EINVAL;
		}
	}

	ret = ad9361_calculate_rf_clock_chain(phy,
			clk_get_rate(phy->clks[TX_SAMPL_CLK]),
			phy->rate_governor, rx, tx);

	if (ret < 0) {
		dev_err(dev,
			"%s: Calculating filter rates failed %d",
			__func__, ret);

		return ret;
	}

	if (!phy->bypass_tx_fir) {
		max = ((rx[ADC_FREQ] / 2) / tx[TX_SAMPL_FREQ]) * 16;
		if (phy->tx_fir_ntaps > max) {
			dev_err(dev,
				"%s: Invalid: ratio ADC/2 / TX_SAMPL * 16 > TAPS"
				"(max %d, adc %lu, tx %lu)",
				__func__, max, rx[ADC_FREQ], tx[TX_SAMPL_FREQ]);
			return -EINVAL;
		}
	}

	if (!phy->bypass_rx_fir) {
		max = ((rx[ADC_FREQ] / 2) / rx[RX_SAMPL_FREQ]) * 16;
		if (phy->rx_fir_ntaps > max) {
			dev_err(dev,
				"%s: Invalid: ratio ADC/2 / RX_SAMPL * 16 > TAPS (max %d)",
				__func__, max);
			return -EINVAL;
		}
	}

	ret = ad9361_set_trx_clock_chain(phy, rx, tx);
	if (ret < 0)
		return ret;

	/*
	 * Workaround for clock framework since clocks don't change the we
	 * manually need to enable the filter
	 */

	if (phy->rx_fir_dec == 1 || phy->bypass_rx_fir) {
		ad9361_spi_writef(phy->spi, REG_RX_ENABLE_FILTER_CTRL,
			RX_FIR_ENABLE_DECIMATION(~0), !phy->bypass_rx_fir);
	}

	if (phy->tx_fir_int == 1 || phy->bypass_tx_fir) {
		ad9361_spi_writef(phy->spi, REG_TX_ENABLE_FILTER_CTRL,
			TX_FIR_ENABLE_INTERPOLATION(~0), !phy->bypass_tx_fir);
	}

	return ad9361_update_rf_bandwidth(phy, phy->current_rx_bw_Hz,
			phy->current_tx_bw_Hz);
}

static void ad9361_work_func(struct work_struct *work)
{
	struct ad9361_rf_phy *phy =
		container_of(work, struct ad9361_rf_phy, work);
	int ret;

	dev_dbg(&phy->spi->dev, "%s:", __func__);

	ret = ad9361_do_calib_run(phy, TX_QUAD_CAL, -1);
	if (ret < 0)
		dev_err(&phy->spi->dev,
			"%s: TX QUAD cal failed", __func__);

	complete_all(&phy->complete);
	clear_bit(0, &phy->flags);
}

/*
 * AD9361 Clocks
 */

#define to_clk_priv(_hw) container_of(_hw, struct refclk_scale, hw)

static inline int ad9361_set_muldiv(struct refclk_scale *priv, u32 mul, u32 div)
{
	priv->mult = mul;
	priv->div = div;
	return 0;
}

static int ad9361_get_clk_scaler(struct clk_hw *hw)
{
	struct refclk_scale *clk_priv = to_clk_priv(hw);
	struct spi_device *spi = clk_priv->spi;
	u32 tmp, tmp1;

	switch (clk_priv->source) {
	case BB_REFCLK:
		tmp = ad9361_spi_read(spi, REG_CLOCK_CTRL);
		tmp &= 0x3;
		break;
	case RX_REFCLK:
		tmp = ad9361_spi_readf(spi, REG_REF_DIVIDE_CONFIG_1,
					RX_REF_DIVIDER_MSB);
		tmp1 = ad9361_spi_readf(spi, REG_REF_DIVIDE_CONFIG_2,
					RX_REF_DIVIDER_LSB);
		tmp = (tmp << 1) | tmp1;
		break;
	case TX_REFCLK:
		tmp = ad9361_spi_readf(spi, REG_REF_DIVIDE_CONFIG_2,
				       TX_REF_DIVIDER(~0));
		break;
	case ADC_CLK:
		tmp = ad9361_spi_read(spi, REG_BBPLL);
		return ad9361_set_muldiv(clk_priv, 1, 1 << (tmp & 0x7));
	case R2_CLK:
		tmp = ad9361_spi_readf(spi, REG_RX_ENABLE_FILTER_CTRL,
				       DEC3_ENABLE_DECIMATION(~0));
		return ad9361_set_muldiv(clk_priv, 1, tmp + 1);
	case R1_CLK:
		tmp = ad9361_spi_readf(spi, REG_RX_ENABLE_FILTER_CTRL, RHB2_EN);
		return ad9361_set_muldiv(clk_priv, 1, tmp + 1);
	case CLKRF_CLK:
		tmp = ad9361_spi_readf(spi, REG_RX_ENABLE_FILTER_CTRL, RHB1_EN);
		return ad9361_set_muldiv(clk_priv, 1, tmp + 1);
	case RX_SAMPL_CLK:
		tmp = ad9361_spi_readf(spi, REG_RX_ENABLE_FILTER_CTRL,
				       RX_FIR_ENABLE_DECIMATION(~0));

		if (!tmp)
			tmp = 1; /* bypass filter */
		else
			tmp = (1 << (tmp - 1));

		return ad9361_set_muldiv(clk_priv, 1, tmp);
	case DAC_CLK:
		tmp = ad9361_spi_readf(spi, REG_BBPLL, BIT(3));
		return ad9361_set_muldiv(clk_priv, 1, tmp + 1);
	case T2_CLK:
		tmp = ad9361_spi_readf(spi, REG_TX_ENABLE_FILTER_CTRL,
				       THB3_ENABLE_INTERP(~0));
		return ad9361_set_muldiv(clk_priv, 1, tmp + 1);
	case T1_CLK:
		tmp = ad9361_spi_readf(spi, REG_TX_ENABLE_FILTER_CTRL, THB2_EN);
		return ad9361_set_muldiv(clk_priv, 1, tmp + 1);
	case CLKTF_CLK:
		tmp = ad9361_spi_readf(spi, REG_TX_ENABLE_FILTER_CTRL, THB1_EN);
		return ad9361_set_muldiv(clk_priv, 1, tmp + 1);
	case TX_SAMPL_CLK:
		tmp = ad9361_spi_readf(spi, REG_TX_ENABLE_FILTER_CTRL,
				       TX_FIR_ENABLE_INTERPOLATION(~0));

		if (!tmp)
			tmp = 1; /* bypass filter */
		else
			tmp = (1 << (tmp - 1));

		return ad9361_set_muldiv(clk_priv, 1, tmp);
	default:
		return -EINVAL;
	}

	/* REFCLK Scaler */
	switch (tmp) {
	case 0:
		ad9361_set_muldiv(clk_priv, 1, 1);
		break;
	case 1:
		ad9361_set_muldiv(clk_priv, 1, 2);
		break;
	case 2:
		ad9361_set_muldiv(clk_priv, 1, 4);
		break;
	case 3:
		ad9361_set_muldiv(clk_priv, 2, 1);
		break;
	default:
		return -EINVAL;

	}

	return 0;
}

static int ad9361_to_refclk_scaler(struct refclk_scale *clk_priv)
{
	/* REFCLK Scaler */
	switch (((clk_priv->mult & 0xF) << 4) | (clk_priv->div & 0xF)) {
	case 0x11:
		return 0;
	case 0x12:
		return 1;
	case 0x14:
		return 2;
	case 0x21:
		return 3;
	default:
		return -EINVAL;
	}
};

static int ad9361_set_clk_scaler(struct clk_hw *hw, bool set)
{
	struct refclk_scale *clk_priv = to_clk_priv(hw);
	struct spi_device *spi = clk_priv->spi;
	u32 tmp;
	int ret;

	switch (clk_priv->source) {
	case BB_REFCLK:
		ret = ad9361_to_refclk_scaler(clk_priv);
		if (ret < 0)
			return ret;
		if (set)
			return ad9361_spi_writef(spi, REG_CLOCK_CTRL, 0x3, ret);
		break;

	case RX_REFCLK:
		ret = ad9361_to_refclk_scaler(clk_priv);
		if (ret < 0)
			return ret;
		if (set) {
			tmp = ret;
			ret = ad9361_spi_writef(spi, REG_REF_DIVIDE_CONFIG_1,
						RX_REF_DIVIDER_MSB, tmp >> 1);
			ret |= ad9361_spi_writef(spi, REG_REF_DIVIDE_CONFIG_2,
						 RX_REF_DIVIDER_LSB, tmp & 1);
			return ret;
		}
		break;
	case TX_REFCLK:
		ret = ad9361_to_refclk_scaler(clk_priv);
		if (ret < 0)
			return ret;
		if (set)
			return ad9361_spi_writef(spi, REG_REF_DIVIDE_CONFIG_2,
						TX_REF_DIVIDER(~0), ret);
		break;
	case ADC_CLK:
		tmp = ilog2((u8)clk_priv->div);
		if (clk_priv->mult != 1 || tmp > 6 || tmp < 1)
			return -EINVAL;

		if (set)
			return ad9361_spi_writef(spi, REG_BBPLL, 0x7, tmp);
		break;
	case R2_CLK:
		if (clk_priv->mult != 1 || clk_priv->div > 3 || clk_priv->div < 1)
			return -EINVAL;
		if (set)
			return ad9361_spi_writef(spi, REG_RX_ENABLE_FILTER_CTRL,
						 DEC3_ENABLE_DECIMATION(~0),
						 clk_priv->div - 1);
		break;
	case R1_CLK:
		if (clk_priv->mult != 1 || clk_priv->div > 2 || clk_priv->div < 1)
			return -EINVAL;
		if (set)
			return ad9361_spi_writef(spi, REG_RX_ENABLE_FILTER_CTRL,
						 RHB2_EN, clk_priv->div - 1);
		break;
	case CLKRF_CLK:
		if (clk_priv->mult != 1 || clk_priv->div > 2 || clk_priv->div < 1)
			return -EINVAL;
		if (set)
			return ad9361_spi_writef(spi, REG_RX_ENABLE_FILTER_CTRL,
						 RHB1_EN, clk_priv->div - 1);
		break;
	case RX_SAMPL_CLK:
		if (clk_priv->mult != 1 || clk_priv->div > 4 ||
			clk_priv->div < 1 || clk_priv->div == 3)
			return -EINVAL;

		if (clk_priv->phy->bypass_rx_fir)
			tmp = 0;
		else
			tmp = ilog2(clk_priv->div) + 1;

		if (set)
			return ad9361_spi_writef(spi, REG_RX_ENABLE_FILTER_CTRL,
						 RX_FIR_ENABLE_DECIMATION(~0), tmp);
		break;
	case DAC_CLK:
		if (clk_priv->mult != 1 || clk_priv->div > 2 || clk_priv->div < 1)
			return -EINVAL;
		if (set)
			return ad9361_spi_writef(spi, REG_BBPLL,
						 BIT(3), clk_priv->div - 1);
		break;
	case T2_CLK:
		if (clk_priv->mult != 1 || clk_priv->div > 3 || clk_priv->div < 1)
			return -EINVAL;
		if (set)
			return ad9361_spi_writef(spi, REG_TX_ENABLE_FILTER_CTRL,
						 THB3_ENABLE_INTERP(~0),
						 clk_priv->div - 1);
		break;
	case T1_CLK:
		if (clk_priv->mult != 1 || clk_priv->div > 2 || clk_priv->div < 1)
			return -EINVAL;
		if (set)
			return ad9361_spi_writef(spi, REG_TX_ENABLE_FILTER_CTRL,
						 THB2_EN, clk_priv->div - 1);
		break;
	case CLKTF_CLK:
		if (clk_priv->mult != 1 || clk_priv->div > 2 || clk_priv->div < 1)
			return -EINVAL;
		if (set)
			return ad9361_spi_writef(spi, REG_TX_ENABLE_FILTER_CTRL,
						 THB1_EN, clk_priv->div - 1);
		break;
	case TX_SAMPL_CLK:
		if (clk_priv->mult != 1 || clk_priv->div > 4 ||
			clk_priv->div < 1 || clk_priv->div == 3)
			return -EINVAL;

		if (clk_priv->phy->bypass_tx_fir)
			tmp = 0;
		else
			tmp = ilog2(clk_priv->div) + 1;

		if (set)
			return ad9361_spi_writef(spi, REG_TX_ENABLE_FILTER_CTRL,
					TX_FIR_ENABLE_INTERPOLATION(~0), tmp);
		break;
	default:
		return -EINVAL;
	}

	return 0;
}

static unsigned long ad9361_clk_factor_recalc_rate(struct clk_hw *hw,
		unsigned long parent_rate)
{
	struct refclk_scale *clk_priv = to_clk_priv(hw);
	u64 rate;

	ad9361_get_clk_scaler(hw);
	rate = (parent_rate * clk_priv->mult) / clk_priv->div;

	return (unsigned long)rate;
}

static long ad9361_clk_factor_round_rate(struct clk_hw *hw, unsigned long rate,
				unsigned long *prate)
{
	struct refclk_scale *clk_priv = to_clk_priv(hw);
	int ret;

	if (rate >= *prate) {
		clk_priv->mult = DIV_ROUND_CLOSEST(rate, *prate);
		clk_priv->div = 1;

	} else {
		clk_priv->div = DIV_ROUND_CLOSEST(*prate, rate);
		clk_priv->mult = 1;
		if (!clk_priv->div) {
			dev_err(&clk_priv->spi->dev, "%s: divide by zero",
			__func__);
			clk_priv->div = 1;
		}
	}

	ret = ad9361_set_clk_scaler(hw, false);
	if (ret < 0)
		return ret;

	return (*prate / clk_priv->div) * clk_priv->mult;
}

static int ad9361_clk_factor_set_rate(struct clk_hw *hw, unsigned long rate,
				unsigned long parent_rate)
{
	struct refclk_scale *clk_priv = to_clk_priv(hw);

	dev_dbg(&clk_priv->spi->dev, "%s: Rate %lu Hz Parent Rate %lu Hz",
		__func__, rate, parent_rate);

	if (rate >= parent_rate) {
		clk_priv->mult = DIV_ROUND_CLOSEST(rate, parent_rate);
		clk_priv->div = 1;
	} else {
		clk_priv->div = DIV_ROUND_CLOSEST(parent_rate, rate);
		clk_priv->mult = 1;
		if (!clk_priv->div) {
			dev_err(&clk_priv->spi->dev, "%s: divide by zero",
			__func__);
			clk_priv->div = 1;
		}
	}

	return ad9361_set_clk_scaler(hw, true);
}

static const struct clk_ops refclk_scale_ops = {
	.round_rate = ad9361_clk_factor_round_rate,
	.set_rate = ad9361_clk_factor_set_rate,
	.recalc_rate = ad9361_clk_factor_recalc_rate,
};

/*
 * BBPLL
 */

static unsigned long ad9361_bbpll_recalc_rate(struct clk_hw *hw,
		unsigned long parent_rate)
{
	struct refclk_scale *clk_priv = to_clk_priv(hw);
	u64 rate;
	unsigned long fract, integer;
	u8 buf[4];

	ad9361_spi_readm(clk_priv->spi, REG_INTEGER_BB_FREQ_WORD, &buf[0],
			REG_INTEGER_BB_FREQ_WORD - REG_FRACT_BB_FREQ_WORD_1 + 1);

	fract = (buf[3] << 16) | (buf[2] << 8) | buf[1];
	integer = buf[0];

	rate = ((u64)parent_rate * fract);
	do_div(rate, BBPLL_MODULUS);
	rate += (u64)parent_rate * integer;

	return (unsigned long)rate;
}

static long ad9361_bbpll_round_rate(struct clk_hw *hw, unsigned long rate,
				unsigned long *prate)
{
	u64 tmp;
	u32 fract, integer;

	if (rate > MAX_BBPLL_FREQ)
		return MAX_BBPLL_FREQ;

	if (rate < MIN_BBPLL_FREQ)
		return MIN_BBPLL_FREQ;

	tmp = do_div(rate, *prate);
	tmp = tmp * BBPLL_MODULUS + (*prate >> 1);
	do_div(tmp, *prate);

	integer = rate;
	fract = tmp;

	tmp = *prate * (u64)fract;
	do_div(tmp, BBPLL_MODULUS);
	tmp += *prate * integer;

	return tmp;
}

static int ad9361_bbpll_set_rate(struct clk_hw *hw, unsigned long rate,
				unsigned long parent_rate)
{
	struct refclk_scale *clk_priv = to_clk_priv(hw);
	struct spi_device *spi = clk_priv->spi;
	u64 tmp;
	u32 fract, integer;
	int icp_val;
	u8 lf_defaults[3] = {0x35, 0x5B, 0xE8};

	dev_dbg(&spi->dev, "%s: Rate %lu Hz Parent Rate %lu Hz",
		__func__, rate, parent_rate);

	/*
	 * Setup Loop Filter and CP Current
	 * Scale is 150uA @ (1280MHz BBPLL, 40MHz REFCLK)
	 */
	tmp = (rate >> 7) * 150ULL;
	do_div(tmp, (parent_rate >> 7) * 32UL + (tmp >> 1));

	/* 25uA/LSB, Offset 25uA */
	icp_val = DIV_ROUND_CLOSEST((u32)tmp, 25U) - 1;

	icp_val = clamp(icp_val, 1, 64);

	ad9361_spi_write(spi, REG_CP_CURRENT, icp_val);
	ad9361_spi_writem(spi, REG_LOOP_FILTER_3, lf_defaults,
			  ARRAY_SIZE(lf_defaults));

	/* Allow calibration to occur and set cal count to 1024 for max accuracy */
	ad9361_spi_write(spi, REG_VCO_CTRL,
			 FREQ_CAL_ENABLE | FREQ_CAL_COUNT_LENGTH(3));
	/* Set calibration clock to REFCLK/4 for more accuracy */
	ad9361_spi_write(spi, REG_SDM_CTRL, 0x10);

	/* Calculate and set BBPLL frequency word */
	tmp = do_div(rate, parent_rate);
	tmp = tmp *(u64) BBPLL_MODULUS + (parent_rate >> 1);
	do_div(tmp, parent_rate);

	integer = rate;
	fract = tmp;

	ad9361_spi_write(spi, REG_INTEGER_BB_FREQ_WORD, integer);
	ad9361_spi_write(spi, REG_FRACT_BB_FREQ_WORD_3, fract);
	ad9361_spi_write(spi, REG_FRACT_BB_FREQ_WORD_2, fract >> 8);
	ad9361_spi_write(spi, REG_FRACT_BB_FREQ_WORD_1, fract >> 16);

	ad9361_spi_write(spi, REG_SDM_CTRL_1, INIT_BB_FO_CAL | BBPLL_RESET_BAR); /* Start BBPLL Calibration */
	ad9361_spi_write(spi, REG_SDM_CTRL_1, BBPLL_RESET_BAR); /* Clear BBPLL start calibration bit */

	ad9361_spi_write(spi, REG_VCO_PROGRAM_1, 0x86); /* Increase BBPLL KV and phase margin */
	ad9361_spi_write(spi, REG_VCO_PROGRAM_2, 0x01); /* Increase BBPLL KV and phase margin */
	ad9361_spi_write(spi, REG_VCO_PROGRAM_2, 0x05); /* Increase BBPLL KV and phase margin */

	return ad9361_check_cal_done(clk_priv->phy, REG_CH_1_OVERFLOW,
				     BBPLL_LOCK, 1);
}

static const struct clk_ops bbpll_clk_ops = {
	.round_rate = ad9361_bbpll_round_rate,
	.set_rate = ad9361_bbpll_set_rate,
	.recalc_rate = ad9361_bbpll_recalc_rate,
};

/*
 * RFPLL
 */

static u64 ad9361_calc_rfpll_freq(u64 parent_rate,
				   u64 integer,
				   u64 fract, u32 vco_div)
{
	u64 rate;

	rate = parent_rate * fract;
	do_div(rate, RFPLL_MODULUS);
	rate += parent_rate * integer;

	return rate >> (vco_div + 1);
}

static int ad9361_calc_rfpll_divder(u64 freq,
			     u64 parent_rate, u32 *integer,
			     u32 *fract, int *vco_div, u64 *vco_freq)
{
	u64 tmp;
	int div;

	if (freq > MAX_CARRIER_FREQ_HZ || freq < MIN_CARRIER_FREQ_HZ)
		return -EINVAL;

	div = -1;

	while (freq <= MIN_VCO_FREQ_HZ) {
		freq <<= 1;
		div++;
	}

	*vco_div = div;
	*vco_freq = freq;
	tmp = do_div(freq, parent_rate);
	tmp = tmp * RFPLL_MODULUS + (parent_rate >> 1);
	do_div(tmp, parent_rate);
	*integer = freq;
	*fract = tmp;

	return 0;
}

static unsigned long ad9361_rfpll_recalc_rate(struct clk_hw *hw,
		unsigned long parent_rate)
{
	struct refclk_scale *clk_priv = to_clk_priv(hw);
	struct ad9361_rf_phy *phy = clk_priv->phy;
	unsigned long fract, integer;
	u8 buf[5];
	u32 reg, div_mask, vco_div, profile;

	dev_dbg(&clk_priv->spi->dev, "%s: Parent Rate %lu Hz",
		__func__, parent_rate);

	switch (clk_priv->source) {
	case RX_RFPLL:
		reg = REG_RX_FRACT_BYTE_2;
		div_mask = RX_VCO_DIVIDER(~0);
		profile = phy->fastlock.current_profile[0];
		break;
	case TX_RFPLL:
		reg = REG_TX_FRACT_BYTE_2;
		div_mask = TX_VCO_DIVIDER(~0);
		profile = phy->fastlock.current_profile[1];
		break;
	default:
		return -EINVAL;
	}

	if (profile) {
		bool tx = clk_priv->source == TX_RFPLL;
		profile = profile - 1;

		buf[0] = ad9361_fastlock_readval(phy->spi, tx, profile, 4);
		buf[1] = ad9361_fastlock_readval(phy->spi, tx, profile, 3);
		buf[2] = ad9361_fastlock_readval(phy->spi, tx, profile, 2);
		buf[3] = ad9361_fastlock_readval(phy->spi, tx, profile, 1);
		buf[4] = ad9361_fastlock_readval(phy->spi, tx, profile, 0);
		vco_div = ad9361_fastlock_readval(phy->spi, tx, profile, 12) & 0xF;

	} else {
		ad9361_spi_readm(clk_priv->spi, reg, &buf[0], ARRAY_SIZE(buf));
		vco_div = ad9361_spi_readf(clk_priv->spi, REG_RFPLL_DIVIDERS, div_mask);
	}

	fract = (buf[0] << 16) | (buf[1] << 8) | buf[2];
	integer = buf[3] << 8 | buf[4];

	return ad9361_to_clk(ad9361_calc_rfpll_freq(parent_rate, integer,
					      fract, vco_div));
}

static long ad9361_rfpll_round_rate(struct clk_hw *hw, unsigned long rate,
				unsigned long *prate)
{
	if (ad9361_from_clk(rate) > MAX_CARRIER_FREQ_HZ ||
		ad9361_from_clk(rate) < MIN_CARRIER_FREQ_HZ)
		return -EINVAL;

	return rate;
}

static int ad9361_rfpll_set_rate(struct clk_hw *hw, unsigned long rate,
				unsigned long parent_rate)
{
	struct refclk_scale *clk_priv = to_clk_priv(hw);
	struct ad9361_rf_phy *phy = clk_priv->phy;
	u64 vco;
	u8 buf[5];
	u32 reg, div_mask, lock_reg, fract, integer;
	int vco_div, ret;

	dev_dbg(&clk_priv->spi->dev, "%s: Rate %lu Hz Parent Rate %lu Hz",
		__func__, rate, parent_rate);

	ad9361_fastlock_prepare(phy, clk_priv->source == TX_RFPLL, 0, false);

	ret = ad9361_calc_rfpll_divder(ad9361_from_clk(rate), parent_rate,
				&integer, &fract, &vco_div, &vco);
	if (ret < 0)
		return ret;

	switch (clk_priv->source) {
	case RX_RFPLL:
		reg = REG_RX_FRACT_BYTE_2;
		lock_reg = REG_RX_CP_OVERRANGE_VCO_LOCK;
		div_mask = RX_VCO_DIVIDER(~0);
		break;
	case TX_RFPLL:
		reg = REG_TX_FRACT_BYTE_2;
		lock_reg = REG_TX_CP_OVERRANGE_VCO_LOCK;
		div_mask = TX_VCO_DIVIDER(~0);
		break;
	default:
		return -EINVAL;

	}

	ad9361_rfpll_vco_init(phy, div_mask == TX_VCO_DIVIDER(~0),
			      vco, parent_rate);

	buf[0] = fract >> 16;
	buf[1] = fract >> 8;
	buf[2] = fract & 0xFF;
	buf[3] = integer >> 8;
	buf[4] = integer & 0xFF;

	ad9361_spi_writem(clk_priv->spi, reg, buf, 5);
	ad9361_spi_writef(clk_priv->spi, REG_RFPLL_DIVIDERS, div_mask, vco_div);

	/* Load Gain Table */
	if (clk_priv->source == RX_RFPLL) {
		ret = ad9361_load_gt(phy, ad9361_from_clk(rate), GT_RX1 + GT_RX2);
		if (ret < 0)
			return ret;
	}

	/* For RX LO we typically have the tracking option enabled
	 * so for now do nothing here.
	 */
	if (phy->auto_cal_en && (clk_priv->source == TX_RFPLL))
		if (abs(phy->last_tx_quad_cal_freq - ad9361_from_clk(rate)) >
			phy->cal_threshold_freq) {

			set_bit(0, &phy->flags);
			reinit_completion(&phy->complete);
			schedule_work(&phy->work);
			phy->last_tx_quad_cal_freq = ad9361_from_clk(rate);
		}

	/* Option to skip VCO cal in TDD mode when moving from TX/RX to Alert */
	if (phy->pdata->tdd_skip_vco_cal)
		ad9361_trx_vco_cal_control(phy, clk_priv->source == TX_RFPLL,
					   true);

	ret = ad9361_check_cal_done(phy, lock_reg, VCO_LOCK, 1);

	if (phy->pdata->tdd_skip_vco_cal)
		ad9361_trx_vco_cal_control(phy, clk_priv->source == TX_RFPLL,
					   false);

	return ret;
}

static const struct clk_ops rfpll_clk_ops = {
	.round_rate = ad9361_rfpll_round_rate,
	.set_rate = ad9361_rfpll_set_rate,
	.recalc_rate = ad9361_rfpll_recalc_rate,
};

static struct clk *ad9361_clk_register(struct ad9361_rf_phy *phy, const char *name,
		const char *parent_name, unsigned long flags,
		u32 source)
{
	struct refclk_scale *clk_priv;
	struct clk_init_data init;
	struct clk *clk;

	clk_priv = kmalloc(sizeof(*clk_priv), GFP_KERNEL);
	if (!clk_priv) {
		pr_err("%s: could not allocate fixed factor clk\n", __func__);
		return ERR_PTR(-ENOMEM);
	}

	/* struct refclk_scale assignments */
	clk_priv->source = source;
	clk_priv->hw.init = &init;
	clk_priv->spi = phy->spi;
	clk_priv->phy = phy;

	init.name = name;

	switch (source) {
	case BBPLL_CLK:
		init.ops = &bbpll_clk_ops;
		break;
	case RX_RFPLL:
	case TX_RFPLL:
		init.ops = &rfpll_clk_ops;
		break;
	default:
		init.ops = &refclk_scale_ops;
	}

	init.flags = flags;
	init.parent_names = &parent_name;
	init.num_parents = 1;

	clk = clk_register(&phy->spi->dev, &clk_priv->hw);
	phy->clk_data.clks[source] = clk;

	if (IS_ERR(clk))
		kfree(clk_priv);

	return clk;
}

#if 0
static int ad9361_clks_disable_unprepare(struct ad9361_rf_phy *phy)
{
	int i;

	for (i = TX_RFPLL; i >= 0; i--)
		clk_disable_unprepare(phy->clks[i]);

	return 0;
}
#endif

static int ad9361_clks_resync(struct ad9361_rf_phy *phy)
{
	int i;

	for (i = TX_RFPLL; i >= 0; i--)
		clk_get_rate(phy->clks[i]);

	return 0;
}

static int register_clocks(struct ad9361_rf_phy *phy)
{
	u32 flags = CLK_GET_RATE_NOCACHE;

	phy->clk_data.clks = devm_kzalloc(&phy->spi->dev,
					 sizeof(*phy->clk_data.clks) *
					 NUM_AD9361_CLKS, GFP_KERNEL);
	if (!phy->clk_data.clks) {
		dev_err(&phy->spi->dev, "could not allocate memory\n");
		return -ENOMEM;
	}

	phy->clk_data.clk_num = NUM_AD9361_CLKS;

	/* Scaled Reference Clocks */
	phy->clks[TX_REFCLK] = ad9361_clk_register(phy,
					"tx_refclk", "ad9361_ext_refclk",
					flags | CLK_IGNORE_UNUSED,
					TX_REFCLK);

	phy->clks[RX_REFCLK] = ad9361_clk_register(phy,
					"rx_refclk", "ad9361_ext_refclk",
					flags | CLK_IGNORE_UNUSED,
					RX_REFCLK);

	phy->clks[BB_REFCLK] = ad9361_clk_register(phy,
					"bb_refclk", "ad9361_ext_refclk",
					flags | CLK_IGNORE_UNUSED,
					BB_REFCLK);

	/* Base Band PLL Clock */
	phy->clks[BBPLL_CLK] = ad9361_clk_register(phy,
					"bbpll_clk", "bb_refclk",
					flags | CLK_IGNORE_UNUSED,
					BBPLL_CLK);

	phy->clks[ADC_CLK] = ad9361_clk_register(phy,
					"adc_clk", "bbpll_clk",
					flags | CLK_IGNORE_UNUSED,
					ADC_CLK);

	phy->clks[R2_CLK] = ad9361_clk_register(phy,
					"r2_clk", "adc_clk",
					flags | CLK_IGNORE_UNUSED,
					R2_CLK);

	phy->clks[R1_CLK] = ad9361_clk_register(phy,
					"r1_clk", "r2_clk",
					flags | CLK_IGNORE_UNUSED,
					R1_CLK);

	phy->clks[CLKRF_CLK] = ad9361_clk_register(phy,
					"clkrf_clk", "r1_clk",
					flags | CLK_IGNORE_UNUSED,
					CLKRF_CLK);

	phy->clks[RX_SAMPL_CLK] = ad9361_clk_register(phy,
					"rx_sampl_clk", "clkrf_clk",
					flags | CLK_IGNORE_UNUSED,
					RX_SAMPL_CLK);


	phy->clks[DAC_CLK] = ad9361_clk_register(phy,
					"dac_clk", "adc_clk",
					flags | CLK_IGNORE_UNUSED,
					DAC_CLK);

	phy->clks[T2_CLK] = ad9361_clk_register(phy,
					"t2_clk", "dac_clk",
					flags | CLK_IGNORE_UNUSED,
					T2_CLK);

	phy->clks[T1_CLK] = ad9361_clk_register(phy,
					"t1_clk", "t2_clk",
					flags | CLK_IGNORE_UNUSED,
					T1_CLK);

	phy->clks[CLKTF_CLK] = ad9361_clk_register(phy,
					"clktf_clk", "t1_clk",
					flags | CLK_IGNORE_UNUSED,
					CLKTF_CLK);

	phy->clks[TX_SAMPL_CLK] = ad9361_clk_register(phy,
					"tx_sampl_clk", "clktf_clk",
					flags | CLK_IGNORE_UNUSED,
					TX_SAMPL_CLK);

	phy->clks[RX_RFPLL] = ad9361_clk_register(phy,
					"rx_rfpll", "rx_refclk",
					flags | CLK_IGNORE_UNUSED,
					RX_RFPLL);

	phy->clks[TX_RFPLL] = ad9361_clk_register(phy,
					"tx_rfpll", "tx_refclk",
					flags | CLK_IGNORE_UNUSED,
					TX_RFPLL);


	return 0;
}

#define AIM_CHAN(_chan, _si, _bits, _sign)			\
	{ .type = IIO_VOLTAGE,						\
	  .indexed = 1,							\
	  .channel = _chan,						\
	  .info_mask_separate = BIT(IIO_CHAN_INFO_CALIBSCALE) |		\
			BIT(IIO_CHAN_INFO_CALIBBIAS) |			\
			BIT(IIO_CHAN_INFO_CALIBPHASE),			\
	  .info_mask_shared_by_type = BIT(IIO_CHAN_INFO_SAMP_FREQ),	\
	/*.ext_info = axiadc_ext_info,*/			\
	  .scan_index = _si,						\
	  .scan_type =  IIO_ST(_sign, _bits, 16, 0)}

static const struct axiadc_chip_info axiadc_chip_info_tbl[] = {
	[ID_AD9361] = {
		.name = "AD9361",
		.max_rate = 61440000UL,
		.max_testmode = 0,
		.num_channels = 4,
		.channel[0] = AIM_CHAN(0, 0, 12, 's'),
		.channel[1] = AIM_CHAN(1, 1, 12, 's'),
		.channel[2] = AIM_CHAN(2, 2, 12, 's'),
		.channel[3] = AIM_CHAN(3, 3, 12, 's'),
	},
	[ID_AD9364] = {
		.name = "AD9361",
		.max_rate = 122880000UL,
		.max_testmode = 0,
		.num_channels = 2,
		.channel[0] = AIM_CHAN(0, 0, 12, 's'),
		.channel[1] = AIM_CHAN(1, 1, 12, 's'),
	},

};
static struct attribute *ad9361_attributes[] = {
	NULL,
};

static const struct attribute_group ad9361_attribute_group = {
	.attrs = ad9361_attributes,
};

static int ad9361_read_raw(struct iio_dev *indio_dev,
			   struct iio_chan_spec const *chan,
			   int *val,
			   int *val2,
			   long m)
{
	struct axiadc_converter *conv = iio_device_get_drvdata(indio_dev);

	switch (m) {
	case IIO_CHAN_INFO_SAMP_FREQ:
		if (!conv->clk)
			return -ENODEV;

		*val = conv->adc_clk = clk_get_rate(conv->clk);

		return IIO_VAL_INT;

	}
	return -EINVAL;
}

static int ad9361_write_raw(struct iio_dev *indio_dev,
			       struct iio_chan_spec const *chan,
			       int val,
			       int val2,
			       long mask)
{
	struct axiadc_converter *conv = iio_device_get_drvdata(indio_dev);
	unsigned long r_clk;
	int ret;

	switch (mask) {
	case IIO_CHAN_INFO_SAMP_FREQ:
		if (!conv->clk)
			return -ENODEV;

		if (chan->extend_name)
			return -ENODEV;

		r_clk = clk_round_rate(conv->clk, val);
		if (r_clk < 0 || r_clk > conv->chip_info->max_rate) {
			dev_warn(&conv->spi->dev,
				"Error setting ADC sample rate %ld", r_clk);
			return -EINVAL;
		}

		ret = clk_set_rate(conv->clk, r_clk);
		if (ret < 0)
			return ret;

		return 0;
		break;
	default:
		return -EINVAL;
	}

	return 0;
}

static int ad9361_find_opt_delay(u8 *field, u32 *ret_start)
{
	int i, cnt = 0, max_cnt = 0, start, max_start = 0;

	for(i = 0, start = -1; i < 16; i++) {
		if (field[i] == 0) {
			if (start == -1)
				start = i;
			cnt++;
		} else {
			if (cnt > max_cnt) {
				max_cnt = cnt;
				max_start = start;
			}
			start = -1;
			cnt = 0;
		}
	}

	if (cnt > max_cnt) {
		max_cnt = cnt;
		max_start = start;
	}

	*ret_start = max_start;

	return max_cnt;
}

static int ad9361_dig_tune(struct ad9361_rf_phy *phy, unsigned long max_freq)
{
	struct axiadc_converter *conv = spi_get_drvdata(phy->spi);
	struct axiadc_state *st = iio_priv(conv->indio_dev);
	int ret, i, j, k, chan, t, num_chan, err = 0;
	u32 s0, s1, c0, c1, tmp, saved = 0;
	u8 field[2][16];

	num_chan = conv->chip_info->num_channels;

	ad9361_bist_prbs(phy, BIST_INJ_RX);

	for (t = 0; t < 2; t++) {
		memset(field, 0, 32);
		for (k = 0; k < 2; k++) {
			ad9361_set_trx_clock_chain_freq(phy, k ? max_freq : 10000000UL);
		for (i = 0; i < 2; i++) {
			for (j = 0; j < 16; j++) {
				ad9361_spi_write(phy->spi,
						REG_RX_CLOCK_DATA_DELAY + t,
						RX_DATA_DELAY(i == 0 ? j : 0) |
						DATA_CLK_DELAY(i ? j : 0));
				for (chan = 0; chan < num_chan; chan++)
					axiadc_write(st, ADI_REG_CHAN_STATUS(chan),
						ADI_PN_ERR | ADI_PN_OOS);
				mdelay(4);

				if ((t == 1) || (axiadc_read(st, ADI_REG_STATUS) & ADI_STATUS)) {
					for (chan = 0, ret = 0; chan < num_chan; chan++)
						ret |= axiadc_read(st, ADI_REG_CHAN_STATUS(chan));
				} else {
					ret = 1;
				}

				field[i][j] |= ret;
			}
		}
		}
#ifdef _DEBUG
		printk("SAMPL CLK: %lu\n", clk_get_rate(phy->clks[RX_SAMPL_CLK]));
		printk("  ");
		for (i = 0; i < 16; i++)
			printk("%x:", i);
		printk("\n");

		for (i = 0; i < 2; i++) {
			printk("%x:", i);
			for (j = 0; j < 16; j++) {
				printk("%c ", (field[i][j] ? '#' : 'o'));
			}
			printk("\n");
		}
		printk("\n");
#endif
		c0 = ad9361_find_opt_delay(&field[0][0], &s0);
		c1 = ad9361_find_opt_delay(&field[1][0], &s1);

		if (!c0 && !c1) {
			dev_err(&phy->spi->dev, "%s: Tuning %s FAILED!", __func__,
				t ? "TX" : "RX");
			err = -EIO;
		}

		if (c1 > c0)
			ad9361_spi_write(phy->spi, REG_RX_CLOCK_DATA_DELAY + t,
					DATA_CLK_DELAY(s1 + c1 / 2) |
					RX_DATA_DELAY(0));
		else
			ad9361_spi_write(phy->spi, REG_RX_CLOCK_DATA_DELAY + t,
					DATA_CLK_DELAY(0) |
					RX_DATA_DELAY(s0 + c0 / 2));

		if (t == 0) {
			/* Now do the loopback and tune the digital out */
			ad9361_bist_prbs(phy, BIST_DISABLE);
			ad9361_bist_loopback(phy, 1);

			for (chan = 0; chan < num_chan; chan++) {
				axiadc_write(st, ADI_REG_CHAN_CNTRL(chan),
					ADI_FORMAT_SIGNEXT | ADI_FORMAT_ENABLE |
					ADI_ENABLE | ADI_IQCOR_ENB | ADI_PN_SEL);

				axiadc_write(st, 0x4414 + (chan) * 0x40, 1);
			}

			saved = tmp = axiadc_read(st, 0x4048);
			tmp &= ~0xF;
			tmp |= 1;
			axiadc_write(st, 0x4048, tmp);
		} else {
			ad9361_bist_loopback(phy, 0);

			axiadc_write(st, 0x4048, saved);
			for (chan = 0; chan < num_chan; chan++) {
				axiadc_write(st, ADI_REG_CHAN_CNTRL(chan),
					ADI_FORMAT_SIGNEXT | ADI_FORMAT_ENABLE |
					ADI_ENABLE | ADI_IQCOR_ENB);
				axiadc_write(st, 0x4414 + (chan) * 0x40, 0);
			}

			phy->pdata->port_ctrl.rx_clk_data_delay =
				ad9361_spi_read(phy->spi, REG_RX_CLOCK_DATA_DELAY);
			phy->pdata->port_ctrl.tx_clk_data_delay =
				ad9361_spi_read(phy->spi, REG_TX_CLOCK_DATA_DELAY);

			return err;
		}
	}

	return -EINVAL;
}

static int ad9361_post_setup(struct iio_dev *indio_dev)
{
	struct axiadc_state *st = iio_priv(indio_dev);
	struct axiadc_converter *conv = iio_device_get_drvdata(indio_dev);
	unsigned rx2tx2 = conv->phy->pdata->rx2tx2;
	unsigned tmp;
	int i, ret;

	conv->indio_dev = indio_dev;
	axiadc_write(st, ADI_REG_CNTRL, rx2tx2 ? 0 : ADI_R1_MODE);
	tmp = axiadc_read(st, 0x4048);

	if (!rx2tx2) {
		axiadc_write(st, 0x4048, tmp | BIT(5)); /* R1_MODE */
		axiadc_write(st, 0x404c, 1); /* RATE */
	} else {
		tmp &= ~BIT(5);
		axiadc_write(st, 0x4048, tmp);
		axiadc_write(st, 0x404c, 3); /* RATE */
	}

	for (i = 0; i < conv->chip_info->num_channels; i++) {
		axiadc_write(st, ADI_REG_CHAN_CNTRL_1(i),
			     ADI_DCFILT_OFFSET(0));
		axiadc_write(st, ADI_REG_CHAN_CNTRL_2(i),
			     (i & 1) ? 0x00004000 : 0x40000000);
		axiadc_write(st, ADI_REG_CHAN_CNTRL(i),
			     ADI_FORMAT_SIGNEXT | ADI_FORMAT_ENABLE |
			     ADI_ENABLE | ADI_IQCOR_ENB);
	}

	ret = ad9361_dig_tune(conv->phy, 61440000);
	if (ret < 0)
		return ret;

	return ad9361_set_trx_clock_chain(conv->phy,
					 conv->phy->pdata->rx_path_clks,
					 conv->phy->pdata->tx_path_clks);
}

static int ad9361_register_axi_converter(struct ad9361_rf_phy *phy)
{
	struct axiadc_converter *conv;
	struct spi_device *spi = phy->spi;
	int ret;

	conv = devm_kzalloc(&spi->dev, sizeof(*conv), GFP_KERNEL);
	if (conv == NULL)
		return -ENOMEM;

	conv->id = ad9361_spi_read(spi, REG_PRODUCT_ID) & PRODUCT_ID_MASK;
	if (conv->id != PRODUCT_ID_9361) {
		dev_err(&spi->dev, "Unrecognized CHIP_ID 0x%X\n", conv->id);
  		ret = -ENODEV;
  		goto out;
	}

	conv->chip_info = &axiadc_chip_info_tbl[phy->pdata->rx2tx2 ? ID_AD9361 : ID_AD9364];
	conv->adc_output_mode = OUTPUT_MODE_TWOS_COMPLEMENT;
	conv->write = ad9361_spi_write;
	conv->read = ad9361_spi_read;
	conv->write_raw = ad9361_write_raw;
	conv->read_raw = ad9361_read_raw;
	conv->post_setup = ad9361_post_setup;
	conv->attrs = &ad9361_attribute_group;
	conv->spi = spi;
	conv->phy = phy;

	conv->clk = phy->clks[RX_SAMPL_CLK];
	conv->adc_clk = clk_get_rate(conv->clk);

	spi_set_drvdata(spi, conv); /* Take care here */

	return 0;
out:
	spi_set_drvdata(spi, NULL);
	return ret;
}

enum ad9361_iio_dev_attr {
	AD9361_RF_RX_BANDWIDTH,
	AD9361_RF_TX_BANDWIDTH,
	AD9361_ENSM_MODE,
	AD9361_ENSM_MODE_AVAIL,
	AD9361_CALIB_MODE,
	AD9361_CALIB_MODE_AVAIL,
	AD9361_RX_PATH_FREQ,
	AD9361_TX_PATH_FREQ,
	AD9361_TRX_RATE_GOV,
	AD9361_TRX_RATE_GOV_AVAIL,
	AD9361_FIR_RX_ENABLE,
	AD9361_FIR_TX_ENABLE,
	AD9361_FIR_TRX_ENABLE,
	AD9361_BBDC_OFFS_ENABLE,
	AD9361_RFDC_OFFS_ENABLE,
	AD9361_QUAD_ENABLE,
	AD9361_DCXO_TUNE_COARSE,
	AD9361_DCXO_TUNE_FINE,
};

static ssize_t ad9361_phy_store(struct device *dev,
				struct device_attribute *attr,
				const char *buf, size_t len)
{
	struct iio_dev *indio_dev = dev_to_iio_dev(dev);
	struct iio_dev_attr *this_attr = to_iio_dev_attr(attr);
	struct ad9361_rf_phy *phy = iio_priv(indio_dev);
	long readin;
	int ret = 0, arg = -1;
	u32 val;
	bool res;

	if (phy->curr_ensm_state == ENSM_STATE_SLEEP &&
		this_attr->address != AD9361_ENSM_MODE)
		return -EINVAL;

	mutex_lock(&indio_dev->mlock);

	switch ((u32)this_attr->address) {
	case AD9361_RF_RX_BANDWIDTH:
		ret = kstrtol(buf, 10, &readin);
		if (ret)
			break;

		if (phy->current_rx_bw_Hz != readin)
			ret = ad9361_update_rf_bandwidth(phy, readin,
					phy->current_tx_bw_Hz);
		else
			ret = 0;
		break;
	case AD9361_RF_TX_BANDWIDTH:
		ret = kstrtol(buf, 10, &readin);
		if (ret)
			break;

		if (phy->current_tx_bw_Hz != readin)
			ret = ad9361_update_rf_bandwidth(phy,
					phy->current_rx_bw_Hz, readin);
		else
			ret = 0;
		break;
	case AD9361_ENSM_MODE:
		res = false;

		if (sysfs_streq(buf, "tx"))
			val = ENSM_STATE_TX;
		else if (sysfs_streq(buf, "rx"))
			val = ENSM_STATE_RX;
		else if (sysfs_streq(buf, "alert"))
			val = ENSM_STATE_ALERT;
		else if (sysfs_streq(buf, "fdd"))
			val = ENSM_STATE_FDD;
		else if (sysfs_streq(buf, "wait"))
			val = ENSM_STATE_SLEEP_WAIT;
		else if (sysfs_streq(buf, "sleep"))
			val = ENSM_STATE_SLEEP;
		else if (sysfs_streq(buf, "pinctrl")) {
			res = true;
			val = ENSM_STATE_SLEEP_WAIT;
		} else
			break;

		ad9361_set_ensm_mode(phy, phy->pdata->fdd, res);
		ret = ad9361_ensm_set_state(phy, val, res);
		break;
	case AD9361_TRX_RATE_GOV:
		if (sysfs_streq(buf, "highest_osr"))
			phy->rate_governor = 0;
		else if (sysfs_streq(buf, "nominal"))
			phy->rate_governor = 1;
		else
			ret = -EINVAL;
		break;
	case AD9361_FIR_TRX_ENABLE:
		ret = strtobool(buf, &res);
		if (ret < 0)
			break;

		if ((phy->bypass_rx_fir == phy->bypass_tx_fir) &&
			(phy->bypass_rx_fir == !res))
			break;

		phy->bypass_rx_fir = phy->bypass_tx_fir = !res;

		ret = ad9361_validate_enable_fir(phy);
		if (ret < 0) {
			phy->bypass_rx_fir = true;
			phy->bypass_tx_fir = true;
		}

		break;
	case AD9361_FIR_RX_ENABLE:
		ret = strtobool(buf, &res);
		if (ret < 0)
			break;

		if(phy->bypass_rx_fir == !res)
			break;

		phy->bypass_rx_fir = !res;

		ret = ad9361_validate_enable_fir(phy);
		if (ret < 0) {
			phy->bypass_rx_fir = true;
		}

		break;
	case AD9361_FIR_TX_ENABLE:
		ret = strtobool(buf, &res);
		if (ret < 0)
			break;

		if(phy->bypass_tx_fir == !res)
			break;

		phy->bypass_tx_fir = !res;

		ret = ad9361_validate_enable_fir(phy);
		if (ret < 0) {
			phy->bypass_tx_fir = true;
		}


		break;
	case AD9361_CALIB_MODE:
		val = 0;
		if (sysfs_streq(buf, "auto"))
			phy->auto_cal_en = true;
		else if (sysfs_streq(buf, "manual"))
			phy->auto_cal_en = false;
		else if (!strncmp(buf, "tx_quad", 7)) {
			ret = sscanf(buf, "tx_quad %u", &arg);
			if (ret != 1)
				arg = -1;
			val = TX_QUAD_CAL;
		} else if (sysfs_streq(buf, "rf_dc_offs"))
			val = RFDC_CAL;
		else
			break;

		if (val)
			ret = ad9361_do_calib_run(phy, val, arg);

		break;
	case AD9361_BBDC_OFFS_ENABLE:
		ret = strtobool(buf, &phy->bbdc_track_en);
		if (ret < 0)
			break;
		ret = ad9361_tracking_control(phy, phy->bbdc_track_en,
				phy->rfdc_track_en, phy->quad_track_en);
		break;
	case AD9361_RFDC_OFFS_ENABLE:
		ret = strtobool(buf, &phy->rfdc_track_en);
		if (ret < 0)
			break;
		ret = ad9361_tracking_control(phy, phy->bbdc_track_en,
				phy->rfdc_track_en, phy->quad_track_en);
		break;
	case AD9361_QUAD_ENABLE:
		ret = strtobool(buf, &phy->quad_track_en);
		if (ret < 0)
			break;
		ret = ad9361_tracking_control(phy, phy->bbdc_track_en,
				phy->rfdc_track_en, phy->quad_track_en);
		break;

	case AD9361_DCXO_TUNE_COARSE:
		ret = kstrtol(buf, 10, &readin);
		if (ret)
			break;
		val = clamp_t(u32, (u32)readin, 0 , 63U);
		if (val == phy->pdata->dcxo_coarse)
			break;

		phy->pdata->dcxo_coarse = val;
		ret = ad9361_set_dcxo_tune(phy, phy->pdata->dcxo_coarse,
					   phy->pdata->dcxo_fine);
		break;
	case AD9361_DCXO_TUNE_FINE:
		ret = kstrtol(buf, 10, &readin);
		if (ret)
			break;
		val = clamp_t(u32, (u32)readin, 0 , 8191U);
		if (val == phy->pdata->dcxo_fine)
			break;

		phy->pdata->dcxo_fine = val;
		ret = ad9361_set_dcxo_tune(phy, phy->pdata->dcxo_coarse,
					   phy->pdata->dcxo_fine);
		break;
	default:
		ret = -EINVAL;
	}

	mutex_unlock(&indio_dev->mlock);

	return ret ? ret : len;
}

static ssize_t ad9361_phy_show(struct device *dev,
			struct device_attribute *attr,
			char *buf)
{
	struct iio_dev *indio_dev = dev_to_iio_dev(dev);
	struct iio_dev_attr *this_attr = to_iio_dev_attr(attr);
	struct ad9361_rf_phy *phy = iio_priv(indio_dev);
	int ret = 0;
	unsigned long clk[6];

	mutex_lock(&indio_dev->mlock);
	switch ((u32)this_attr->address) {
	case AD9361_RF_RX_BANDWIDTH:
		ret = sprintf(buf, "%u\n", phy->current_rx_bw_Hz);
		break;
	case AD9361_RF_TX_BANDWIDTH:
		ret = sprintf(buf, "%u\n", phy->current_tx_bw_Hz);
		break;
	case AD9361_ENSM_MODE:
		ret = sprintf(buf, "%s\n",
			      ad9361_ensm_states[ad9361_spi_readf
			      (phy->spi, REG_STATE, ENSM_STATE(~0))]);
		break;
	case AD9361_ENSM_MODE_AVAIL:
		ret = sprintf(buf, "%s\n", phy->pdata->fdd ?
				"sleep wait alert fdd pinctrl" :
				"sleep wait alert rx tx pinctrl");
		break;
	case AD9361_TX_PATH_FREQ:
		ad9361_get_trx_clock_chain(phy, NULL, clk);
		ret = sprintf(buf, "BBPLL:%lu DAC:%lu T2:%lu T1:%lu TF:%lu TXSAMP:%lu\n",
			      clk[0], clk[1], clk[2], clk[3], clk[4], clk[5]);
		break;
	case AD9361_RX_PATH_FREQ:
		ad9361_get_trx_clock_chain(phy, clk, NULL);
		ret = sprintf(buf, "BBPLL:%lu ADC:%lu R2:%lu R1:%lu RF:%lu RXSAMP:%lu\n",
			      clk[0], clk[1], clk[2], clk[3], clk[4], clk[5]);
		break;
	case AD9361_TRX_RATE_GOV:
		ret = sprintf(buf, "%s\n", phy->rate_governor ?
				 "nominal" : "highest_osr");
		break;
	case AD9361_TRX_RATE_GOV_AVAIL:
		ret = sprintf(buf, "%s\n", "nominal highest_osr");
		break;
	case AD9361_FIR_RX_ENABLE:
		ret = sprintf(buf, "%d\n", !phy->bypass_rx_fir);
		break;
	case AD9361_FIR_TX_ENABLE:
		ret = sprintf(buf, "%d\n", !phy->bypass_tx_fir);
		break;
	case AD9361_FIR_TRX_ENABLE:
		ret = sprintf(buf, "%d\n", !phy->bypass_tx_fir && !phy->bypass_rx_fir);
		break;
	case AD9361_CALIB_MODE_AVAIL:
		ret = sprintf(buf, "auto manual tx_quad rf_dc_offs\n");
		break;
	case AD9361_CALIB_MODE:
		ret = sprintf(buf, "%s\n", phy->auto_cal_en ? "auto" : "manual");
		break;
	case AD9361_BBDC_OFFS_ENABLE:
		ret = sprintf(buf, "%d\n", phy->bbdc_track_en);
		break;
	case AD9361_RFDC_OFFS_ENABLE:
		ret = sprintf(buf, "%d\n", phy->rfdc_track_en);
		break;
	case AD9361_QUAD_ENABLE:
		ret = sprintf(buf, "%d\n", phy->quad_track_en);
		break;
	case AD9361_DCXO_TUNE_COARSE:
		ret = sprintf(buf, "%d\n", phy->pdata->dcxo_coarse);
		break;
	case AD9361_DCXO_TUNE_FINE:
		ret = sprintf(buf, "%d\n", phy->pdata->dcxo_fine);
		break;
	default:
		ret = -EINVAL;
	}
	mutex_unlock(&indio_dev->mlock);

	return ret;
}

static IIO_DEVICE_ATTR(in_voltage_rf_bandwidth, S_IRUGO | S_IWUSR,
			ad9361_phy_show,
			ad9361_phy_store,
			AD9361_RF_RX_BANDWIDTH);

static IIO_DEVICE_ATTR(out_voltage_rf_bandwidth, S_IRUGO | S_IWUSR,
			ad9361_phy_show,
			ad9361_phy_store,
			AD9361_RF_TX_BANDWIDTH);

static IIO_DEVICE_ATTR(ensm_mode, S_IRUGO | S_IWUSR,
			ad9361_phy_show,
			ad9361_phy_store,
			AD9361_ENSM_MODE);

static IIO_DEVICE_ATTR(ensm_mode_available, S_IRUGO,
			ad9361_phy_show,
			NULL,
			AD9361_ENSM_MODE_AVAIL);

static IIO_DEVICE_ATTR(calib_mode, S_IRUGO | S_IWUSR,
			ad9361_phy_show,
			ad9361_phy_store,
			AD9361_CALIB_MODE);

static IIO_DEVICE_ATTR(calib_mode_available, S_IRUGO,
			ad9361_phy_show,
			NULL,
			AD9361_CALIB_MODE_AVAIL);

static IIO_DEVICE_ATTR(rx_path_rates, S_IRUGO,
			ad9361_phy_show,
			NULL,
			AD9361_RX_PATH_FREQ);

static IIO_DEVICE_ATTR(tx_path_rates, S_IRUGO,
			ad9361_phy_show,
			NULL,
			AD9361_TX_PATH_FREQ);

static IIO_DEVICE_ATTR(trx_rate_governor, S_IRUGO,
			ad9361_phy_show,
			ad9361_phy_store,
			AD9361_TRX_RATE_GOV);

static IIO_DEVICE_ATTR(trx_rate_governor_available, S_IRUGO,
			ad9361_phy_show,
			NULL,
			AD9361_TRX_RATE_GOV_AVAIL);

static IIO_DEVICE_ATTR(in_voltage_filter_fir_en, S_IRUGO | S_IWUSR,
			ad9361_phy_show,
			ad9361_phy_store,
			AD9361_FIR_RX_ENABLE);

static IIO_DEVICE_ATTR(out_voltage_filter_fir_en, S_IRUGO | S_IWUSR,
			ad9361_phy_show,
			ad9361_phy_store,
			AD9361_FIR_TX_ENABLE);

static IIO_DEVICE_ATTR(in_out_voltage_filter_fir_en, S_IRUGO | S_IWUSR,
			ad9361_phy_show,
			ad9361_phy_store,
			AD9361_FIR_TRX_ENABLE);

static IIO_DEVICE_ATTR(in_voltage_bb_dc_offset_tracking_en, S_IRUGO | S_IWUSR,
			ad9361_phy_show,
			ad9361_phy_store,
			AD9361_BBDC_OFFS_ENABLE);

static IIO_DEVICE_ATTR(in_voltage_rf_dc_offset_tracking_en, S_IRUGO | S_IWUSR,
			ad9361_phy_show,
			ad9361_phy_store,
			AD9361_RFDC_OFFS_ENABLE);

static IIO_DEVICE_ATTR(in_voltage_quadrature_tracking_en, S_IRUGO | S_IWUSR,
			ad9361_phy_show,
			ad9361_phy_store,
			AD9361_QUAD_ENABLE);

static IIO_DEVICE_ATTR(dcxo_tune_coarse, S_IRUGO | S_IWUSR,
			ad9361_phy_show,
			ad9361_phy_store,
			AD9361_DCXO_TUNE_COARSE);

static IIO_DEVICE_ATTR(dcxo_tune_fine, S_IRUGO | S_IWUSR,
			ad9361_phy_show,
			ad9361_phy_store,
			AD9361_DCXO_TUNE_FINE);

static struct attribute *ad9361_phy_attributes[] = {
	&iio_dev_attr_in_voltage_filter_fir_en.dev_attr.attr,
	&iio_dev_attr_out_voltage_filter_fir_en.dev_attr.attr,
	&iio_dev_attr_in_out_voltage_filter_fir_en.dev_attr.attr,
	&iio_dev_attr_in_voltage_rf_bandwidth.dev_attr.attr,
	&iio_dev_attr_out_voltage_rf_bandwidth.dev_attr.attr,
	&iio_dev_attr_ensm_mode.dev_attr.attr,
	&iio_dev_attr_ensm_mode_available.dev_attr.attr,
	&iio_dev_attr_calib_mode.dev_attr.attr,
	&iio_dev_attr_calib_mode_available.dev_attr.attr,
	&iio_dev_attr_tx_path_rates.dev_attr.attr,
	&iio_dev_attr_rx_path_rates.dev_attr.attr,
	&iio_dev_attr_trx_rate_governor.dev_attr.attr,
	&iio_dev_attr_trx_rate_governor_available.dev_attr.attr,
	&iio_dev_attr_in_voltage_bb_dc_offset_tracking_en.dev_attr.attr,
	&iio_dev_attr_in_voltage_rf_dc_offset_tracking_en.dev_attr.attr,
	&iio_dev_attr_in_voltage_quadrature_tracking_en.dev_attr.attr,
	&iio_dev_attr_dcxo_tune_coarse.dev_attr.attr,
	&iio_dev_attr_dcxo_tune_fine.dev_attr.attr,
	NULL,
};

static const struct attribute_group ad9361_phy_attribute_group = {
	.attrs = ad9361_phy_attributes,
};


static int ad9361_phy_reg_access(struct iio_dev *indio_dev,
			      u32 reg, u32 writeval,
			      u32 *readval)
{
	struct ad9361_rf_phy *phy = iio_priv(indio_dev);
	int ret;

	mutex_lock(&indio_dev->mlock);
	if (readval == NULL) {
		ret = ad9361_spi_write(phy->spi, reg, writeval);
	} else {
		*readval =  ad9361_spi_read(phy->spi, reg);
		ret = 0;
	}
	mutex_unlock(&indio_dev->mlock);

	return ret;
}

enum lo_ext_info {
	LOEXT_FREQ,
	LOEXT_STORE,
	LOEXT_RECALL,
	LOEXT_LOAD,
	LOEXT_SAVE,
};

static ssize_t ad9361_phy_lo_write(struct iio_dev *indio_dev,
				    uintptr_t private,
				    const struct iio_chan_spec *chan,
				    const char *buf, size_t len)
{
	struct ad9361_rf_phy *phy = iio_priv(indio_dev);
	u64 readin;
	unsigned long tmp;
	int ret = 0;

	if (phy->curr_ensm_state == ENSM_STATE_SLEEP)
		return -EINVAL;

	if (private != LOEXT_LOAD) {
		ret = kstrtoull(buf, 10, &readin);
		if (ret)
			return ret;
	}

	mutex_lock(&indio_dev->mlock);
	switch (private) {
	case LOEXT_FREQ:
		switch (chan->channel) {
		case 0:
			if (phy->pdata->use_ext_rx_lo) {
				ret = -EINVAL;
				break;
			}
			tmp = clk_set_rate(phy->clks[RX_RFPLL],
					ad9361_to_clk(readin));
			break;

		case 1:
			if (phy->pdata->use_ext_tx_lo) {
				ret = -EINVAL;
				break;
			}
			tmp = clk_set_rate(phy->clks[TX_RFPLL],
					ad9361_to_clk(readin));
			if (test_bit(0, &phy->flags))
				wait_for_completion(&phy->complete);

			break;

		default:
			ret = -EINVAL;
		}
		break;
	case LOEXT_STORE:
		ret = ad9361_fastlock_store(phy, chan->channel == 1, readin);
		break;
	case LOEXT_RECALL:
		ret = ad9361_fastlock_recall(phy, chan->channel == 1, readin);
		break;
	case LOEXT_LOAD: {
		char *line, *ptr = (char*) buf;
		u8 faslock_vals[16];
		u32 profile = 0, val, val2, i = 0;

		while ((line = strsep(&ptr, ","))) {
			if (line >= buf + len)
				break;

			ret = sscanf(line, "%u %u", &val, &val2);
			if (ret == 1) {
				faslock_vals[i++] = val;
				continue;
			} else if (ret == 2) {
				profile = val;
				faslock_vals[i++] = val2;
				continue;
			}
		}
		if (i == 16)
			ret = ad9361_fastlock_load(phy, chan->channel == 1,
						   profile, faslock_vals);
		else
			ret = -EINVAL;
		break;
		}
	case LOEXT_SAVE:
		phy->fastlock.save_profile = readin;
		break;
	}
	mutex_unlock(&indio_dev->mlock);

	return ret ? ret : len;
}

static ssize_t ad9361_phy_lo_read(struct iio_dev *indio_dev,
				   uintptr_t private,
				   const struct iio_chan_spec *chan,
				   char *buf)
{
	struct ad9361_rf_phy *phy = iio_priv(indio_dev);
	u64 val = 0;
	int ret = 0;

	mutex_lock(&indio_dev->mlock);
	switch (private) {
	case LOEXT_FREQ:
		switch (chan->channel) {
		case 0:
			if (phy->pdata->use_ext_rx_lo)
				val = 0;
			else
				val = ad9361_from_clk(clk_get_rate(phy->clks[RX_RFPLL]));
			break;

		case 1:
			if (phy->pdata->use_ext_tx_lo)
				val = 0;
			else
				val = ad9361_from_clk(clk_get_rate(phy->clks[TX_RFPLL]));
			break;
		default:
			ret = -EINVAL;
		}
		break;
	case LOEXT_SAVE: {
		u8 faslock_vals[16];
		int i;
		size_t len;
		ret = ad9361_fastlock_save(phy, chan->channel == 1,
			phy->fastlock.save_profile, faslock_vals);
		len = sprintf(buf, "%u ", phy->fastlock.save_profile);

		for (i = 0; i < RX_FAST_LOCK_CONFIG_WORD_NUM; i++)
			len += sprintf(buf + len, "%u%c", faslock_vals[i],
				       i == 15 ? '\n' : ',');

		mutex_unlock(&indio_dev->mlock);
		return len;
		}
	case LOEXT_RECALL:
		ret = phy->fastlock.current_profile[chan->channel == 1];
		if (ret == 0)
			ret = -EINVAL;
		else
			val = ret - 1;
		break;
	default:
		ret = 0;

	}
	mutex_unlock(&indio_dev->mlock);

	return ret < 0 ? ret : sprintf(buf, "%llu\n", val);
}

#define _AD9361_EXT_LO_INFO(_name, _ident) { \
	.name = _name, \
	.read = ad9361_phy_lo_read, \
	.write = ad9361_phy_lo_write, \
	.private = _ident, \
}

static const struct iio_chan_spec_ext_info ad9361_phy_ext_info[] = {
	/* Ideally we use IIO_CHAN_INFO_FREQUENCY, but there are
	 * values > 2^32 in order to support the entire frequency range
	 * in Hz. Using scale is a bit ugly.
	 */
	_AD9361_EXT_LO_INFO("frequency", LOEXT_FREQ),
	_AD9361_EXT_LO_INFO("fastlock_store", LOEXT_STORE),
	_AD9361_EXT_LO_INFO("fastlock_recall", LOEXT_RECALL),
	_AD9361_EXT_LO_INFO("fastlock_load", LOEXT_LOAD),
	_AD9361_EXT_LO_INFO("fastlock_save", LOEXT_SAVE),
	{ },
};

static int ad9361_set_agc_mode(struct iio_dev *indio_dev,
	const struct iio_chan_spec *chan, u32 mode)
{
	struct ad9361_rf_phy *phy = iio_priv(indio_dev);
	struct rf_gain_ctrl gc = {0};

	gc.ant = chan->channel + 1;
	gc.mode = phy->agc_mode[chan->channel] = mode;

	return ad9361_set_gain_ctrl_mode(phy, &gc);
}

static int ad9361_get_agc_mode(struct iio_dev *indio_dev,
	const struct iio_chan_spec *chan)
{
	struct ad9361_rf_phy *phy = iio_priv(indio_dev);

	return phy->agc_mode[chan->channel];
}

static const char * const ad9361_agc_modes[] =
 	{"manual", "fast_attack", "slow_attack", "hybrid"};

static const struct iio_enum ad9361_agc_modes_available = {
	.items = ad9361_agc_modes,
	.num_items = ARRAY_SIZE(ad9361_agc_modes),
	.get = ad9361_get_agc_mode,
	.set = ad9361_set_agc_mode,

};

static int ad9361_set_rf_port(struct iio_dev *indio_dev,
	const struct iio_chan_spec *chan, u32 mode)
{
	struct ad9361_rf_phy *phy = iio_priv(indio_dev);

	if (chan->output)
		phy->pdata->rf_tx_output_sel = mode;
	else
		phy->pdata->rf_rx_input_sel = mode;

	return ad9361_rf_port_setup(phy, phy->pdata->rf_rx_input_sel,
				   phy->pdata->rf_tx_output_sel);

}

static int ad9361_get_rf_port(struct iio_dev *indio_dev,
	const struct iio_chan_spec *chan)
{
	struct ad9361_rf_phy *phy = iio_priv(indio_dev);

	if (chan->output)
		return phy->pdata->rf_tx_output_sel;
	else
		return phy->pdata->rf_rx_input_sel;
}

static const char * const ad9361_rf_rx_port[] =
	{"A_BALANCED", "B_BALANCED", "C_BALANCED",
	 "A_N", "A_P", "B_N", "B_P", "C_N", "C_P"};

static const struct iio_enum ad9361_rf_rx_port_available = {
	.items = ad9361_rf_rx_port,
	.num_items = ARRAY_SIZE(ad9361_rf_rx_port),
	.get = ad9361_get_rf_port,
	.set = ad9361_set_rf_port,

};

static const char * const ad9361_rf_tx_port[] =
	{"A", "B"};

static const struct iio_enum ad9361_rf_tx_port_available = {
	.items = ad9361_rf_tx_port,
	.num_items = ARRAY_SIZE(ad9361_rf_tx_port),
	.get = ad9361_get_rf_port,
	.set = ad9361_set_rf_port,

};

static ssize_t ad9361_phy_rx_write(struct iio_dev *indio_dev,
				    uintptr_t private,
				    const struct iio_chan_spec *chan,
				    const char *buf, size_t len)
{
//	struct ad9361_rf_phy *phy = iio_priv(indio_dev);
	u64 readin;
	int ret = 0;

	ret = kstrtoull(buf, 10, &readin);
	if (ret)
		return ret;

	mutex_lock(&indio_dev->mlock);
	switch (chan->channel) {
	case 0:

		break;

	case 1:

		break;

	default:
		ret = -EINVAL;
		ret = 0;
	}
	mutex_unlock(&indio_dev->mlock);

	return ret ? ret : len;
}

static ssize_t ad9361_phy_rx_read(struct iio_dev *indio_dev,
				   uintptr_t private,
				   const struct iio_chan_spec *chan,
				   char *buf)
{
	struct ad9361_rf_phy *phy = iio_priv(indio_dev);
	struct rf_rssi rssi = {0};
	int val;
	int ret = 0;

	mutex_lock(&indio_dev->mlock);

	rssi.ant = chan->channel + 1;
	rssi.duration = 1;
	ret = ad9361_read_rssi(phy, &rssi);
	val = rssi.symbol;

	mutex_unlock(&indio_dev->mlock);

	return ret < 0 ? ret : sprintf(buf, "%u.%02u dB\n",
			val / rssi.multiplier, val % rssi.multiplier);
}

#define _AD9361_EXT_RX_INFO(_name, _ident) { \
	.name = _name, \
	.read = ad9361_phy_rx_read, \
	.write = ad9361_phy_rx_write, \
	.private = _ident, \
}

static const struct iio_chan_spec_ext_info ad9361_phy_rx_ext_info[] = {
	/* Ideally we use IIO_CHAN_INFO_FREQUENCY, but there are
	 * values > 2^32 in order to support the entire frequency range
	 * in Hz. Using scale is a bit ugly.
	 */
	IIO_ENUM_AVAILABLE("gain_control_mode", &ad9361_agc_modes_available),
	IIO_ENUM("gain_control_mode", false, &ad9361_agc_modes_available),
	_AD9361_EXT_RX_INFO("rssi", 1),
	IIO_ENUM_AVAILABLE("rf_port_select", &ad9361_rf_rx_port_available),
	IIO_ENUM("rf_port_select", false, &ad9361_rf_rx_port_available),
	{ },
};

static const struct iio_chan_spec_ext_info ad9361_phy_tx_ext_info[] = {
	IIO_ENUM_AVAILABLE("rf_port_select", &ad9361_rf_tx_port_available),
	IIO_ENUM("rf_port_select", false, &ad9361_rf_tx_port_available),
	{ },
};

static int ad9361_phy_read_raw(struct iio_dev *indio_dev,
			   struct iio_chan_spec const *chan,
			   int *val,
			   int *val2,
			   long m)
{
	struct ad9361_rf_phy *phy = iio_priv(indio_dev);
	int ret;

	mutex_lock(&indio_dev->mlock);
	switch (m) {
	case IIO_CHAN_INFO_HARDWAREGAIN:
		if (chan->output) {
			ret = ad9361_get_tx_atten(phy, chan->channel + 1);
			if (ret < 0) {
				ret = -EINVAL;
				goto out_unlock;
			}

			*val = -1 * (ret / 1000);
			*val2 = (ret % 1000) * 1000;
			if (!*val)
				*val2 *= -1;

		} else {
			struct rf_rx_gain rx_gain = {0};
			ret = ad9361_get_rx_gain(phy, chan->channel + 1, &rx_gain);
			*val = rx_gain.gain_db;
			*val2 = 0;
		}
		ret = IIO_VAL_INT_PLUS_MICRO_DB;
		break;
	case IIO_CHAN_INFO_SAMP_FREQ:
		if (chan->output)
			*val = (int)clk_get_rate(phy->clks[TX_SAMPL_CLK]);
		else
			*val = (int)clk_get_rate(phy->clks[RX_SAMPL_CLK]);
		ret = IIO_VAL_INT;
		break;
	case IIO_CHAN_INFO_PROCESSED:
		*val = ad9361_get_temp(phy);
		ret = IIO_VAL_INT;
		break;
	case IIO_CHAN_INFO_RAW:
		if (chan->output) {
			if (chan->channel == 2)
				ret = ad9361_auxdac_get(phy, 1);
			else if (chan->channel == 3)
				ret = ad9361_auxdac_get(phy, 2);
			else
				ret = -EINVAL;

			if (ret >= 0) {
				*val = ret;
				ret = IIO_VAL_INT;
			}
		} else {
			ret = ad9361_get_auxadc(phy);
			if (ret >= 0) {
				*val = ret;
				ret = IIO_VAL_INT;
			}
		}
		break;
	case IIO_CHAN_INFO_OFFSET:
		*val = 57; /* AuxADC */
		ret = IIO_VAL_INT;
		break;
	case IIO_CHAN_INFO_SCALE:
		if (chan->output) {
			*val = 1; /* AuxDAC */
			*val2 = 0;
		} else {
			*val = 0; /* AuxADC */
			*val2 = 305250;
		}

		ret = IIO_VAL_INT_PLUS_MICRO;
		break;
	default:
		ret = -EINVAL;
	}

out_unlock:
	mutex_unlock(&indio_dev->mlock);

	return ret;
};

static int ad9361_phy_write_raw(struct iio_dev *indio_dev,
			    struct iio_chan_spec const *chan,
			    int val,
			    int val2,
			    long mask)
{
	struct ad9361_rf_phy *phy = iio_priv(indio_dev);
	u32 code;
	int ret;

	if (phy->curr_ensm_state == ENSM_STATE_SLEEP)
		return -EINVAL;

	mutex_lock(&indio_dev->mlock);
	switch (mask) {
	case IIO_CHAN_INFO_HARDWAREGAIN:
		if (chan->output) {
			if (val > 0 || (val == 0 && val2 > 0)) {
				ret = -EINVAL;
				goto out;
			}

			code = ((abs(val) * 1000) + (abs(val2) / 1000));
			ret = ad9361_set_tx_atten(phy, code,
				chan->channel == 0, chan->channel == 1,
			        !phy->pdata->update_tx_gain_via_alert);
		} else {
			struct rf_rx_gain rx_gain = {0};
			rx_gain.gain_db = val;
			ret = ad9361_set_rx_gain(phy, chan->channel + 1, &rx_gain);
		}
		break;

	case IIO_CHAN_INFO_SAMP_FREQ:
		if (phy->rx_eq_2tx && (chan->output == 0)) {
			ret = 0;
			break;
		}

		ret = ad9361_set_trx_clock_chain_freq(phy, val);
		if (ret < 0)
			goto out;
		ret = ad9361_update_rf_bandwidth(phy, phy->current_rx_bw_Hz,
						phy->current_tx_bw_Hz);
		break;

	case IIO_CHAN_INFO_RAW:
		if (chan->output) {
			if (chan->channel == 2)
				ret = ad9361_auxdac_set(phy, 1, val);
			else if (chan->channel == 3)
				ret = ad9361_auxdac_set(phy, 2, val);
			else
				ret = -EINVAL;

		} else {
			ret = -EINVAL;
		}
		break;
	default:
		ret = -EINVAL;
	}
out:
	mutex_unlock(&indio_dev->mlock);

	return ret;
}

static const struct iio_chan_spec ad9361_phy_chan[] = {
{
	.type = IIO_TEMP,
	.indexed = 1,
	.channel = 0,
	.info_mask_separate = BIT(IIO_CHAN_INFO_PROCESSED),
}, {	/* RX LO */
	.type = IIO_ALTVOLTAGE,
	.indexed = 1,
	.output = 1,
	.channel = 0,
	.extend_name = "RX_LO",
	.ext_info = ad9361_phy_ext_info,
}, {	/* TX LO */
	.type = IIO_ALTVOLTAGE,
	.indexed = 1,
	.output = 1,
	.channel = 1,
	.extend_name = "TX_LO",
	.ext_info = ad9361_phy_ext_info,
}, {	/* TX1 */
	.type = IIO_VOLTAGE,
	.indexed = 1,
	.output = 1,
	.channel = 0,
	.info_mask_separate = BIT(IIO_CHAN_INFO_HARDWAREGAIN),
	.info_mask_shared_by_type = BIT(IIO_CHAN_INFO_SAMP_FREQ),
	.ext_info = ad9361_phy_tx_ext_info,
}, {	/* RX1 */
	.type = IIO_VOLTAGE,
	.indexed = 1,
	.channel = 0,
	.info_mask_separate = BIT(IIO_CHAN_INFO_HARDWAREGAIN),
	.info_mask_shared_by_type = BIT(IIO_CHAN_INFO_SAMP_FREQ),
	.ext_info = ad9361_phy_rx_ext_info,
}, {	/* AUXDAC1 */
	.type = IIO_VOLTAGE,
	.indexed = 1,
	.output = 1,
	.channel = 2,
	.info_mask_separate = BIT(IIO_CHAN_INFO_RAW) | BIT(IIO_CHAN_INFO_SCALE),
}, {	/* AUXDAC2 */
	.type = IIO_VOLTAGE,
	.indexed = 1,
	.output = 1,
	.channel = 3,
	.info_mask_separate = BIT(IIO_CHAN_INFO_RAW) | BIT(IIO_CHAN_INFO_SCALE),
}, {	/* AUXADC1 */
	.type = IIO_VOLTAGE,
	.indexed = 1,
	.channel = 2,
	.info_mask_separate = BIT(IIO_CHAN_INFO_RAW) |
		BIT(IIO_CHAN_INFO_SCALE) | BIT(IIO_CHAN_INFO_OFFSET),
}, {	/* TX2 */
	.type = IIO_VOLTAGE,
	.indexed = 1,
	.output = 1,
	.channel = 1,
	.info_mask_separate = BIT(IIO_CHAN_INFO_HARDWAREGAIN),
	.info_mask_shared_by_type = BIT(IIO_CHAN_INFO_SAMP_FREQ),
	.ext_info = ad9361_phy_tx_ext_info,
}, {	/* RX2 */
	.type = IIO_VOLTAGE,
	.indexed = 1,
	.channel = 1,
	.info_mask_separate = BIT(IIO_CHAN_INFO_HARDWAREGAIN),
	.info_mask_shared_by_type = BIT(IIO_CHAN_INFO_SAMP_FREQ),
	.ext_info = ad9361_phy_rx_ext_info,
}};

static const struct iio_info ad9361_phy_info = {
	.read_raw = &ad9361_phy_read_raw,
	.write_raw = &ad9361_phy_write_raw,
	.debugfs_reg_access = &ad9361_phy_reg_access,
	.attrs = &ad9361_phy_attribute_group,
	.driver_module = THIS_MODULE,
};

#ifdef CONFIG_OF
static ssize_t ad9361_debugfs_read(struct file *file, char __user *userbuf,
			      size_t count, loff_t *ppos)
{
	struct ad9361_debugfs_entry *entry = file->private_data;
	struct ad9361_rf_phy *phy = entry->phy;
	char buf[700];
	u32 val = 0;
	ssize_t len = 0;
	int ret;

	if (entry->out_value) {
		switch (entry->size){
		case 1:
			val = *(u8*)entry->out_value;
			break;
		case 2:
			val = *(u16*)entry->out_value;
			break;
		case 4:
			val = *(u32*)entry->out_value;
			break;
		case 5:
			val = *(bool*)entry->out_value;
			break;
		default:
			ret = -EINVAL;
		}

	} else if (entry->cmd == DBGFS_RXGAIN_1 || entry->cmd == DBGFS_RXGAIN_2) {
		struct rf_rx_gain rx_gain = {0};
		mutex_lock(&phy->indio_dev->mlock);
		ret = ad9361_get_rx_gain(phy, (entry->cmd == DBGFS_RXGAIN_1) ?
				1 : 2, &rx_gain);
		mutex_unlock(&phy->indio_dev->mlock);
		if (ret < 0)
			return ret;

		len = snprintf(buf, sizeof(buf), "%d %u %u %u %u %u %u %u\n",
				rx_gain.gain_db,
				rx_gain.fgt_lmt_index,
				rx_gain.digital_gain,
				rx_gain.lmt_gain,
				rx_gain.lpf_gain,
				rx_gain.lna_index,
				rx_gain.tia_index,
				rx_gain.mixer_index);

	} else if (entry->cmd == DBGFS_BIST_DT_ANALYSIS) {
		len = ad9361_dig_interface_timing_analysis(phy, buf, sizeof(buf));
	} else if (entry->cmd) {
		val = entry->val;
	} else
		return -EFAULT;

	if (!len)
		len = snprintf(buf, sizeof(buf), "%u\n", val);

	return simple_read_from_buffer(userbuf, count, ppos, buf, len);
}

static ssize_t ad9361_debugfs_write(struct file *file,
		     const char __user *userbuf, size_t count, loff_t *ppos)
{
	struct ad9361_debugfs_entry *entry = file->private_data;
	struct ad9361_rf_phy *phy = entry->phy;
	u32 val, val2, val3, val4;
	char buf[80];
	int ret;

	count = min_t(size_t, count, (sizeof(buf)-1));
	if (copy_from_user(buf, userbuf, count))
		return -EFAULT;

	buf[count] = 0;

	ret = sscanf(buf, "%i %i %i %i", &val, &val2, &val3, &val4);
	if (ret < 1)
		return -EINVAL;


	switch (entry->cmd) {
	case DBGFS_INIT:
		if (!(ret == 1 && val == 1))
			return -EINVAL;
		mutex_lock(&phy->indio_dev->mlock);
		clk_set_rate(phy->clks[TX_SAMPL_CLK], 1);
		ad9361_reset(phy);
		ad9361_clks_resync(phy);
		//ad9361_clks_disable_unprepare(phy);
		ad9361_clear_state(phy);
		ret = ad9361_setup(phy);
		mutex_unlock(&phy->indio_dev->mlock);

		return count;
	case DBGFS_LOOPBACK:
		if (ret != 1)
			return -EINVAL;
		ret = ad9361_bist_loopback(phy, val);
		if (ret < 0)
			return ret;

		entry->val = val;
		return count;
	case DBGFS_BIST_PRBS:
		if (ret != 1)
			return -EINVAL;
		ret = ad9361_bist_prbs(phy, val);
		if (ret < 0)
			return ret;

		entry->val = val;
		return count;
	case DBGFS_BIST_TONE:
		if (ret != 4)
			return -EINVAL;
		ret = ad9361_bist_tone(phy, val, val2, val3, val4);
		if (ret < 0)
			return ret;

		entry->val = val;
		return count;
	default:
		break;
	}


	if (entry->out_value) {
		switch (entry->size){
		case 1:
			*(u8*)entry->out_value = val;
			break;
		case 2:
			*(u16*)entry->out_value = val;
			break;
		case 4:
			*(u32*)entry->out_value = val;
			break;
		case 5:
			*(bool*)entry->out_value = val;
			break;
		default:
			ret = -EINVAL;
		}
	}

	return count;
}

static const struct file_operations ad9361_debugfs_reg_fops = {
	.open = simple_open,
	.read = ad9361_debugfs_read,
	.write = ad9361_debugfs_write,
};

static void ad9361_add_debugfs_entry(struct ad9361_rf_phy *phy,
	const char *propname, unsigned int cmd)
{
	unsigned int i = phy->ad9361_debugfs_entry_index;

	if (WARN_ON(i >= ARRAY_SIZE(phy->debugfs_entry)))
		return;

	phy->debugfs_entry[i].phy = phy;
	phy->debugfs_entry[i].propname = propname;
	phy->debugfs_entry[i].cmd = cmd;

	phy->ad9361_debugfs_entry_index++;
}

static int ad9361_register_debugfs(struct iio_dev *indio_dev)
{
	struct ad9361_rf_phy *phy = iio_priv(indio_dev);
	struct dentry *d;
	int i;

	if (!iio_get_debugfs_dentry(indio_dev))
		return -ENODEV;

	ad9361_add_debugfs_entry(phy, "initialize", DBGFS_INIT);
	ad9361_add_debugfs_entry(phy, "loopback", DBGFS_LOOPBACK);
	ad9361_add_debugfs_entry(phy, "bist_prbs", DBGFS_BIST_PRBS);
	ad9361_add_debugfs_entry(phy, "bist_tone", DBGFS_BIST_TONE);
	ad9361_add_debugfs_entry(phy, "bist_timing_analysis",
		DBGFS_BIST_DT_ANALYSIS);
	ad9361_add_debugfs_entry(phy, "gaininfo_rx1", DBGFS_RXGAIN_1);
	ad9361_add_debugfs_entry(phy, "gaininfo_rx2", DBGFS_RXGAIN_2);

	for (i = 0; i < phy->ad9361_debugfs_entry_index; i++)
		d = debugfs_create_file(
			phy->debugfs_entry[i].propname, 0644,
			iio_get_debugfs_dentry(indio_dev),
			&phy->debugfs_entry[i],
			&ad9361_debugfs_reg_fops);
	return 0;
}

struct ad9361_dport_config {
	u8 reg;
	u8 offset;
	char name[40];
};

static const struct ad9361_dport_config ad9361_dport_config[] = {
	{1, 7, "adi,pp-tx-swap-enable"},
	{1, 6, "adi,pp-rx-swap-enable"},
	{1, 5, "adi,tx-channel-swap-enable"},
	{1, 4, "adi,rx-channel-swap-enable"},
	{1, 3, "adi,rx-frame-pulse-mode-enable"},
	{1, 2, "adi,2t2r-timing-enable"},
	{1, 1, "adi,invert-data-bus-enable"},
	{1, 0, "adi,invert-data-clk-enable"},
	{2, 7, "adi,fdd-alt-word-order-enable"},
	{2, 2, "adi,invert-rx-frame-enable"},
	{3, 7, "adi,fdd-rx-rate-2tx-enable"},
	{3, 6, "adi,swap-ports-enable"},
	{3, 5, "adi,single-data-rate-enable"},
	{3, 4, "adi,lvds-mode-enable"},
	{3, 3, "adi,half-duplex-mode-enable"},
	{3, 2, "adi,single-port-mode-enable"},
	{3, 1, "adi,full-port-enable"},
	{3, 0, "adi,full-duplex-swap-bits-enable"},
};



static int __ad9361_of_get_u32(struct iio_dev *indio_dev,
			     struct device_node *np, const char *propname,
			     u32 defval, void *out_value, u32 size)
{
	struct ad9361_rf_phy *phy = iio_priv(indio_dev);
	u32 tmp = defval;
	int ret;

	ret = of_property_read_u32(np, propname, &tmp);

	if (out_value) {
		switch (size){
		case 1:
			*(u8*)out_value = tmp;
			break;
		case 2:
			*(u16*)out_value = tmp;
			break;
		case 4:
			*(u32*)out_value = tmp;
			break;
		default:
			ret = -EINVAL;
		}
	}

	if (WARN_ON(phy->ad9361_debugfs_entry_index >=
			ARRAY_SIZE(phy->debugfs_entry)))
		return ret;

	phy->debugfs_entry[phy->ad9361_debugfs_entry_index++] =
		(struct ad9361_debugfs_entry) {
		.out_value = out_value,
		.propname = propname,
		.size = size,
		.phy = phy,
	};

	return ret;
}
#define ad9361_of_get_u32(iodev, dnp, name, def, outp) \
	__ad9361_of_get_u32(iodev, dnp, name, def, outp, sizeof(*outp))

static void ad9361_of_get_bool(struct iio_dev *indio_dev, struct device_node *np,
			       const char *propname, bool *out_value)
{
	struct ad9361_rf_phy *phy = iio_priv(indio_dev);
	*out_value = of_property_read_bool(np, propname);

	if (WARN_ON(phy->ad9361_debugfs_entry_index >=
			ARRAY_SIZE(phy->debugfs_entry)))
		return;

	phy->debugfs_entry[phy->ad9361_debugfs_entry_index++] =
		(struct ad9361_debugfs_entry) {
		.out_value = out_value,
		.propname = propname,
		.phy = phy,
		.size = 5,
	};

}

static struct ad9361_phy_platform_data
	*ad9361_phy_parse_dt(struct iio_dev *iodev, struct device *dev)
{
	struct device_node *np = dev->of_node;
	struct ad9361_phy_platform_data *pdata;
	u32 tx_path_clks[NUM_TX_CLOCKS];
	u32 rx_path_clks[NUM_RX_CLOCKS];
	u32 tmp;
	u64 tmpl;
	u32 array[6] = {0};
	int ret, i;

	pdata = devm_kzalloc(dev, sizeof(*pdata), GFP_KERNEL);
	if (!pdata) {
		dev_err(dev, "could not allocate memory for platform data\n");
		return NULL;
	}

	ad9361_of_get_bool(iodev, np, "adi,frequency-division-duplex-mode-enable",
			   &pdata->fdd);

	ad9361_of_get_bool(iodev, np, "adi,ensm-enable-pin-pulse-mode-enable",
			   &pdata->ensm_pin_pulse_mode);

	ad9361_of_get_bool(iodev, np, "adi,ensm-enable-txnrx-control-enable",
			   &pdata->ensm_pin_ctrl);

	ad9361_of_get_bool(iodev, np, "adi,debug-mode-enable",
			   &pdata->debug_mode);

	ad9361_of_get_bool(iodev, np, "adi,tdd-use-fdd-vco-tables-enable",
			   &pdata->tdd_use_fdd_tables);

	ad9361_of_get_bool(iodev, np, "adi,tdd-use-dual-synth-mode-enable",
			   &pdata->tdd_use_dual_synth);

	ad9361_of_get_bool(iodev, np, "adi,tdd-skip-vco-cal-enable",
			   &pdata->tdd_skip_vco_cal);

	ad9361_of_get_u32(iodev, np, "adi,tx-fastlock-delay-ns", 0,
			  &pdata->rx_fastlock_delay_ns);

	ad9361_of_get_u32(iodev, np, "adi,rx-fastlock-delay-ns", 0,
			  &pdata->tx_fastlock_delay_ns);

	ad9361_of_get_bool(iodev, np, "adi,rx-fastlock-pincontrol-enable",
			   &pdata->trx_fastlock_pinctrl_en[0]);

	ad9361_of_get_bool(iodev, np, "adi,tx-fastlock-pincontrol-enable",
			   &pdata->trx_fastlock_pinctrl_en[1]);

	for (i = 0; i < ARRAY_SIZE(ad9361_dport_config); i++)
		pdata->port_ctrl.pp_conf[ad9361_dport_config[i].reg - 1] |=
			(of_property_read_bool(np, ad9361_dport_config[i].name)
			<< ad9361_dport_config[i].offset);

	tmp = 0;
	of_property_read_u32(np, "adi,delay-rx-data", &tmp);
	pdata->port_ctrl.pp_conf[1] |= (tmp & 0x3);

	tmp = 0;
	of_property_read_u32(np, "adi,rx-data-clock-delay", &tmp);
	pdata->port_ctrl.rx_clk_data_delay = (tmp & 0xF) << 4;
	tmp = 0;
	of_property_read_u32(np, "adi,rx-data-delay", &tmp);
	pdata->port_ctrl.rx_clk_data_delay |= (tmp & 0xF);

	tmp = 0;
	of_property_read_u32(np, "adi,tx-fb-clock-delay", &tmp);
	pdata->port_ctrl.tx_clk_data_delay = (tmp & 0xF) << 4;
	tmp = 0;
	of_property_read_u32(np, "adi,tx-data-delay", &tmp);
	pdata->port_ctrl.tx_clk_data_delay |= (tmp & 0xF);

	tmp = 75;
	of_property_read_u32(np, "adi,lvds-bias-mV", &tmp);
	pdata->port_ctrl.lvds_bias_ctrl = (tmp / 75) & 0x7;
	pdata->port_ctrl.lvds_bias_ctrl |= (of_property_read_bool(np,
			"adi,lvds-rx-onchip-termination-enable") << 5);

	tmp = 0xFF;
	of_property_read_u32(np, "adi,lvds-invert1-control", &tmp);
	pdata->port_ctrl.lvds_invert[0] = tmp;

	tmp = 0x0F;
	of_property_read_u32(np, "adi,lvds-invert2-control", &tmp);
	pdata->port_ctrl.lvds_invert[1] = tmp;

	ad9361_of_get_bool(iodev, np, "adi,2rx-2tx-mode-enable", &pdata->rx2tx2);

	ad9361_of_get_bool(iodev, np, "adi,split-gain-table-mode-enable",
			   &pdata->split_gt);

	ad9361_of_get_u32(iodev, np, "adi,rx-rf-port-input-select", 0,
			  &pdata->rf_rx_input_sel);
	ad9361_of_get_u32(iodev, np, "adi,tx-rf-port-input-select", 0,
			  &pdata->rf_tx_output_sel);

	tmpl = 2400000000ULL;
	of_property_read_u64(np, "adi,rx-synthesizer-frequency-hz", &tmpl);
	pdata->rx_synth_freq = tmpl;

	tmpl = 2440000000ULL;
 	of_property_read_u64(np, "adi,tx-synthesizer-frequency-hz", &tmpl);
	pdata->tx_synth_freq = tmpl;

	ad9361_of_get_bool(iodev, np, "adi,external-tx-lo-enable",
			   &pdata->use_ext_tx_lo);
	ad9361_of_get_bool(iodev, np, "adi,external-rx-lo-enable",
			   &pdata->use_ext_rx_lo);

	ret = of_property_read_u32_array(np, "adi,dcxo-coarse-and-fine-tune",
			      array, 2);

	pdata->dcxo_coarse = (ret < 0) ? 8 : array[0];
	pdata->dcxo_fine = (ret < 0) ? 5920 : array[1];

	ad9361_of_get_bool(iodev, np, "adi,xo-disable-use-ext-refclk-enable",
			   &pdata->use_extclk);

	ad9361_of_get_u32(iodev, np, "adi,clk-output-mode-select", CLKOUT_DISABLE,
			  &pdata->ad9361_clkout_mode);

	/*
	 * adi,dc-offset-tracking-update-event-mask:
	 * BIT(0) Apply a new tracking word when a gain change occurs.
	 * BIT(1) Apply a new tracking word when the received signal is
	 * 	  less than the SOI Threshold.
	 * BIT(2) Apply a new tracking word after the device exits the
	 * 	  receive state.
	 */

	ad9361_of_get_u32(iodev, np, "adi,dc-offset-tracking-update-event-mask", 5,
			  &pdata->dc_offset_update_events);

	ad9361_of_get_u32(iodev, np, "adi,dc-offset-attenuation-high-range", 6,
			  &pdata->dc_offset_attenuation_high);

	ad9361_of_get_u32(iodev, np, "adi,dc-offset-attenuation-low-range", 5,
			  &pdata->dc_offset_attenuation_low);

	ad9361_of_get_u32(iodev, np, "adi,dc-offset-count-high-range", 0x28,
			  &pdata->rf_dc_offset_count_high);

	ad9361_of_get_u32(iodev, np, "adi,dc-offset-count-low-range", 0x32,
			  &pdata->rf_dc_offset_count_low);

	ret = of_property_read_u32_array(np, "adi,rx-path-clock-frequencies",
			rx_path_clks, ARRAY_SIZE(rx_path_clks));
	if (ret < 0)
		return NULL;

	for (i = 0; i < ARRAY_SIZE(rx_path_clks); i++)
		pdata->rx_path_clks[i] = rx_path_clks[i];

	ret = of_property_read_u32_array(np, "adi,tx-path-clock-frequencies",
			tx_path_clks, ARRAY_SIZE(tx_path_clks));
	if (ret < 0)
		return NULL;

	for (i = 0; i < ARRAY_SIZE(tx_path_clks); i++)
		pdata->tx_path_clks[i] = tx_path_clks[i];

	ad9361_of_get_u32(iodev, np, "adi,rf-rx-bandwidth-hz", 18000000UL,
			  &pdata->rf_rx_bandwidth_Hz);
	ad9361_of_get_u32(iodev, np, "adi,rf-tx-bandwidth-hz", 18000000UL,
			  &pdata->rf_tx_bandwidth_Hz);
	ad9361_of_get_u32(iodev, np, "adi,tx-attenuation-mdB", 10000, &pdata->tx_atten);

	ad9361_of_get_bool(iodev, np, "adi,update-tx-gain-in-alert-enable",
			   &pdata->update_tx_gain_via_alert);

	/* Gain Control */

	ad9361_of_get_u32(iodev, np, "adi,gc-rx1-mode", 0, &pdata->gain_ctrl.rx1_mode);
	ad9361_of_get_u32(iodev, np, "adi,gc-rx2-mode", 0, &pdata->gain_ctrl.rx2_mode);
	ad9361_of_get_u32(iodev, np, "adi,gc-adc-ovr-sample-size", 4,
			  &pdata->gain_ctrl.adc_ovr_sample_size);
	ad9361_of_get_u32(iodev, np, "adi,gc-adc-small-overload-thresh", 47,
			  &pdata->gain_ctrl.adc_small_overload_thresh);
	ad9361_of_get_u32(iodev, np, "adi,gc-adc-large-overload-thresh", 58,
			  &pdata->gain_ctrl.adc_large_overload_thresh);
	ad9361_of_get_u32(iodev, np, "adi,gc-lmt-overload-high-thresh", 800,
			  &pdata->gain_ctrl.lmt_overload_high_thresh);
	ad9361_of_get_u32(iodev, np, "adi,gc-lmt-overload-low-thresh", 704,
			  &pdata->gain_ctrl.lmt_overload_low_thresh);
	ad9361_of_get_u32(iodev, np, "adi,gc-dec-pow-measurement-duration", 8192,
			  &pdata->gain_ctrl.dec_pow_measuremnt_duration);
	ad9361_of_get_u32(iodev, np, "adi,gc-low-power-thresh", 24,
			  &pdata->gain_ctrl.low_power_thresh);
	ad9361_of_get_bool(iodev, np, "adi,gc-dig-gain-enable",
			  &pdata->gain_ctrl.dig_gain_en);
	ad9361_of_get_u32(iodev, np, "adi,gc-max-dig-gain", 15,
			  &pdata->gain_ctrl.max_dig_gain);

	ad9361_of_get_bool(iodev, np, "adi,mgc-rx1-ctrl-inp-enable",
			   &pdata->gain_ctrl.mgc_rx1_ctrl_inp_en);
	ad9361_of_get_bool(iodev, np, "adi,mgc-rx2-ctrl-inp-enable",
			   &pdata->gain_ctrl.mgc_rx1_ctrl_inp_en);
	ad9361_of_get_u32(iodev, np, "adi,mgc-inc-gain-step", 2,
			  &pdata->gain_ctrl.mgc_inc_gain_step);
	ad9361_of_get_u32(iodev, np, "adi,mgc-dec-gain-step", 2,
			  &pdata->gain_ctrl.mgc_dec_gain_step);
	ad9361_of_get_u32(iodev, np, "adi,mgc-split-table-ctrl-inp-gain-mode", 0,
			  &pdata->gain_ctrl.mgc_split_table_ctrl_inp_gain_mode);
	ad9361_of_get_u32(iodev, np, "adi,agc-attack-delay-extra-margin-us", 1,
			  &pdata->gain_ctrl.agc_attack_delay_extra_margin_us);
	ad9361_of_get_u32(iodev, np, "adi,agc-outer-thresh-high", 5,
			  &pdata->gain_ctrl.agc_outer_thresh_high);
	ad9361_of_get_u32(iodev, np, "adi,agc-outer-thresh-high-dec-steps", 2,
			  &pdata->gain_ctrl.agc_outer_thresh_high_dec_steps);
	ad9361_of_get_u32(iodev, np, "adi,agc-inner-thresh-high", 10,
			  &pdata->gain_ctrl.agc_inner_thresh_high);
	ad9361_of_get_u32(iodev, np, "adi,agc-inner-thresh-high-dec-steps", 1,
			  &pdata->gain_ctrl.agc_inner_thresh_high_dec_steps);
	ad9361_of_get_u32(iodev, np, "adi,agc-inner-thresh-low", 12,
			  &pdata->gain_ctrl.agc_inner_thresh_low);
	ad9361_of_get_u32(iodev, np, "adi,agc-inner-thresh-low-inc-steps", 1,
			  &pdata->gain_ctrl.agc_inner_thresh_low_inc_steps);
	ad9361_of_get_u32(iodev, np, "adi,agc-outer-thresh-low", 18,
			  &pdata->gain_ctrl.agc_outer_thresh_low);
	ad9361_of_get_u32(iodev, np, "adi,agc-outer-thresh-low-inc-steps", 2,
			  &pdata->gain_ctrl.agc_outer_thresh_low_inc_steps);
	ad9361_of_get_u32(iodev, np, "adi,agc-adc-small-overload-exceed-counter", 10,
			  &pdata->gain_ctrl.adc_small_overload_exceed_counter);
	ad9361_of_get_u32(iodev, np, "adi,agc-adc-large-overload-exceed-counter", 10,
			  &pdata->gain_ctrl.adc_large_overload_exceed_counter);
	ad9361_of_get_u32(iodev, np, "adi,agc-adc-large-overload-inc-steps", 2,
			  &pdata->gain_ctrl.adc_large_overload_inc_steps);
	ad9361_of_get_bool(iodev, np, "adi,agc-adc-lmt-small-overload-prevent-gain-inc-enable",
			   &pdata->gain_ctrl.adc_lmt_small_overload_prevent_gain_inc);
	ad9361_of_get_u32(iodev, np, "adi,agc-lmt-overload-large-exceed-counter", 10,
			  &pdata->gain_ctrl.lmt_overload_large_exceed_counter);
	ad9361_of_get_u32(iodev, np, "adi,agc-lmt-overload-small-exceed-counter", 10,
			  &pdata->gain_ctrl.lmt_overload_small_exceed_counter);
	ad9361_of_get_u32(iodev, np, "adi,agc-lmt-overload-large-inc-steps", 2,
			  &pdata->gain_ctrl.lmt_overload_large_inc_steps);
	ad9361_of_get_u32(iodev, np, "adi,agc-dig-saturation-exceed-counter", 3,
			  &pdata->gain_ctrl.dig_saturation_exceed_counter);
	ad9361_of_get_u32(iodev, np, "adi,agc-dig-gain-step-size", 4,
			  &pdata->gain_ctrl.dig_gain_step_size);
	ad9361_of_get_bool(iodev, np, "adi,agc-sync-for-gain-counter-enable",
			   &pdata->gain_ctrl.sync_for_gain_counter_en);
	ad9361_of_get_u32(iodev, np, "adi,agc-gain-update-interval-us", 1000,
			  &pdata->gain_ctrl.gain_update_interval_us);
	ad9361_of_get_bool(iodev, np, "adi,agc-immed-gain-change-if-large-adc-overload-enable",
			   &pdata->gain_ctrl.immed_gain_change_if_large_adc_overload);
	ad9361_of_get_bool(iodev, np, "adi,agc-immed-gain-change-if-large-lmt-overload-enable",
			   &pdata->gain_ctrl.immed_gain_change_if_large_lmt_overload);

	/*
	 * Fast AGC
	 */

	ad9361_of_get_u32(iodev, np, "adi,fagc-dec-pow-measurement-duration", 64,
			  &pdata->gain_ctrl.f_agc_dec_pow_measuremnt_duration);

	ad9361_of_get_u32(iodev, np, "adi,fagc-state-wait-time-ns", 260,
			&pdata->gain_ctrl.f_agc_state_wait_time_ns); /* 0x117 0..31 RX samples -> time-ns */
		/* Fast AGC - Low Power */
	ad9361_of_get_bool(iodev, np, "adi,fagc-allow-agc-gain-increase-enable",
			&pdata->gain_ctrl.f_agc_allow_agc_gain_increase); /* 0x110:1 */
	ad9361_of_get_u32(iodev, np, "adi,fagc-lp-thresh-increment-time", 5,
			&pdata->gain_ctrl.f_agc_lp_thresh_increment_time); /* 0x11B RX samples */
	ad9361_of_get_u32(iodev, np, "adi,fagc-lp-thresh-increment-steps", 1,
			&pdata->gain_ctrl.f_agc_lp_thresh_increment_steps); /* 0x117 1..8 */

		/* Fast AGC - Lock Level */
	ad9361_of_get_u32(iodev, np, "adi,fagc-lock-level", 10,
			&pdata->gain_ctrl.f_agc_lock_level); /* 0x101 0..-127 dBFS */
	ad9361_of_get_bool(iodev, np, "adi,fagc-lock-level-lmt-gain-increase-enable",
			&pdata->gain_ctrl.f_agc_lock_level_lmt_gain_increase_en); /* 0x111:6 (split table)*/
	ad9361_of_get_u32(iodev, np, "adi,fagc-lock-level-gain-increase-upper-limit", 5,
			&pdata->gain_ctrl.f_agc_lock_level_gain_increase_upper_limit); /* 0x118 0..63 */
		/* Fast AGC - Peak Detectors and Final Settling */
	ad9361_of_get_u32(iodev, np, "adi,fagc-lpf-final-settling-steps", 1,
			&pdata->gain_ctrl.f_agc_lpf_final_settling_steps); /* 0x112:6 0..3 (Post Lock Level Step)*/
	ad9361_of_get_u32(iodev, np, "adi,fagc-lmt-final-settling-steps", 1,
			&pdata->gain_ctrl.f_agc_lmt_final_settling_steps); /* 0x113:6 0..3 (Post Lock Level Step)*/
	ad9361_of_get_u32(iodev, np, "adi,fagc-final-overrange-count", 3,
			&pdata->gain_ctrl.f_agc_final_overrange_count); /* 0x116:5 0..7 */
		/* Fast AGC - Final Power Test */
	ad9361_of_get_bool(iodev, np, "adi,fagc-gain-increase-after-gain-lock-enable",
			&pdata->gain_ctrl.f_agc_gain_increase_after_gain_lock_en); /* 0x110:7  */
		/* Fast AGC - Unlocking the Gain */
		/* 0 = MAX Gain, 1 = Optimized Gain, 2 = Set Gain */
	ad9361_of_get_u32(iodev, np, "adi,fagc-gain-index-type-after-exit-rx-mode", 0,
			&pdata->gain_ctrl.f_agc_gain_index_type_after_exit_rx_mode); /* 0x110:[4,2]  */

	ad9361_of_get_bool(iodev, np, "adi,fagc-use-last-lock-level-for-set-gain-enable",
			&pdata->gain_ctrl.f_agc_use_last_lock_level_for_set_gain_en); /* 0x111:7 */
	ad9361_of_get_bool(iodev, np, "adi,fagc-rst-gla-stronger-sig-thresh-exceeded-enable",
			&pdata->gain_ctrl.f_agc_rst_gla_stronger_sig_thresh_exceeded_en); /* 0x111:7 */
	ad9361_of_get_u32(iodev, np, "adi,fagc-optimized-gain-offset", 5,
			&pdata->gain_ctrl.f_agc_optimized_gain_offset);	/*0x116 0..15 steps */

	ad9361_of_get_u32(iodev, np, "adi,fagc-rst-gla-stronger-sig-thresh-above-ll", 10,
			&pdata->gain_ctrl.f_agc_rst_gla_stronger_sig_thresh_above_ll);	/*0x113 0..63 dbFS */
	ad9361_of_get_bool(iodev, np, "adi,fagc-rst-gla-engergy-lost-sig-thresh-exceeded-enable",
			&pdata->gain_ctrl.f_agc_rst_gla_engergy_lost_sig_thresh_exceeded_en); /* 0x110:6 */
	ad9361_of_get_bool(iodev, np, "adi,fagc-rst-gla-engergy-lost-goto-optim-gain-enable",
			&pdata->gain_ctrl.f_agc_rst_gla_engergy_lost_goto_optim_gain_en); /* 0x110:6 */
	ad9361_of_get_u32(iodev, np, "adi,fagc-rst-gla-engergy-lost-sig-thresh-below-ll", 10,
			&pdata->gain_ctrl.f_agc_rst_gla_engergy_lost_sig_thresh_below_ll); /* 0x112 */
	ad9361_of_get_u32(iodev, np, "adi,fagc-energy-lost-stronger-sig-gain-lock-exit-cnt", 8,
			&pdata->gain_ctrl.f_agc_energy_lost_stronger_sig_gain_lock_exit_cnt); /* 0x119 0..63 RX samples */
	ad9361_of_get_bool(iodev, np, "adi,fagc-rst-gla-large-adc-overload-enable",
			&pdata->gain_ctrl.f_agc_rst_gla_large_adc_overload_en); /*0x110:~1 and 0x114:~7 */
	ad9361_of_get_bool(iodev, np, "adi,fagc-rst-gla-large-lmt-overload-enable",
			&pdata->gain_ctrl.f_agc_rst_gla_large_lmt_overload_en); /*0x110:~1 */

	ad9361_of_get_bool(iodev, np, "adi,fagc-rst-gla-en-agc-pulled-high-enable",
			&pdata->gain_ctrl.f_agc_rst_gla_en_agc_pulled_high_en);

	ad9361_of_get_u32(iodev, np, "adi,fagc-rst-gla-if-en-agc-pulled-high-mode", 0,
			&pdata->gain_ctrl.f_agc_rst_gla_if_en_agc_pulled_high_mode); /* 0x0FB, 0x111 */
	ad9361_of_get_u32(iodev, np, "adi,fagc-power-measurement-duration-in-state5", 64,
			&pdata->gain_ctrl.f_agc_power_measurement_duration_in_state5); /* 0x109, 0x10a RX samples 0..524288 */

	/* RSSI Control */

	ad9361_of_get_u32(iodev, np, "adi,rssi-restart-mode", 3,
			  &pdata->rssi_ctrl.restart_mode);
	ad9361_of_get_bool(iodev, np, "adi,rssi-unit-is-rx-samples-enable",
			   &pdata->rssi_ctrl.rssi_unit_is_rx_samples);
	ad9361_of_get_u32(iodev, np, "adi,rssi-delay", 1,
			  &pdata->rssi_ctrl.rssi_delay);
	ad9361_of_get_u32(iodev, np, "adi,rssi-wait", 1,
			  &pdata->rssi_ctrl.rssi_wait);
	ad9361_of_get_u32(iodev, np, "adi,rssi-duration", 1000,
			  &pdata->rssi_ctrl.rssi_duration);

	/* Control Outs Control */

	ad9361_of_get_u32(iodev, np, "adi,ctrl-outs-index", 0,
			  &pdata->ctrl_outs_ctrl.index);
	ad9361_of_get_u32(iodev, np, "adi,ctrl-outs-enable-mask", 0xFF,
			  &pdata->ctrl_outs_ctrl.en_mask);

	/* eLNA Control */

	ad9361_of_get_u32(iodev, np, "adi,elna-settling-delay-ns", 0,
			  &pdata->elna_ctrl.settling_delay_ns);
	ad9361_of_get_u32(iodev, np, "adi,elna-gain-mdB", 0,
			  &pdata->elna_ctrl.gain_mdB);
	ad9361_of_get_u32(iodev, np, "adi,elna-bypass-loss-mdB", 0,
			  &pdata->elna_ctrl.bypass_loss_mdB);
	ad9361_of_get_bool(iodev, np, "adi,elna-rx1-gpo0-control-enable",
			   &pdata->elna_ctrl.elna_1_control_en);
	ad9361_of_get_bool(iodev, np, "adi,elna-rx2-gpo1-control-enable",
			   &pdata->elna_ctrl.elna_2_control_en);

	ret = of_get_gpio(np, 0);
	if (ret < 0)
		pdata->gpio_resetb = -1;
	else
		pdata->gpio_resetb = ret;

	/* AuxADC Temp Sense Control */

	ad9361_of_get_u32(iodev, np, "adi,temp-sense-measurement-interval-ms", 1000,
			  &pdata->auxadc_ctrl.temp_time_inteval_ms);
	ad9361_of_get_u32(iodev, np, "adi,temp-sense-offset-signed", 0xBD,
			  &pdata->auxadc_ctrl.offset); /* signed */
	ad9361_of_get_bool(iodev, np, "adi,temp-sense-periodic-measurement-enable",
			   &pdata->auxadc_ctrl.periodic_temp_measuremnt);
	ad9361_of_get_u32(iodev, np, "adi,temp-sense-decimation", 256,
			  &pdata->auxadc_ctrl.temp_sensor_decimation);
	ad9361_of_get_u32(iodev, np, "adi,aux-adc-rate", 40000000UL,
			  &pdata->auxadc_ctrl.auxadc_clock_rate);
	ad9361_of_get_u32(iodev, np, "adi,aux-adc-decimation", 256,
			  &pdata->auxadc_ctrl.auxadc_decimation);

	/* AuxDAC Control */

	ad9361_of_get_bool(iodev, np, "adi,aux-dac-manual-mode-enable",
			   &pdata->auxdac_ctrl.auxdac_manual_mode_en);

	ad9361_of_get_u32(iodev, np, "adi,aux-dac1-default-value-mV", 0,
			  &pdata->auxdac_ctrl.dac1_default_value);
	ad9361_of_get_bool(iodev, np, "adi,aux-dac1-active-in-rx-enable",
			   &pdata->auxdac_ctrl.dac1_in_rx_en);
	ad9361_of_get_bool(iodev, np, "adi,aux-dac1-active-in-tx-enable",
			   &pdata->auxdac_ctrl.dac1_in_tx_en);
	ad9361_of_get_bool(iodev, np, "adi,aux-dac1-active-in-alert-enable",
			   &pdata->auxdac_ctrl.dac1_in_alert_en);
	ad9361_of_get_u32(iodev, np, "adi,aux-dac1-rx-delay-us", 0,
			  &pdata->auxdac_ctrl.dac1_rx_delay_us);
	ad9361_of_get_u32(iodev, np, "adi,aux-dac1-tx-delay-us", 0,
			  &pdata->auxdac_ctrl.dac1_tx_delay_us);

	ad9361_of_get_u32(iodev, np, "adi,aux-dac2-default-value-mV", 0,
			  &pdata->auxdac_ctrl.dac2_default_value);
	ad9361_of_get_bool(iodev, np, "adi,aux-dac2-active-in-rx-enable",
			   &pdata->auxdac_ctrl.dac2_in_rx_en);
	ad9361_of_get_bool(iodev, np, "adi,aux-dac2-active-in-tx-enable",
			   &pdata->auxdac_ctrl.dac2_in_tx_en);
	ad9361_of_get_bool(iodev, np, "adi,aux-dac2-active-in-alert-enable",
			   &pdata->auxdac_ctrl.dac2_in_alert_en);
	ad9361_of_get_u32(iodev, np, "adi,aux-dac2-rx-delay-us", 0,
			  &pdata->auxdac_ctrl.dac2_rx_delay_us);
	ad9361_of_get_u32(iodev, np, "adi,aux-dac2-tx-delay-us", 0,
			  &pdata->auxdac_ctrl.dac2_tx_delay_us);

	return pdata;
}
#else
static
struct ad9361_phy_platform_data *ad9361_phy_parse_dt(struct device *dev)
{
	return NULL;
}
#endif

static ssize_t
ad9361_fir_bin_write(struct file *filp, struct kobject *kobj,
		       struct bin_attribute *bin_attr,
		       char *buf, loff_t off, size_t count)
{

	struct iio_dev *indio_dev = dev_to_iio_dev(kobj_to_dev(kobj));
	struct ad9361_rf_phy *phy = iio_priv(indio_dev);

	return ad9361_parse_fir(phy, buf, count);
}

static ssize_t
ad9361_fir_bin_read(struct file *filp, struct kobject *kobj,
		       struct bin_attribute *bin_attr,
		       char *buf, loff_t off, size_t count)
{

	struct iio_dev *indio_dev = dev_to_iio_dev(kobj_to_dev(kobj));
	struct ad9361_rf_phy *phy = iio_priv(indio_dev);

	if (off)
		return 0;

	return sprintf(buf, "FIR Rx: %d,%d Tx: %d,%d\n",
		       phy->rx_fir_ntaps, phy->rx_fir_dec,
			phy->tx_fir_ntaps, phy->tx_fir_int);
}

static int ad9361_probe(struct spi_device *spi)
{
	struct iio_dev *indio_dev;
	struct ad9361_rf_phy *phy;
	struct clk *clk = NULL;
	int ret, rev;

	dev_info(&spi->dev, "%s : enter", __func__);

	clk = devm_clk_get(&spi->dev, NULL);
	if (IS_ERR(clk)) {
		return -EPROBE_DEFER;
	}

	ret = clk_prepare_enable(clk);
	if (ret < 0)
		return ret;

	indio_dev = iio_device_alloc(sizeof(*phy));
	if (indio_dev == NULL)
		return -ENOMEM;

	phy = iio_priv(indio_dev);
	phy->indio_dev = indio_dev;

	phy->pdata = ad9361_phy_parse_dt(indio_dev, &spi->dev);
	if (phy->pdata == NULL)
		return -EINVAL;

	if (gpio_is_valid(phy->pdata->gpio_resetb)) {
		ret = devm_gpio_request_one(&spi->dev, phy->pdata->gpio_resetb,
			GPIOF_OUT_INIT_HIGH, "AD9361 RESETB");
	} /*else {
		ret = -ENODEV;
	}*/

	if (ret) {
		dev_err(&spi->dev, "fail to request RESET GPIO-%d",
			phy->pdata->gpio_resetb);
		ret = -ENODEV;
		goto out;
	}

	phy->spi = spi;
	phy->clk_refin = clk;

	phy->current_table = RXGAIN_TBLS_END;
	phy->bypass_tx_fir = true;
	phy->bypass_rx_fir = true;
	phy->rate_governor = 1;
	phy->rfdc_track_en = true;
	phy->bbdc_track_en = true;
	phy->quad_track_en = true;

	ad9361_reset(phy);

	ret = ad9361_spi_read(spi, REG_PRODUCT_ID);
	if ((ret & PRODUCT_ID_MASK) != PRODUCT_ID_9361) {
		dev_err(&spi->dev, "%s : Unsupported PRODUCT_ID 0x%X",
			__func__, ret);
		ret = -ENODEV;
		goto out;
	}

	rev = ret & REV_MASK;

	if (spi_get_device_id(spi)->driver_data == ID_AD9364)
		phy->pdata->rx2tx2 = false;

	INIT_WORK(&phy->work, ad9361_work_func);
	init_completion(&phy->complete);

	ret = register_clocks(phy);
	if (ret < 0)
		goto out;

	ad9361_init_gain_tables(phy);

	ret = ad9361_setup(phy);
	if (ret < 0)
		goto out;

	of_clk_add_provider(spi->dev.of_node,
			    of_clk_src_onecell_get, &phy->clk_data);

	sysfs_bin_attr_init(&phy->bin);
	phy->bin.attr.name = "filter_fir_config";
	phy->bin.attr.mode = S_IWUSR;
	phy->bin.write = ad9361_fir_bin_write;
	phy->bin.read = ad9361_fir_bin_read;
	phy->bin.size = 4096;

	indio_dev->dev.parent = &spi->dev;
	indio_dev->name = "ad9361-phy";
	indio_dev->info = &ad9361_phy_info;
	indio_dev->modes = INDIO_DIRECT_MODE;
	indio_dev->channels = ad9361_phy_chan;
	indio_dev->num_channels = ARRAY_SIZE(ad9361_phy_chan) -
		(phy->pdata->rx2tx2 ? 0 : 2);

	ret = iio_device_register(indio_dev);
	if (ret < 0)
		goto out;
	ret = ad9361_register_axi_converter(phy);
	if (ret < 0)
		goto out1;
	ret = sysfs_create_bin_file(&indio_dev->dev.kobj, &phy->bin);
	if (ret < 0)
		goto out1;

	ret = ad9361_register_debugfs(indio_dev);
	if (ret < 0)
		goto out1;

	dev_info(&spi->dev, "%s : AD9361 Rev %d successfully initialized",
		 __func__, rev);

	return 0;

out1:
	iio_device_unregister(indio_dev);

out:
	clk_disable_unprepare(clk);
	iio_device_free(indio_dev);
	spi_set_drvdata(spi, NULL);

	return ret;
}

static int ad9361_remove(struct spi_device *spi)
{
	struct axiadc_converter *conv = spi_get_drvdata(spi);
	struct ad9361_rf_phy *phy = conv->phy;

	sysfs_remove_bin_file(&phy->indio_dev->dev.kobj, &phy->bin);
	iio_device_unregister(phy->indio_dev);
	clk_disable_unprepare(conv->clk);
	iio_device_free(phy->indio_dev);
	spi_set_drvdata(spi, NULL);

	return 0;
}

static const struct spi_device_id ad9361_id[] = {
	{"ad9361", 9361}, /* 2RX2TX */
	{"ad9364", 9364}, /* 1RX1TX */
	{}
};
MODULE_DEVICE_TABLE(spi, ad9361_id);

static struct spi_driver ad9361_driver = {
	.driver = {
		.name	= "ad9361",
		.owner	= THIS_MODULE,
	},
	.probe		= ad9361_probe,
	.remove		= ad9361_remove,
	.id_table	= ad9361_id,
};
module_spi_driver(ad9361_driver);

MODULE_AUTHOR("Michael Hennerich <michael.hennerich@analog.com>");
MODULE_DESCRIPTION("Analog Devices AD9361 ADC");
MODULE_LICENSE("GPL v2");<|MERGE_RESOLUTION|>--- conflicted
+++ resolved
@@ -98,7 +98,6 @@
 	u8 current_profile[2];
 	struct ad9361_fastlock_entry entry[2][8];
 };
-
 struct ad9361_rf_phy {
 	struct spi_device 	*spi;
 	struct clk 		*clk_refin;
@@ -2941,6 +2940,7 @@
 	else
 		tx_intdec = phy->tx_fir_int;
 
+
 	dev_dbg(&phy->spi->dev, "%s: requested rate %lu TXFIR int %d RXFIR dec %d mode %s",
 		__func__, tx_sample_rate, tx_intdec, rx_intdec,
 		rate_gov ? "Nominal" : "Highest OSR");
@@ -3164,7 +3164,7 @@
 	x = ad9361_spi_readf(spi, REG_RX_VCO_VARACTOR_CTRL_0 + offs,
 			     VCO_VARACTOR_REFERENCE_TCF(~0));
 	y = ad9361_spi_readf(spi, REG_RFPLL_DIVIDERS,
-			     tx ? TX_VCO_DIVIDER(~0) : RX_VCO_DIVIDER(~0));
+		tx ? TX_VCO_DIVIDER(~0) : RX_VCO_DIVIDER(~0));
 	val[12] = (x << 4) | y;
 
 	x = ad9361_spi_readf(spi, REG_RX_FORCE_VCO_TUNE_1 + offs, VCO_CAL_OFFSET(~0));
@@ -3212,11 +3212,13 @@
 				0);
 
 		ad9361_spi_writef(phy->spi, REG_ENSM_CONFIG_2, ready_mask, 1);
+
 		ad9361_trx_vco_cal_control(phy, tx, false);
+
 	} else if (!prepare && is_prepared) {
 		ad9361_spi_write(phy->spi, REG_RX_FAST_LOCK_SETUP + offs, 0);
 
-		/* Workaround: Exiting Fastlock Mode */
+		/* Workaround */
 		ad9361_spi_writef(phy->spi, REG_RX_FORCE_ALC + offs, FORCE_ALC_ENABLE, 1);
 		ad9361_spi_writef(phy->spi, REG_RX_FORCE_VCO_TUNE_1 + offs, FORCE_VCO_TUNE, 1);
 		ad9361_spi_writef(phy->spi, REG_RX_FORCE_ALC + offs, FORCE_ALC_ENABLE, 0);
@@ -3263,31 +3265,20 @@
 			phy->fastlock.entry[tx][profile].alc_written += 2;
 		else
 			phy->fastlock.entry[tx][profile].alc_written = orig;
-<<<<<<< HEAD
 
 		ad9361_fastlock_writeval(phy->spi, tx, profile, 0xF,
 			phy->fastlock.entry[tx][profile].alc_written, true);
 	}
-
-=======
-
-		ad9361_fastlock_writeval(phy->spi, tx, profile, 0xF,
-			phy->fastlock.entry[tx][profile].alc_written, true);
-	}
-
->>>>>>> 879e3f30
 	ad9361_fastlock_prepare(phy, tx, profile, true);
 	phy->fastlock.current_profile[tx] = profile + 1;
 
 	return ad9361_spi_write(phy->spi, REG_RX_FAST_LOCK_SETUP + offs,
 			 RX_FAST_LOCK_PROFILE(profile) |
-<<<<<<< HEAD
-=======
 			 (phy->pdata->trx_fastlock_pinctrl_en[tx] ?
 			 RX_FAST_LOCK_PROFILE_PIN_SELECT : 0) |
->>>>>>> 879e3f30
 			 RX_FAST_LOCK_MODE_ENABLE);
 }
+
 
 static int ad9361_fastlock_save(struct ad9361_rf_phy *phy, bool tx,
 				u32 profile, u8 *values)
@@ -3301,6 +3292,7 @@
 		values[i] = ad9361_fastlock_readval(phy->spi, tx, profile, i);
 
 	return 0;
+
 }
 
 static void ad9361_clear_state(struct ad9361_rf_phy *phy)
@@ -3325,13 +3317,7 @@
 	phy->rx_fir_dec = 0;
 	phy->rx_fir_ntaps = 0;
 	phy->ensm_pin_ctl_en = false;
-<<<<<<< HEAD
-	phy->fastlock.current_profile[0] = 0;
-	phy->fastlock.current_profile[1] = 0;
-
-=======
 	memset(&phy->fastlock, 0, sizeof(phy->fastlock));
->>>>>>> 879e3f30
 }
 
 static int ad9361_setup(struct ad9361_rf_phy *phy)
@@ -6399,7 +6385,6 @@
 
 	ad9361_of_get_u32(iodev, np, "adi,rx-fastlock-delay-ns", 0,
 			  &pdata->tx_fastlock_delay_ns);
-
 	ad9361_of_get_bool(iodev, np, "adi,rx-fastlock-pincontrol-enable",
 			   &pdata->trx_fastlock_pinctrl_en[0]);
 
