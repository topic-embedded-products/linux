/*
 * Analog Devices MC-Controller Module
 *
 * Copyright 2014 Analog Devices Inc.
 *
 * Licensed under the GPL-2.
 */

#include <linux/module.h>
#include <linux/io.h>
#include <linux/dmaengine.h>
#include <linux/platform_device.h>
#include <linux/of.h>

#include <linux/iio/iio.h>
#include <linux/iio/sysfs.h>
#include <linux/iio/buffer.h>

#include "cf_axi_adc.h"

#define MC_REG_VERSION			0x00
#define MC_REG_ID			0x04
#define MC_REG_SCRATCH			0x08
#define MC_REG_START_SPEED		0x0C
#define MC_REG_CONTROL			0x10
#define MC_REG_REFERENCE_SPEED		0x14
#define MC_REG_KP			0x18
#define MC_REG_KI			0x1C
#define MC_REG_KD			0x20
#define MC_REG_PWM_OPEN			0x30
#define MC_REG_PWM_BREAK		0x34
#define MC_REG_STATUS			0x38
#define MC_REG_ERR			0x3C

#define MC_CONTROL_RUN(x)		(((x) & 0x1) << 0)
#define MC_CONTROL_RESET_OVR_CURR(x)	(((x) & 0x1) << 1)
#define MC_CONTROL_BREAK(x)		(((x) & 0x1) << 2)
#define MC_CONTROL_DIRECTION(x)		(((x) & 0x1) << 3)
#define MC_CONTROL_DELTA(x)		(((x) & 0x1) << 4)
#define MC_CONTROL_SENSORS(x)		(((x) & 0x3) << 8)
#define MC_CONTROL_MATLAB(x)		(((x) & 0x1) << 12)
#define MC_CONTROL_CALIB_ADC(x)		(((x) & 0x1) << 16)
#define MC_CONTROL_GPO(x)		(((x) & 0x7FF) << 20)

static const char mc_ctrl_sensors[3][8] = {"hall", "bemf", "resolver"};

static inline void mc_ctrl_write(struct axiadc_state *st,
	unsigned reg, unsigned val)
{
	iowrite32(val, st->regs + reg);
}

static inline unsigned int mc_ctrl_read(struct axiadc_state *st,
	unsigned reg)
{
	return ioread32(st->regs + reg);
}

static int mc_ctrl_reg_access(struct iio_dev *indio_dev,
	unsigned reg, unsigned writeval, unsigned *readval)
{
	struct axiadc_state *st = iio_priv(indio_dev);

	mutex_lock(&indio_dev->mlock);
	if (readval == NULL)
		mc_ctrl_write(st, reg & 0xFFFF, writeval);
	else
		*readval = mc_ctrl_read(st, reg & 0xFFFF);
	mutex_unlock(&indio_dev->mlock);

	return 0;
}

enum mc_ctrl_iio_dev_attr {
	MC_RUN,
	MC_RESET_OVR_CURR,
	MC_BREAK,
	MC_DIRECTION,
	MC_DELTA,
	MC_SENSORS_AVAIL,
	MC_SENSORS,
	MC_MATLAB,
	MC_CALIB_ADC,
	MC_GPO,
	MC_REF_SPEED,
	MC_KP,
	MC_KI,
	MC_KD,
	MC_PWM,
	MC_PWM_BREAK,
	MC_STATUS,
};

static ssize_t mc_ctrl_show(struct device *dev,
			struct device_attribute *attr,
			char *buf)
{
	struct iio_dev *indio_dev = dev_to_iio_dev(dev);
	struct iio_dev_attr *this_attr = to_iio_dev_attr(attr);
	struct axiadc_state *st = iio_priv(indio_dev);
	int ret = 0;
	bool setting;
	u32 reg_val;
	u32 setting2;

	mutex_lock(&indio_dev->mlock);
	switch ((u32)this_attr->address) {
	case MC_RUN:
		reg_val = mc_ctrl_read(st, MC_REG_CONTROL);
		setting = (reg_val & MC_CONTROL_RUN(-1));
		ret = sprintf(buf, "%u\n", setting);
		break;
	case MC_RESET_OVR_CURR:
		reg_val = mc_ctrl_read(st, MC_REG_CONTROL);
		setting = (reg_val & MC_CONTROL_RESET_OVR_CURR(-1));
		ret = sprintf(buf, "%u\n", setting);
		break;
	case MC_BREAK:
		reg_val = mc_ctrl_read(st, MC_REG_CONTROL);
		setting = (reg_val & MC_CONTROL_BREAK(-1));
		ret = sprintf(buf, "%u\n", setting);
		break;
	case MC_DIRECTION:
		reg_val = mc_ctrl_read(st, MC_REG_CONTROL);
		setting = (reg_val & MC_CONTROL_DIRECTION(-1));
		ret = sprintf(buf, "%u\n", setting);
		break;
	case MC_DELTA:
		reg_val = mc_ctrl_read(st, MC_REG_CONTROL);
		setting = (reg_val & MC_CONTROL_DELTA(-1));
		ret = sprintf(buf, "%u\n", setting);
		break;
	case MC_SENSORS_AVAIL:
		ret = sprintf(buf, "%s\n", "hall bemf resolver");
		break;
	case MC_SENSORS:
		reg_val = mc_ctrl_read(st, MC_REG_CONTROL);
		setting2 = (reg_val & MC_CONTROL_SENSORS(-1)) >> 8;
		ret = sprintf(buf, "%s\n", mc_ctrl_sensors[setting2]);
		break;
	case MC_MATLAB:
		reg_val = mc_ctrl_read(st, MC_REG_CONTROL);
		setting = (reg_val & MC_CONTROL_MATLAB(-1));
		ret = sprintf(buf, "%u\n", setting);
		break;
	case MC_CALIB_ADC:
		reg_val = mc_ctrl_read(st, MC_REG_CONTROL);
		setting = (reg_val & MC_CONTROL_CALIB_ADC(-1));
		ret = sprintf(buf, "%u\n", setting);
		break;
	case MC_GPO:
		reg_val = mc_ctrl_read(st, MC_REG_CONTROL);
		setting2 = (reg_val & MC_CONTROL_GPO(-1)) >> 20;
		ret = sprintf(buf, "%u\n", setting2);
		break;
	case MC_REF_SPEED:
		reg_val = mc_ctrl_read(st, MC_REG_REFERENCE_SPEED);
		ret = sprintf(buf, "%d\n", reg_val);
		break;
	case MC_KI:
		reg_val = mc_ctrl_read(st, MC_REG_KI);
		ret = sprintf(buf, "%d\n", reg_val);
		break;
	case MC_KP:
		reg_val = mc_ctrl_read(st, MC_REG_KP);
		ret = sprintf(buf, "%d\n", reg_val);
		break;
	case MC_KD:
		reg_val = mc_ctrl_read(st, MC_REG_KD);
		ret = sprintf(buf, "%d\n", reg_val);
		break;
	case MC_PWM:
		reg_val = mc_ctrl_read(st, MC_REG_PWM_OPEN);
		ret = sprintf(buf, "%d\n", reg_val);
		break;
	case MC_PWM_BREAK:
		reg_val = mc_ctrl_read(st, MC_REG_PWM_BREAK);
		ret = sprintf(buf, "%d\n", reg_val);
		break;
	case MC_STATUS:
		reg_val = mc_ctrl_read(st, MC_REG_STATUS);
		ret = sprintf(buf, "%d\n", reg_val);
		break;
	default:
		ret = -EINVAL;
	}
	mutex_unlock(&indio_dev->mlock);

	return ret;
}

static ssize_t mc_ctrl_store(struct device *dev,
				struct device_attribute *attr,
				const char *buf, size_t len)
{
	struct iio_dev *indio_dev = dev_to_iio_dev(dev);
	struct iio_dev_attr *this_attr = to_iio_dev_attr(attr);
	struct axiadc_state *st = iio_priv(indio_dev);
	int ret = 0;
	bool setting;
	u32 reg_val;
	u32 setting2;

	mutex_lock(&indio_dev->mlock);
	switch ((u32)this_attr->address) {
	case MC_RUN:
		ret = strtobool(buf, &setting);
		if (ret < 0)
			break;
		reg_val = mc_ctrl_read(st, MC_REG_CONTROL);
		reg_val &= ~MC_CONTROL_RUN(-1);
		reg_val |= MC_CONTROL_RUN(setting);
		mc_ctrl_write(st, MC_REG_CONTROL, reg_val);
		break;
	case MC_RESET_OVR_CURR:
		ret = strtobool(buf, &setting);
		if (ret < 0)
			break;
		reg_val = mc_ctrl_read(st, MC_REG_CONTROL);
		reg_val &= ~MC_CONTROL_RESET_OVR_CURR(-1);
		reg_val |= MC_CONTROL_RESET_OVR_CURR(setting);
		mc_ctrl_write(st, MC_REG_CONTROL, reg_val);
		break;
	case MC_BREAK:
		ret = strtobool(buf, &setting);
		if (ret < 0)
			break;
		reg_val = mc_ctrl_read(st, MC_REG_CONTROL);
		reg_val &= ~MC_CONTROL_BREAK(-1);
		reg_val |= MC_CONTROL_BREAK(setting);
		mc_ctrl_write(st, MC_REG_CONTROL, reg_val);
		break;
	case MC_DIRECTION:
		ret = strtobool(buf, &setting);
		if (ret < 0)
			break;
		reg_val = mc_ctrl_read(st, MC_REG_CONTROL);
		reg_val &= ~MC_CONTROL_DIRECTION(-1);
		reg_val |= MC_CONTROL_DIRECTION(setting);
		mc_ctrl_write(st, MC_REG_CONTROL, reg_val);
		break;
	case MC_DELTA:
		ret = strtobool(buf, &setting);
		if (ret < 0)
			break;
		reg_val = mc_ctrl_read(st, MC_REG_CONTROL);
		reg_val &= ~MC_CONTROL_DELTA(-1);
		reg_val |= MC_CONTROL_DELTA(setting);
		mc_ctrl_write(st, MC_REG_CONTROL, reg_val);
		break;
	case MC_SENSORS:
		if (sysfs_streq(buf, "hall"))
			setting2 = 0;
		else if (sysfs_streq(buf, "bemf"))
			setting2 = 1;
		else if (sysfs_streq(buf, "resolver"))
			setting2 = 2;
		else
			break;
		reg_val = mc_ctrl_read(st, MC_REG_CONTROL);
		reg_val &= ~MC_CONTROL_SENSORS(-1);
		reg_val |= MC_CONTROL_SENSORS(setting2);
		mc_ctrl_write(st, MC_REG_CONTROL, reg_val);
		break;
	case MC_MATLAB:
		ret = strtobool(buf, &setting);
		if (ret < 0)
			break;
		reg_val = mc_ctrl_read(st, MC_REG_CONTROL);
		reg_val &= ~MC_CONTROL_MATLAB(-1);
		reg_val |= MC_CONTROL_MATLAB(setting);
		mc_ctrl_write(st, MC_REG_CONTROL, reg_val);
		break;
	case MC_CALIB_ADC:
		ret = strtobool(buf, &setting);
		if (ret < 0)
			break;
		reg_val = mc_ctrl_read(st, MC_REG_CONTROL);
		reg_val &= ~MC_CONTROL_CALIB_ADC(-1);
		reg_val |= MC_CONTROL_CALIB_ADC(setting);
		mc_ctrl_write(st, MC_REG_CONTROL, reg_val);
		break;
	case MC_GPO:
		ret = kstrtou32(buf, 10, &setting2);
		if (ret < 0)
			break;
		reg_val = mc_ctrl_read(st, MC_REG_CONTROL);
		reg_val &= ~MC_CONTROL_GPO(-1);
		reg_val |= MC_CONTROL_GPO(setting2);
		mc_ctrl_write(st, MC_REG_CONTROL, reg_val);
		break;
	case MC_REF_SPEED:
		ret = kstrtou32(buf, 10, &reg_val);
		if (ret < 0)
			break;
		mc_ctrl_write(st, MC_REG_REFERENCE_SPEED, reg_val);
		break;
	case MC_KI:
		ret = kstrtou32(buf, 10, &reg_val);
		if (ret < 0)
			break;
		mc_ctrl_write(st, MC_REG_KI, reg_val);
		break;
	case MC_KP:
		ret = kstrtou32(buf, 10, &reg_val);
		if (ret < 0)
			break;
		mc_ctrl_write(st, MC_REG_KP, reg_val);
		break;
	case MC_KD:
		ret = kstrtou32(buf, 10, &reg_val);
		if (ret < 0)
			break;
		mc_ctrl_write(st, MC_REG_KD, reg_val);
		break;
	case MC_PWM:
		ret = kstrtou32(buf, 10, &reg_val);
		if (ret < 0)
			break;
		mc_ctrl_write(st, MC_REG_PWM_OPEN, reg_val);
		break;
	case MC_PWM_BREAK:
		ret = kstrtou32(buf, 10, &reg_val);
		if (ret < 0)
			break;
		mc_ctrl_write(st, MC_REG_PWM_BREAK, reg_val);
		break;
	case MC_STATUS:
		ret = kstrtou32(buf, 10, &reg_val);
		if (ret < 0)
			break;
		mc_ctrl_write(st, MC_REG_STATUS, reg_val);
		break;
	default:
		ret = -EINVAL;
	}
	mutex_unlock(&indio_dev->mlock);

	return ret ? ret : len;
}

static IIO_DEVICE_ATTR(mc_ctrl_run, S_IRUGO | S_IWUSR,
			mc_ctrl_show,
			mc_ctrl_store,
			MC_RUN);

static IIO_DEVICE_ATTR(mc_ctrl_reset_overcurrent, S_IRUGO | S_IWUSR,
			mc_ctrl_show,
			mc_ctrl_store,
			MC_RESET_OVR_CURR);

static IIO_DEVICE_ATTR(mc_ctrl_break, S_IRUGO | S_IWUSR,
			mc_ctrl_show,
			mc_ctrl_store,
			MC_BREAK);

static IIO_DEVICE_ATTR(mc_ctrl_direction, S_IRUGO | S_IWUSR,
			mc_ctrl_show,
			mc_ctrl_store,
			MC_DIRECTION);

static IIO_DEVICE_ATTR(mc_ctrl_delta, S_IRUGO | S_IWUSR,
			mc_ctrl_show,
			mc_ctrl_store,
			MC_DELTA);

static IIO_DEVICE_ATTR(mc_ctrl_sensors_available, S_IRUGO,
			mc_ctrl_show,
			NULL,
			MC_SENSORS_AVAIL);

static IIO_DEVICE_ATTR(mc_ctrl_sensors, S_IRUGO | S_IWUSR,
			mc_ctrl_show,
			mc_ctrl_store,
			MC_SENSORS);

static IIO_DEVICE_ATTR(mc_ctrl_matlab, S_IRUGO | S_IWUSR,
			mc_ctrl_show,
			mc_ctrl_store,
			MC_MATLAB);

static IIO_DEVICE_ATTR(mc_ctrl_calibrate_adc, S_IRUGO | S_IWUSR,
			mc_ctrl_show,
			mc_ctrl_store,
			MC_CALIB_ADC);

static IIO_DEVICE_ATTR(mc_ctrl_gpo, S_IRUGO | S_IWUSR,
			mc_ctrl_show,
			mc_ctrl_store,
			MC_GPO);

static IIO_DEVICE_ATTR(mc_ctrl_ref_speed, S_IRUGO | S_IWUSR,
			mc_ctrl_show,
			mc_ctrl_store,
			MC_REF_SPEED);

static IIO_DEVICE_ATTR(mc_ctrl_ki, S_IRUGO | S_IWUSR,
			mc_ctrl_show,
			mc_ctrl_store,
			MC_KI);

static IIO_DEVICE_ATTR(mc_ctrl_kp, S_IRUGO | S_IWUSR,
			mc_ctrl_show,
			mc_ctrl_store,
			MC_KP);

static IIO_DEVICE_ATTR(mc_ctrl_kd, S_IRUGO | S_IWUSR,
			mc_ctrl_show,
			mc_ctrl_store,
			MC_KD);

static IIO_DEVICE_ATTR(mc_ctrl_pwm, S_IRUGO | S_IWUSR,
			mc_ctrl_show,
			mc_ctrl_store,
			MC_PWM);

static IIO_DEVICE_ATTR(mc_ctrl_pwm_break, S_IRUGO | S_IWUSR,
			mc_ctrl_show,
			mc_ctrl_store,
			MC_PWM_BREAK);

static IIO_DEVICE_ATTR(mc_ctrl_status, S_IRUGO | S_IWUSR,
			mc_ctrl_show,
			mc_ctrl_store,
			MC_STATUS);

static struct attribute *mc_ctrl_attributes[] = {
	&iio_dev_attr_mc_ctrl_run.dev_attr.attr,
	&iio_dev_attr_mc_ctrl_reset_overcurrent.dev_attr.attr,
	&iio_dev_attr_mc_ctrl_break.dev_attr.attr,
	&iio_dev_attr_mc_ctrl_direction.dev_attr.attr,
	&iio_dev_attr_mc_ctrl_delta.dev_attr.attr,
	&iio_dev_attr_mc_ctrl_sensors_available.dev_attr.attr,
	&iio_dev_attr_mc_ctrl_sensors.dev_attr.attr,
	&iio_dev_attr_mc_ctrl_matlab.dev_attr.attr,
	&iio_dev_attr_mc_ctrl_calibrate_adc.dev_attr.attr,
	&iio_dev_attr_mc_ctrl_gpo.dev_attr.attr,
	&iio_dev_attr_mc_ctrl_ref_speed.dev_attr.attr,
	&iio_dev_attr_mc_ctrl_pwm.dev_attr.attr,
	&iio_dev_attr_mc_ctrl_ki.dev_attr.attr,
	&iio_dev_attr_mc_ctrl_kp.dev_attr.attr,
	&iio_dev_attr_mc_ctrl_kd.dev_attr.attr,
	&iio_dev_attr_mc_ctrl_pwm_break.dev_attr.attr,
	&iio_dev_attr_mc_ctrl_status.dev_attr.attr,
	NULL,
};

static const struct attribute_group mc_ctrl_attribute_group = {
	.attrs = mc_ctrl_attributes,
};

static int mc_ctrl_update_scan_mode(struct iio_dev *indio_dev,
		const unsigned long *scan_mask)
{
	struct axiadc_state *st = iio_priv(indio_dev);
	unsigned i, ctrl;

	for (i = 0; i < indio_dev->masklength; i++) {
		ctrl = mc_ctrl_read(st, ADI_REG_CHAN_CNTRL(i));

		if (test_bit(i, scan_mask))
			ctrl |= ADI_ENABLE;
		else
			ctrl &= ~ADI_ENABLE;

		mc_ctrl_write(st, ADI_REG_CHAN_CNTRL(i), ctrl);
	}

	return 0;
}

static const struct iio_info mc_ctrl_info = {
	.driver_module = THIS_MODULE,
	.debugfs_reg_access = &mc_ctrl_reg_access,
	.attrs = &mc_ctrl_attribute_group,
	.update_scan_mode = &mc_ctrl_update_scan_mode,
};

#define AIM_CHAN_NOCALIB(_chan, _si, _real_bits, _storage_bits, _shift, _sign)		  \
	{ .type = IIO_VOLTAGE,				\
	  .indexed = 1,					\
	  .channel = _chan,				\
	  .scan_index = _si,				\
	  .scan_type = {				\
		.sign = _sign,				\
		.realbits = _real_bits,			\
		.storagebits = _storage_bits,		\
		.shift = _shift,			\
	  },						\
	}

static int mc_ctrl_probe(struct platform_device *pdev)
{
	struct iio_dev *indio_dev;
	struct axiadc_state *st;
	struct resource *mem;
	int ret;

	indio_dev = devm_iio_device_alloc(&pdev->dev, sizeof(*st));
	if (indio_dev == NULL)
		return -ENOMEM;

	st = iio_priv(indio_dev);

	mem = platform_get_resource(pdev, IORESOURCE_MEM, 0);
	st->regs = devm_ioremap_resource(&pdev->dev, mem);
	if (IS_ERR(st->regs))
		return PTR_ERR(st->regs);

	platform_set_drvdata(pdev, indio_dev);

	indio_dev->dev.parent = &pdev->dev;
	indio_dev->name = pdev->dev.of_node->name;
	indio_dev->modes = INDIO_DIRECT_MODE;
	indio_dev->info = &mc_ctrl_info;

	/* Reset all HDL Cores */
	mc_ctrl_write(st, ADI_REG_RSTN, 0);
	mc_ctrl_write(st, ADI_REG_RSTN, ADI_RSTN);

	st->pcore_version = axiadc_read(st, ADI_REG_VERSION);
<<<<<<< HEAD

	st->channels[0] = (struct iio_chan_spec)AIM_CHAN_NOCALIB(0, 0, 32, 32, 0, 'u');
	st->channels[1] = (struct iio_chan_spec)AIM_CHAN_NOCALIB(1, 1, 32, 32, 0, 'u');
	st->channels[2] = (struct iio_chan_spec)AIM_CHAN_NOCALIB(2, 2, 32, 32, 0, 'u');
	st->channels[3] = (struct iio_chan_spec)AIM_CHAN_NOCALIB(3, 3, 32, 32, 0, 'u');
	st->channels[4] = (struct iio_chan_spec)AIM_CHAN_NOCALIB(4, 4, 32, 32, 0, 'u');
	st->channels[5] = (struct iio_chan_spec)AIM_CHAN_NOCALIB(5, 5, 32, 32, 0, 'u');
	st->channels[6] = (struct iio_chan_spec)AIM_CHAN_NOCALIB(6, 6, 32, 32, 0, 'u');
	st->channels[7] = (struct iio_chan_spec)AIM_CHAN_NOCALIB(7, 7, 32, 32, 0, 'u');

=======
	
	st->channels[0] = (struct iio_chan_spec)AIM_CHAN_NOCALIB(0, 0, 32, 32, 0, 's');
	st->channels[1] = (struct iio_chan_spec)AIM_CHAN_NOCALIB(1, 1, 32, 32, 0, 's');
	st->channels[2] = (struct iio_chan_spec)AIM_CHAN_NOCALIB(2, 2, 32, 32, 0, 's');
	st->channels[3] = (struct iio_chan_spec)AIM_CHAN_NOCALIB(3, 3, 32, 32, 0, 's');
	st->channels[4] = (struct iio_chan_spec)AIM_CHAN_NOCALIB(4, 4, 32, 32, 0, 's');
	st->channels[5] = (struct iio_chan_spec)AIM_CHAN_NOCALIB(5, 5, 32, 32, 0, 's');
	st->channels[6] = (struct iio_chan_spec)AIM_CHAN_NOCALIB(6, 6, 32, 32, 0, 's');
	st->channels[7] = (struct iio_chan_spec)AIM_CHAN_NOCALIB(7, 7, 32, 32, 0, 's');
	
>>>>>>> a43edfea
	indio_dev->channels = st->channels;
	indio_dev->num_channels = 8;
	indio_dev->masklength = 8;

	axiadc_configure_ring_stream(indio_dev, "ad-mc-ctrl-dma");

	ret = iio_device_register(indio_dev);
	if (ret)
		goto err_unconfigure_ring;

	*indio_dev->buffer->scan_mask = (1UL << 2) - 1;

	return 0;

err_unconfigure_ring:
	axiadc_unconfigure_ring_stream(indio_dev);

	return ret;
}

static int mc_ctrl_remove(struct platform_device *pdev)
{
	struct iio_dev *indio_dev = platform_get_drvdata(pdev);

	iio_device_unregister(indio_dev);
	axiadc_unconfigure_ring(indio_dev);

	return 0;
}

static const struct of_device_id mc_ctrl_of_match[] = {
	{ .compatible = "xlnx,axi-ad-mc-ctrl-1.00.a", },
	{ /* end of list */ },
};
MODULE_DEVICE_TABLE(of, mc_ctrl_of_match);

static struct platform_driver mc_ctrl_driver = {
	.driver = {
		.name = KBUILD_MODNAME,
		.owner = THIS_MODULE,
		.of_match_table = mc_ctrl_of_match,
	},
	.probe	  = mc_ctrl_probe,
	.remove	 = mc_ctrl_remove,
};

module_platform_driver(mc_ctrl_driver);

MODULE_AUTHOR("Dragos Bogdan <dragos.bogdan@analog.com>");
MODULE_DESCRIPTION("Analog Devices MC-Controller");
MODULE_LICENSE("GPL v2");<|MERGE_RESOLUTION|>--- conflicted
+++ resolved
@@ -519,18 +519,6 @@
 	mc_ctrl_write(st, ADI_REG_RSTN, ADI_RSTN);
 
 	st->pcore_version = axiadc_read(st, ADI_REG_VERSION);
-<<<<<<< HEAD
-
-	st->channels[0] = (struct iio_chan_spec)AIM_CHAN_NOCALIB(0, 0, 32, 32, 0, 'u');
-	st->channels[1] = (struct iio_chan_spec)AIM_CHAN_NOCALIB(1, 1, 32, 32, 0, 'u');
-	st->channels[2] = (struct iio_chan_spec)AIM_CHAN_NOCALIB(2, 2, 32, 32, 0, 'u');
-	st->channels[3] = (struct iio_chan_spec)AIM_CHAN_NOCALIB(3, 3, 32, 32, 0, 'u');
-	st->channels[4] = (struct iio_chan_spec)AIM_CHAN_NOCALIB(4, 4, 32, 32, 0, 'u');
-	st->channels[5] = (struct iio_chan_spec)AIM_CHAN_NOCALIB(5, 5, 32, 32, 0, 'u');
-	st->channels[6] = (struct iio_chan_spec)AIM_CHAN_NOCALIB(6, 6, 32, 32, 0, 'u');
-	st->channels[7] = (struct iio_chan_spec)AIM_CHAN_NOCALIB(7, 7, 32, 32, 0, 'u');
-
-=======
 	
 	st->channels[0] = (struct iio_chan_spec)AIM_CHAN_NOCALIB(0, 0, 32, 32, 0, 's');
 	st->channels[1] = (struct iio_chan_spec)AIM_CHAN_NOCALIB(1, 1, 32, 32, 0, 's');
@@ -541,7 +529,6 @@
 	st->channels[6] = (struct iio_chan_spec)AIM_CHAN_NOCALIB(6, 6, 32, 32, 0, 's');
 	st->channels[7] = (struct iio_chan_spec)AIM_CHAN_NOCALIB(7, 7, 32, 32, 0, 's');
 	
->>>>>>> a43edfea
 	indio_dev->channels = st->channels;
 	indio_dev->num_channels = 8;
 	indio_dev->masklength = 8;
