/*
 * DDS PCORE/COREFPGA Module
 *
 * Copyright 2012-2014 Analog Devices Inc.
 *
 * Licensed under the GPL-2.
 */

#include <linux/slab.h>
#include <linux/kernel.h>
#include <linux/io.h>
#include <linux/dma-mapping.h>
#include <linux/dmaengine.h>
#include <linux/uaccess.h>

#include <linux/iio/iio.h>
#include <linux/iio/sysfs.h>
#include <linux/iio/buffer.h>
#include <linux/iio/buffer-dma.h>
#include <linux/iio/buffer-dmaengine.h>

#include "cf_axi_dds.h"

static int dds_buffer_submit_block(struct iio_dma_buffer_queue *queue,
	struct iio_dma_buffer_block *block)
{
<<<<<<< HEAD
	struct cf_axi_dds_state *st = iio_priv(data);

	if (st->pl_dma_fifo_en && (block->block.flags & IIO_BUFFER_BLOCK_FLAG_CYCLIC)) {
		block->block.flags &= ~IIO_BUFFER_BLOCK_FLAG_CYCLIC;
	}

	return iio_dmaengine_buffer_submit_block(block, DMA_TO_DEVICE);
=======
	return iio_dmaengine_buffer_submit_block(queue, block, DMA_TO_DEVICE);
>>>>>>> 7eff9743
}


static int dds_buffer_state_set(struct iio_dev *indio_dev, bool state)
{
	struct cf_axi_dds_state *st = iio_priv(indio_dev);

#if 0
	tmp_reg = dds_read(st, CF_AXI_DDS_DMA_STAT);
	if (tmp_reg & (CF_AXI_DDS_DMA_STAT_OVF | CF_AXI_DDS_DMA_STAT_UNF))
		dev_warn(indio_dev->dev.parent, "VDMA Status: %s %s\n",
			 (tmp_reg & CF_AXI_DDS_DMA_STAT_OVF) ? "overflow" : "",
			 (tmp_reg & CF_AXI_DDS_DMA_STAT_OVF) ? "underflow" : "");
#endif

	if (!state)
		return cf_axi_dds_datasel(st, -1, DATA_SEL_DDS);

	cf_axi_dds_stop(st);
	st->enable = false;

	dds_write(st, ADI_REG_VDMA_STATUS, ADI_VDMA_OVF | ADI_VDMA_UNF);

	st->enable = true;
	cf_axi_dds_start_sync(st, 1);

	return 0;
}

static int dds_buffer_preenable(struct iio_dev *indio_dev)
{
	return dds_buffer_state_set(indio_dev, 1);
}

static int dds_buffer_postdisable(struct iio_dev *indio_dev)
{
	return dds_buffer_state_set(indio_dev, 0);
}

static const struct iio_buffer_setup_ops dds_buffer_setup_ops = {
	.preenable = &dds_buffer_preenable,
	.postdisable = &dds_buffer_postdisable,
};

static const struct iio_dma_buffer_ops dds_buffer_dma_buffer_ops = {
	.submit = dds_buffer_submit_block,
	.abort = iio_dmaengine_buffer_abort,
};

int cf_axi_dds_configure_buffer(struct iio_dev *indio_dev)
{
	struct iio_buffer *buffer;

	buffer = iio_dmaengine_buffer_alloc(indio_dev->dev.parent, "tx",
			&dds_buffer_dma_buffer_ops, indio_dev);
	if (IS_ERR(buffer))
		return PTR_ERR(buffer);

	iio_device_attach_buffer(indio_dev, buffer);

	indio_dev->modes |= INDIO_BUFFER_HARDWARE;
	indio_dev->direction = IIO_DEVICE_DIRECTION_OUT;
	indio_dev->setup_ops = &dds_buffer_setup_ops;

	return 0;
}
EXPORT_SYMBOL_GPL(cf_axi_dds_configure_buffer);

void cf_axi_dds_unconfigure_buffer(struct iio_dev *indio_dev)
{
	iio_dmaengine_buffer_free(indio_dev->buffer);
}
EXPORT_SYMBOL_GPL(cf_axi_dds_unconfigure_buffer);<|MERGE_RESOLUTION|>--- conflicted
+++ resolved
@@ -24,17 +24,13 @@
 static int dds_buffer_submit_block(struct iio_dma_buffer_queue *queue,
 	struct iio_dma_buffer_block *block)
 {
-<<<<<<< HEAD
 	struct cf_axi_dds_state *st = iio_priv(data);
 
 	if (st->pl_dma_fifo_en && (block->block.flags & IIO_BUFFER_BLOCK_FLAG_CYCLIC)) {
 		block->block.flags &= ~IIO_BUFFER_BLOCK_FLAG_CYCLIC;
 	}
 
-	return iio_dmaengine_buffer_submit_block(block, DMA_TO_DEVICE);
-=======
 	return iio_dmaengine_buffer_submit_block(queue, block, DMA_TO_DEVICE);
->>>>>>> 7eff9743
 }
 
 
