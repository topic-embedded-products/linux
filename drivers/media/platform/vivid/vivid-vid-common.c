// SPDX-License-Identifier: GPL-2.0-only
/*
 * vivid-vid-common.c - common video support functions.
 *
 * Copyright 2014 Cisco Systems, Inc. and/or its affiliates. All rights reserved.
 */

#include <linux/errno.h>
#include <linux/kernel.h>
#include <linux/sched.h>
#include <linux/videodev2.h>
#include <linux/v4l2-dv-timings.h>
#include <media/v4l2-common.h>
#include <media/v4l2-event.h>
#include <media/v4l2-dv-timings.h>

#include "vivid-core.h"
#include "vivid-vid-common.h"

const struct v4l2_dv_timings_cap vivid_dv_timings_cap = {
	.type = V4L2_DV_BT_656_1120,
	/* keep this initialization for compatibility with GCC < 4.4.6 */
	.reserved = { 0 },
	V4L2_INIT_BT_TIMINGS(0, MAX_WIDTH, 0, MAX_HEIGHT, 14000000, 775000000,
		V4L2_DV_BT_STD_CEA861 | V4L2_DV_BT_STD_DMT |
		V4L2_DV_BT_STD_CVT | V4L2_DV_BT_STD_GTF,
		V4L2_DV_BT_CAP_PROGRESSIVE | V4L2_DV_BT_CAP_INTERLACED)
};

/* ------------------------------------------------------------------
	Basic structures
   ------------------------------------------------------------------*/

struct vivid_fmt vivid_formats[] = {
	{
		.fourcc   = V4L2_PIX_FMT_YUYV,
		.vdownsampling = { 1 },
		.bit_depth = { 16 },
		.color_enc = TGP_COLOR_ENC_YCBCR,
		.planes   = 1,
		.buffers = 1,
		.data_offset = { PLANE0_DATA_OFFSET },
	},
	{
		.fourcc   = V4L2_PIX_FMT_UYVY,
		.vdownsampling = { 1 },
		.bit_depth = { 16 },
		.color_enc = TGP_COLOR_ENC_YCBCR,
		.planes   = 1,
		.buffers = 1,
	},
	{
		.fourcc   = V4L2_PIX_FMT_YVYU,
		.vdownsampling = { 1 },
		.bit_depth = { 16 },
		.color_enc = TGP_COLOR_ENC_YCBCR,
		.planes   = 1,
		.buffers = 1,
	},
	{
		.fourcc   = V4L2_PIX_FMT_VYUY,
		.vdownsampling = { 1 },
		.bit_depth = { 16 },
		.color_enc = TGP_COLOR_ENC_YCBCR,
		.planes   = 1,
		.buffers = 1,
	},
	{
		.fourcc   = V4L2_PIX_FMT_YUV422P,
		.vdownsampling = { 1, 1, 1 },
		.bit_depth = { 8, 4, 4 },
		.color_enc = TGP_COLOR_ENC_YCBCR,
		.planes   = 3,
		.buffers = 1,
	},
	{
		.fourcc   = V4L2_PIX_FMT_YUV420,
		.vdownsampling = { 1, 2, 2 },
		.bit_depth = { 8, 4, 4 },
		.color_enc = TGP_COLOR_ENC_YCBCR,
		.planes   = 3,
		.buffers = 1,
	},
	{
		.fourcc   = V4L2_PIX_FMT_YVU420,
		.vdownsampling = { 1, 2, 2 },
		.bit_depth = { 8, 4, 4 },
		.color_enc = TGP_COLOR_ENC_YCBCR,
		.planes   = 3,
		.buffers = 1,
	},
	{
		.fourcc   = V4L2_PIX_FMT_NV12,
		.vdownsampling = { 1, 2 },
		.bit_depth = { 8, 8 },
		.color_enc = TGP_COLOR_ENC_YCBCR,
		.planes   = 2,
		.buffers = 1,
	},
	{
		.fourcc   = V4L2_PIX_FMT_NV21,
		.vdownsampling = { 1, 2 },
		.bit_depth = { 8, 8 },
		.color_enc = TGP_COLOR_ENC_YCBCR,
		.planes   = 2,
		.buffers = 1,
	},
	{
		.fourcc   = V4L2_PIX_FMT_NV16,
		.vdownsampling = { 1, 1 },
		.bit_depth = { 8, 8 },
		.color_enc = TGP_COLOR_ENC_YCBCR,
		.planes   = 2,
		.buffers = 1,
	},
	{
		.fourcc   = V4L2_PIX_FMT_NV61,
		.vdownsampling = { 1, 1 },
		.bit_depth = { 8, 8 },
		.color_enc = TGP_COLOR_ENC_YCBCR,
		.planes   = 2,
		.buffers = 1,
	},
	{
		.fourcc   = V4L2_PIX_FMT_NV24,
		.vdownsampling = { 1, 1 },
		.bit_depth = { 8, 16 },
		.color_enc = TGP_COLOR_ENC_YCBCR,
		.planes   = 2,
		.buffers = 1,
	},
	{
		.fourcc   = V4L2_PIX_FMT_NV42,
		.vdownsampling = { 1, 1 },
		.bit_depth = { 8, 16 },
		.color_enc = TGP_COLOR_ENC_YCBCR,
		.planes   = 2,
		.buffers = 1,
	},
	{
		.fourcc   = V4L2_PIX_FMT_YUV555, /* uuuvvvvv ayyyyyuu */
		.vdownsampling = { 1 },
		.bit_depth = { 16 },
		.planes   = 1,
		.buffers = 1,
		.alpha_mask = 0x8000,
	},
	{
		.fourcc   = V4L2_PIX_FMT_YUV565, /* uuuvvvvv yyyyyuuu */
		.vdownsampling = { 1 },
		.bit_depth = { 16 },
		.planes   = 1,
		.buffers = 1,
	},
	{
		.fourcc   = V4L2_PIX_FMT_YUV444, /* uuuuvvvv aaaayyyy */
		.vdownsampling = { 1 },
		.bit_depth = { 16 },
		.planes   = 1,
		.buffers = 1,
		.alpha_mask = 0xf000,
	},
	{
		.fourcc   = V4L2_PIX_FMT_YUV32, /* ayuv */
		.vdownsampling = { 1 },
		.bit_depth = { 32 },
		.planes   = 1,
		.buffers = 1,
		.alpha_mask = 0x000000ff,
	},
	{
		.fourcc   = V4L2_PIX_FMT_GREY,
		.vdownsampling = { 1 },
		.bit_depth = { 8 },
		.color_enc = TGP_COLOR_ENC_LUMA,
		.planes   = 1,
		.buffers = 1,
	},
	{
		.fourcc   = V4L2_PIX_FMT_Y10,
		.vdownsampling = { 1 },
		.bit_depth = { 16 },
		.color_enc = TGP_COLOR_ENC_LUMA,
		.planes   = 1,
		.buffers = 1,
	},
	{
		.fourcc   = V4L2_PIX_FMT_Y12,
		.vdownsampling = { 1 },
		.bit_depth = { 16 },
		.color_enc = TGP_COLOR_ENC_LUMA,
		.planes   = 1,
		.buffers = 1,
	},
	{
		.fourcc   = V4L2_PIX_FMT_Y16,
		.vdownsampling = { 1 },
		.bit_depth = { 16 },
		.color_enc = TGP_COLOR_ENC_LUMA,
		.planes   = 1,
		.buffers = 1,
	},
	{
		.fourcc   = V4L2_PIX_FMT_Y16_BE,
		.vdownsampling = { 1 },
		.bit_depth = { 16 },
		.color_enc = TGP_COLOR_ENC_LUMA,
		.planes   = 1,
		.buffers = 1,
	},
	{
		.fourcc   = V4L2_PIX_FMT_RGB332, /* rrrgggbb */
		.vdownsampling = { 1 },
		.bit_depth = { 8 },
		.planes   = 1,
		.buffers = 1,
	},
	{
		.fourcc   = V4L2_PIX_FMT_RGB565, /* gggbbbbb rrrrrggg */
		.vdownsampling = { 1 },
		.bit_depth = { 16 },
		.planes   = 1,
		.buffers = 1,
		.can_do_overlay = true,
	},
	{
		.fourcc   = V4L2_PIX_FMT_RGB565X, /* rrrrrggg gggbbbbb */
		.vdownsampling = { 1 },
		.bit_depth = { 16 },
		.planes   = 1,
		.buffers = 1,
		.can_do_overlay = true,
	},
	{
		.fourcc   = V4L2_PIX_FMT_RGB444, /* xxxxrrrr ggggbbbb */
		.vdownsampling = { 1 },
		.bit_depth = { 16 },
		.planes   = 1,
		.buffers = 1,
	},
	{
		.fourcc   = V4L2_PIX_FMT_XRGB444, /* xxxxrrrr ggggbbbb */
		.vdownsampling = { 1 },
		.bit_depth = { 16 },
		.planes   = 1,
		.buffers = 1,
	},
	{
		.fourcc   = V4L2_PIX_FMT_ARGB444, /* aaaarrrr ggggbbbb */
		.vdownsampling = { 1 },
		.bit_depth = { 16 },
		.planes   = 1,
		.buffers = 1,
		.alpha_mask = 0x00f0,
	},
	{
		.fourcc   = V4L2_PIX_FMT_RGB555, /* gggbbbbb xrrrrrgg */
		.vdownsampling = { 1 },
		.bit_depth = { 16 },
		.planes   = 1,
		.buffers = 1,
		.can_do_overlay = true,
	},
	{
		.fourcc   = V4L2_PIX_FMT_XRGB555, /* gggbbbbb xrrrrrgg */
		.vdownsampling = { 1 },
		.bit_depth = { 16 },
		.planes   = 1,
		.buffers = 1,
		.can_do_overlay = true,
	},
	{
		.fourcc   = V4L2_PIX_FMT_ARGB555, /* gggbbbbb arrrrrgg */
		.vdownsampling = { 1 },
		.bit_depth = { 16 },
		.planes   = 1,
		.buffers = 1,
		.can_do_overlay = true,
		.alpha_mask = 0x8000,
	},
	{
		.fourcc   = V4L2_PIX_FMT_RGB555X, /* xrrrrrgg gggbbbbb */
		.vdownsampling = { 1 },
		.bit_depth = { 16 },
		.planes   = 1,
		.buffers = 1,
	},
	{
		.fourcc   = V4L2_PIX_FMT_XRGB555X, /* xrrrrrgg gggbbbbb */
		.vdownsampling = { 1 },
		.bit_depth = { 16 },
		.planes   = 1,
		.buffers = 1,
	},
	{
		.fourcc   = V4L2_PIX_FMT_ARGB555X, /* arrrrrgg gggbbbbb */
		.vdownsampling = { 1 },
		.bit_depth = { 16 },
		.planes   = 1,
		.buffers = 1,
		.alpha_mask = 0x0080,
	},
	{
		.fourcc   = V4L2_PIX_FMT_RGB24, /* rgb */
		.vdownsampling = { 1 },
		.bit_depth = { 24 },
		.planes   = 1,
		.buffers = 1,
	},
	{
		.fourcc   = V4L2_PIX_FMT_BGR24, /* bgr */
		.vdownsampling = { 1 },
		.bit_depth = { 24 },
		.planes   = 1,
		.buffers = 1,
	},
	{
		.fourcc   = V4L2_PIX_FMT_BGR666, /* bbbbbbgg ggggrrrr rrxxxxxx */
		.vdownsampling = { 1 },
		.bit_depth = { 32 },
		.planes   = 1,
		.buffers = 1,
	},
	{
		.fourcc   = V4L2_PIX_FMT_RGB32, /* xrgb */
		.vdownsampling = { 1 },
		.bit_depth = { 32 },
		.planes   = 1,
		.buffers = 1,
	},
	{
		.fourcc   = V4L2_PIX_FMT_BGR32, /* bgrx */
		.vdownsampling = { 1 },
		.bit_depth = { 32 },
		.planes   = 1,
		.buffers = 1,
	},
	{
		.fourcc   = V4L2_PIX_FMT_XRGB32, /* xrgb */
		.vdownsampling = { 1 },
		.bit_depth = { 32 },
		.planes   = 1,
		.buffers = 1,
	},
	{
		.fourcc   = V4L2_PIX_FMT_XBGR32, /* bgrx */
		.vdownsampling = { 1 },
		.bit_depth = { 32 },
		.planes   = 1,
		.buffers = 1,
	},
	{
		.fourcc   = V4L2_PIX_FMT_ARGB32, /* argb */
		.vdownsampling = { 1 },
		.bit_depth = { 32 },
		.planes   = 1,
		.buffers = 1,
		.alpha_mask = 0x000000ff,
	},
	{
		.fourcc   = V4L2_PIX_FMT_ABGR32, /* bgra */
		.vdownsampling = { 1 },
		.bit_depth = { 32 },
		.planes   = 1,
		.buffers = 1,
		.alpha_mask = 0xff000000,
	},
	{
		.fourcc   = V4L2_PIX_FMT_SBGGR8, /* Bayer BG/GR */
		.vdownsampling = { 1 },
		.bit_depth = { 8 },
		.planes   = 1,
		.buffers = 1,
	},
	{
		.fourcc   = V4L2_PIX_FMT_SGBRG8, /* Bayer GB/RG */
		.vdownsampling = { 1 },
		.bit_depth = { 8 },
		.planes   = 1,
		.buffers = 1,
	},
	{
		.fourcc   = V4L2_PIX_FMT_SGRBG8, /* Bayer GR/BG */
		.vdownsampling = { 1 },
		.bit_depth = { 8 },
		.planes   = 1,
		.buffers = 1,
	},
	{
		.fourcc   = V4L2_PIX_FMT_SRGGB8, /* Bayer RG/GB */
		.vdownsampling = { 1 },
		.bit_depth = { 8 },
		.planes   = 1,
		.buffers = 1,
	},
	{
		.fourcc   = V4L2_PIX_FMT_SBGGR10, /* Bayer BG/GR */
		.vdownsampling = { 1 },
		.bit_depth = { 16 },
		.planes   = 1,
		.buffers = 1,
	},
	{
		.fourcc   = V4L2_PIX_FMT_SGBRG10, /* Bayer GB/RG */
		.vdownsampling = { 1 },
		.bit_depth = { 16 },
		.planes   = 1,
		.buffers = 1,
	},
	{
		.fourcc   = V4L2_PIX_FMT_SGRBG10, /* Bayer GR/BG */
		.vdownsampling = { 1 },
		.bit_depth = { 16 },
		.planes   = 1,
		.buffers = 1,
	},
	{
		.fourcc   = V4L2_PIX_FMT_SRGGB10, /* Bayer RG/GB */
		.vdownsampling = { 1 },
		.bit_depth = { 16 },
		.planes   = 1,
		.buffers = 1,
	},
	{
		.fourcc   = V4L2_PIX_FMT_SBGGR12, /* Bayer BG/GR */
		.vdownsampling = { 1 },
		.bit_depth = { 16 },
		.planes   = 1,
		.buffers = 1,
	},
	{
		.fourcc   = V4L2_PIX_FMT_SGBRG12, /* Bayer GB/RG */
		.vdownsampling = { 1 },
		.bit_depth = { 16 },
		.planes   = 1,
		.buffers = 1,
	},
	{
		.fourcc   = V4L2_PIX_FMT_SGRBG12, /* Bayer GR/BG */
		.vdownsampling = { 1 },
		.bit_depth = { 16 },
		.planes   = 1,
		.buffers = 1,
	},
	{
		.fourcc   = V4L2_PIX_FMT_SRGGB12, /* Bayer RG/GB */
		.vdownsampling = { 1 },
		.bit_depth = { 16 },
		.planes   = 1,
		.buffers = 1,
	},
	{
		.fourcc   = V4L2_PIX_FMT_HSV24, /* HSV 24bits */
		.color_enc = TGP_COLOR_ENC_HSV,
		.vdownsampling = { 1 },
		.bit_depth = { 24 },
		.planes   = 1,
		.buffers = 1,
	},
	{
		.fourcc   = V4L2_PIX_FMT_HSV32, /* HSV 32bits */
		.color_enc = TGP_COLOR_ENC_HSV,
		.vdownsampling = { 1 },
		.bit_depth = { 32 },
		.planes   = 1,
		.buffers = 1,
	},

	/* Multiplanar formats */

	{
		.fourcc   = V4L2_PIX_FMT_NV16M,
		.vdownsampling = { 1, 1 },
		.bit_depth = { 8, 8 },
		.color_enc = TGP_COLOR_ENC_YCBCR,
		.planes   = 2,
		.buffers = 2,
		.data_offset = { PLANE0_DATA_OFFSET, 0 },
	},
	{
		.fourcc   = V4L2_PIX_FMT_NV61M,
		.vdownsampling = { 1, 1 },
		.bit_depth = { 8, 8 },
		.color_enc = TGP_COLOR_ENC_YCBCR,
		.planes   = 2,
		.buffers = 2,
		.data_offset = { 0, PLANE0_DATA_OFFSET },
	},
	{
		.fourcc   = V4L2_PIX_FMT_YUV420M,
		.vdownsampling = { 1, 2, 2 },
		.bit_depth = { 8, 4, 4 },
		.color_enc = TGP_COLOR_ENC_YCBCR,
		.planes   = 3,
		.buffers = 3,
	},
	{
		.fourcc   = V4L2_PIX_FMT_YVU420M,
		.vdownsampling = { 1, 2, 2 },
		.bit_depth = { 8, 4, 4 },
		.color_enc = TGP_COLOR_ENC_YCBCR,
		.planes   = 3,
		.buffers = 3,
	},
	{
		.fourcc   = V4L2_PIX_FMT_NV12M,
		.vdownsampling = { 1, 2 },
		.bit_depth = { 8, 8 },
		.color_enc = TGP_COLOR_ENC_YCBCR,
		.planes   = 2,
		.buffers = 2,
	},
	{
		.fourcc   = V4L2_PIX_FMT_NV21M,
		.vdownsampling = { 1, 2 },
		.bit_depth = { 8, 8 },
		.color_enc = TGP_COLOR_ENC_YCBCR,
		.planes   = 2,
		.buffers = 2,
	},
	{
		.fourcc   = V4L2_PIX_FMT_YUV422M,
		.vdownsampling = { 1, 1, 1 },
		.bit_depth = { 8, 4, 4 },
		.color_enc = TGP_COLOR_ENC_YCBCR,
		.planes   = 3,
		.buffers = 3,
	},
	{
		.fourcc   = V4L2_PIX_FMT_YVU422M,
		.vdownsampling = { 1, 1, 1 },
		.bit_depth = { 8, 4, 4 },
		.color_enc = TGP_COLOR_ENC_YCBCR,
		.planes   = 3,
		.buffers = 3,
	},
	{
		.fourcc   = V4L2_PIX_FMT_YUV444M,
		.vdownsampling = { 1, 1, 1 },
		.bit_depth = { 8, 8, 8 },
		.color_enc = TGP_COLOR_ENC_YCBCR,
		.planes   = 3,
		.buffers = 3,
	},
	{
		.fourcc   = V4L2_PIX_FMT_YVU444M,
		.vdownsampling = { 1, 1, 1 },
		.bit_depth = { 8, 8, 8 },
		.color_enc = TGP_COLOR_ENC_YCBCR,
		.planes   = 3,
		.buffers = 3,
	},
};

/* There are this many multiplanar formats in the list */
#define VIVID_MPLANAR_FORMATS 10

const struct vivid_fmt *vivid_get_format(struct vivid_dev *dev, u32 pixelformat)
{
	const struct vivid_fmt *fmt;
	unsigned k;

	for (k = 0; k < ARRAY_SIZE(vivid_formats); k++) {
		fmt = &vivid_formats[k];
		if (fmt->fourcc == pixelformat)
			if (fmt->buffers == 1 || dev->multiplanar)
				return fmt;
	}

	return NULL;
}

bool vivid_vid_can_loop(struct vivid_dev *dev)
{
	if (dev->src_rect.width != dev->sink_rect.width ||
	    dev->src_rect.height != dev->sink_rect.height)
		return false;
	if (dev->fmt_cap->fourcc != dev->fmt_out->fourcc)
		return false;
	if (dev->field_cap != dev->field_out)
		return false;
	/*
	 * While this can be supported, it is just too much work
	 * to actually implement.
	 */
	if (dev->field_cap == V4L2_FIELD_SEQ_TB ||
	    dev->field_cap == V4L2_FIELD_SEQ_BT)
		return false;
	if (vivid_is_svid_cap(dev) && vivid_is_svid_out(dev)) {
		if (!(dev->std_cap & V4L2_STD_525_60) !=
		    !(dev->std_out & V4L2_STD_525_60))
			return false;
		return true;
	}
	if (vivid_is_hdmi_cap(dev) && vivid_is_hdmi_out(dev))
		return true;
	return false;
}

void vivid_send_source_change(struct vivid_dev *dev, unsigned type)
{
	struct v4l2_event ev = {
		.type = V4L2_EVENT_SOURCE_CHANGE,
		.u.src_change.changes = V4L2_EVENT_SRC_CH_RESOLUTION,
	};
	unsigned i;

	for (i = 0; i < dev->num_inputs; i++) {
		ev.id = i;
		if (dev->input_type[i] == type) {
			if (video_is_registered(&dev->vid_cap_dev) && dev->has_vid_cap)
				v4l2_event_queue(&dev->vid_cap_dev, &ev);
			if (video_is_registered(&dev->vbi_cap_dev) && dev->has_vbi_cap)
				v4l2_event_queue(&dev->vbi_cap_dev, &ev);
		}
	}
}

/*
 * Conversion function that converts a single-planar format to a
 * single-plane multiplanar format.
 */
void fmt_sp2mp(const struct v4l2_format *sp_fmt, struct v4l2_format *mp_fmt)
{
	struct v4l2_pix_format_mplane *mp = &mp_fmt->fmt.pix_mp;
	struct v4l2_plane_pix_format *ppix = &mp->plane_fmt[0];
	const struct v4l2_pix_format *pix = &sp_fmt->fmt.pix;
	bool is_out = sp_fmt->type == V4L2_BUF_TYPE_VIDEO_OUTPUT;

	memset(mp->reserved, 0, sizeof(mp->reserved));
	mp_fmt->type = is_out ? V4L2_BUF_TYPE_VIDEO_OUTPUT_MPLANE :
			   V4L2_CAP_VIDEO_CAPTURE_MPLANE;
	mp->width = pix->width;
	mp->height = pix->height;
	mp->pixelformat = pix->pixelformat;
	mp->field = pix->field;
	mp->colorspace = pix->colorspace;
	mp->xfer_func = pix->xfer_func;
	/* Also copies hsv_enc */
	mp->ycbcr_enc = pix->ycbcr_enc;
	mp->quantization = pix->quantization;
	mp->num_planes = 1;
	mp->flags = pix->flags;
	ppix->sizeimage = pix->sizeimage;
	ppix->bytesperline = pix->bytesperline;
	memset(ppix->reserved, 0, sizeof(ppix->reserved));
}

int fmt_sp2mp_func(struct file *file, void *priv,
		struct v4l2_format *f, fmtfunc func)
{
	struct v4l2_format fmt;
	struct v4l2_pix_format_mplane *mp = &fmt.fmt.pix_mp;
	struct v4l2_plane_pix_format *ppix = &mp->plane_fmt[0];
	struct v4l2_pix_format *pix = &f->fmt.pix;
	int ret;

	/* Converts to a mplane format */
	fmt_sp2mp(f, &fmt);
	/* Passes it to the generic mplane format function */
	ret = func(file, priv, &fmt);
	/* Copies back the mplane data to the single plane format */
	pix->width = mp->width;
	pix->height = mp->height;
	pix->pixelformat = mp->pixelformat;
	pix->field = mp->field;
	pix->colorspace = mp->colorspace;
	pix->xfer_func = mp->xfer_func;
	/* Also copies hsv_enc */
	pix->ycbcr_enc = mp->ycbcr_enc;
	pix->quantization = mp->quantization;
	pix->sizeimage = ppix->sizeimage;
	pix->bytesperline = ppix->bytesperline;
	pix->flags = mp->flags;
	return ret;
}

int vivid_vid_adjust_sel(unsigned flags, struct v4l2_rect *r)
{
	unsigned w = r->width;
	unsigned h = r->height;

	/* sanitize w and h in case someone passes ~0 as the value */
	w &= 0xffff;
	h &= 0xffff;
	if (!(flags & V4L2_SEL_FLAG_LE)) {
		w++;
		h++;
		if (w < 2)
			w = 2;
		if (h < 2)
			h = 2;
	}
	if (!(flags & V4L2_SEL_FLAG_GE)) {
		if (w > MAX_WIDTH)
			w = MAX_WIDTH;
		if (h > MAX_HEIGHT)
			h = MAX_HEIGHT;
	}
	w = w & ~1;
	h = h & ~1;
	if (w < 2 || h < 2)
		return -ERANGE;
	if (w > MAX_WIDTH || h > MAX_HEIGHT)
		return -ERANGE;
	if (r->top < 0)
		r->top = 0;
	if (r->left < 0)
		r->left = 0;
	/* sanitize left and top in case someone passes ~0 as the value */
	r->left &= 0xfffe;
	r->top &= 0xfffe;
	if (r->left + w > MAX_WIDTH)
		r->left = MAX_WIDTH - w;
	if (r->top + h > MAX_HEIGHT)
		r->top = MAX_HEIGHT - h;
	if ((flags & (V4L2_SEL_FLAG_GE | V4L2_SEL_FLAG_LE)) ==
			(V4L2_SEL_FLAG_GE | V4L2_SEL_FLAG_LE) &&
	    (r->width != w || r->height != h))
		return -ERANGE;
	r->width = w;
	r->height = h;
	return 0;
}

int vivid_enum_fmt_vid(struct file *file, void  *priv,
					struct v4l2_fmtdesc *f)
{
	struct vivid_dev *dev = video_drvdata(file);
	const struct vivid_fmt *fmt;

	if (f->index >= ARRAY_SIZE(vivid_formats) -
	    (dev->multiplanar ? 0 : VIVID_MPLANAR_FORMATS))
		return -EINVAL;

	fmt = &vivid_formats[f->index];

	f->pixelformat = fmt->fourcc;
	return 0;
}

int vidioc_enum_fmt_vid_mplane(struct file *file, void  *priv,
					struct v4l2_fmtdesc *f)
{
	struct vivid_dev *dev = video_drvdata(file);

	if (!dev->multiplanar)
		return -ENOTTY;
	return vivid_enum_fmt_vid(file, priv, f);
}

int vidioc_enum_fmt_vid(struct file *file, void  *priv,
					struct v4l2_fmtdesc *f)
{
	struct vivid_dev *dev = video_drvdata(file);

	if (dev->multiplanar)
		return -ENOTTY;
	return vivid_enum_fmt_vid(file, priv, f);
}

int vidioc_g_std(struct file *file, void *priv, v4l2_std_id *id)
{
	struct vivid_dev *dev = video_drvdata(file);
	struct video_device *vdev = video_devdata(file);

	if (vdev->vfl_dir == VFL_DIR_RX) {
		if (!vivid_is_sdtv_cap(dev))
			return -ENODATA;
		*id = dev->std_cap;
	} else {
		if (!vivid_is_svid_out(dev))
			return -ENODATA;
		*id = dev->std_out;
	}
	return 0;
}

int vidioc_g_dv_timings(struct file *file, void *_fh,
				    struct v4l2_dv_timings *timings)
{
	struct vivid_dev *dev = video_drvdata(file);
	struct video_device *vdev = video_devdata(file);

	if (vdev->vfl_dir == VFL_DIR_RX) {
		if (!vivid_is_hdmi_cap(dev))
			return -ENODATA;
		*timings = dev->dv_timings_cap;
	} else {
		if (!vivid_is_hdmi_out(dev))
			return -ENODATA;
		*timings = dev->dv_timings_out;
	}
	return 0;
}

int vidioc_enum_dv_timings(struct file *file, void *_fh,
				    struct v4l2_enum_dv_timings *timings)
{
	struct vivid_dev *dev = video_drvdata(file);
	struct video_device *vdev = video_devdata(file);

	if (vdev->vfl_dir == VFL_DIR_RX) {
		if (!vivid_is_hdmi_cap(dev))
			return -ENODATA;
	} else {
		if (!vivid_is_hdmi_out(dev))
			return -ENODATA;
	}
	return v4l2_enum_dv_timings_cap(timings, &vivid_dv_timings_cap,
			NULL, NULL);
}

int vidioc_dv_timings_cap(struct file *file, void *_fh,
				    struct v4l2_dv_timings_cap *cap)
{
	struct vivid_dev *dev = video_drvdata(file);
	struct video_device *vdev = video_devdata(file);

	if (vdev->vfl_dir == VFL_DIR_RX) {
		if (!vivid_is_hdmi_cap(dev))
			return -ENODATA;
	} else {
		if (!vivid_is_hdmi_out(dev))
			return -ENODATA;
	}
	*cap = vivid_dv_timings_cap;
	return 0;
}

int vidioc_g_edid(struct file *file, void *_fh,
			 struct v4l2_edid *edid)
{
	struct vivid_dev *dev = video_drvdata(file);
	struct video_device *vdev = video_devdata(file);
	struct cec_adapter *adap;

	memset(edid->reserved, 0, sizeof(edid->reserved));
	if (vdev->vfl_dir == VFL_DIR_RX) {
		if (edid->pad >= dev->num_inputs)
			return -EINVAL;
		if (dev->input_type[edid->pad] != HDMI)
			return -EINVAL;
		adap = dev->cec_rx_adap;
	} else {
		unsigned int bus_idx;

		if (edid->pad >= dev->num_outputs)
			return -EINVAL;
		if (dev->output_type[edid->pad] != HDMI)
			return -EINVAL;
		bus_idx = dev->cec_output2bus_map[edid->pad];
		adap = dev->cec_tx_adap[bus_idx];
	}
	if (edid->start_block == 0 && edid->blocks == 0) {
		edid->blocks = dev->edid_blocks;
		return 0;
	}
	if (dev->edid_blocks == 0)
		return -ENODATA;
	if (edid->start_block >= dev->edid_blocks)
		return -EINVAL;
	if (edid->blocks > dev->edid_blocks - edid->start_block)
		edid->blocks = dev->edid_blocks - edid->start_block;
	if (adap)
<<<<<<< HEAD
		v4l2_set_edid_phys_addr(dev->edid, dev->edid_blocks * 128, adap->phys_addr);
=======
		cec_set_edid_phys_addr(dev->edid, dev->edid_blocks * 128, adap->phys_addr);
>>>>>>> 9c71c6e9
	memcpy(edid->edid, dev->edid + edid->start_block * 128, edid->blocks * 128);
	return 0;
}<|MERGE_RESOLUTION|>--- conflicted
+++ resolved
@@ -863,11 +863,7 @@
 	if (edid->blocks > dev->edid_blocks - edid->start_block)
 		edid->blocks = dev->edid_blocks - edid->start_block;
 	if (adap)
-<<<<<<< HEAD
 		v4l2_set_edid_phys_addr(dev->edid, dev->edid_blocks * 128, adap->phys_addr);
-=======
-		cec_set_edid_phys_addr(dev->edid, dev->edid_blocks * 128, adap->phys_addr);
->>>>>>> 9c71c6e9
 	memcpy(edid->edid, dev->edid + edid->start_block * 128, edid->blocks * 128);
 	return 0;
 }