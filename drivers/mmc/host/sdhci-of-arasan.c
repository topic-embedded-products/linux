/*
 * Arasan Secure Digital Host Controller Interface.
 * Copyright (C) 2011 - 2012 Michal Simek <monstr@monstr.eu>
 * Copyright (c) 2012 Wind River Systems, Inc.
 * Copyright (C) 2013 Pengutronix e.K.
 * Copyright (C) 2013 Xilinx Inc.
 *
 * Based on sdhci-of-esdhc.c
 *
 * Copyright (c) 2007 Freescale Semiconductor, Inc.
 * Copyright (c) 2009 MontaVista Software, Inc.
 *
 * Authors: Xiaobo Xie <X.Xie@freescale.com>
 *	    Anton Vorontsov <avorontsov@ru.mvista.com>
 *
 * This program is free software; you can redistribute it and/or modify
 * it under the terms of the GNU General Public License as published by
 * the Free Software Foundation; either version 2 of the License, or (at
 * your option) any later version.
 */

#include <linux/clk-provider.h>
#include <linux/mfd/syscon.h>
#include <linux/module.h>
#include <linux/delay.h>
#include <linux/of_device.h>
#include <linux/pm_runtime.h>
#include <linux/phy/phy.h>
#include <linux/mmc/mmc.h>
#include <linux/soc/xilinx/zynqmp/tap_delays.h>
<<<<<<< HEAD
=======
#include <linux/regmap.h>
>>>>>>> 41d036b3
#include "sdhci-pltfm.h"
#include <linux/of.h>

#define SDHCI_ARASAN_CLK_CTRL_OFFSET	0x2c
#define SDHCI_ARASAN_VENDOR_REGISTER	0x78

#define VENDOR_ENHANCED_STROBE		BIT(0)
#define CLK_CTRL_TIMEOUT_SHIFT		16
#define CLK_CTRL_TIMEOUT_MASK		(0xf << CLK_CTRL_TIMEOUT_SHIFT)
#define CLK_CTRL_TIMEOUT_MIN_EXP	13
#define SD_CLK_25_MHZ				25000000
#define SD_CLK_19_MHZ				19000000
#define MAX_TUNING_LOOP 40
<<<<<<< HEAD
=======

#define PHY_CLK_TOO_SLOW_HZ		400000

/*
 * On some SoCs the syscon area has a feature where the upper 16-bits of
 * each 32-bit register act as a write mask for the lower 16-bits.  This allows
 * atomic updates of the register without locking.  This macro is used on SoCs
 * that have that feature.
 */
#define HIWORD_UPDATE(val, mask, shift) \
		((val) << (shift) | (mask) << ((shift) + 16))

/**
 * struct sdhci_arasan_soc_ctl_field - Field used in sdhci_arasan_soc_ctl_map
 *
 * @reg:	Offset within the syscon of the register containing this field
 * @width:	Number of bits for this field
 * @shift:	Bit offset within @reg of this field (or -1 if not avail)
 */
struct sdhci_arasan_soc_ctl_field {
	u32 reg;
	u16 width;
	s16 shift;
};

/**
 * struct sdhci_arasan_soc_ctl_map - Map in syscon to corecfg registers
 *
 * It's up to the licensee of the Arsan IP block to make these available
 * somewhere if needed.  Presumably these will be scattered somewhere that's
 * accessible via the syscon API.
 *
 * @baseclkfreq:	Where to find corecfg_baseclkfreq
 * @clockmultiplier:	Where to find corecfg_clockmultiplier
 * @hiword_update:	If true, use HIWORD_UPDATE to access the syscon
 */
struct sdhci_arasan_soc_ctl_map {
	struct sdhci_arasan_soc_ctl_field	baseclkfreq;
	struct sdhci_arasan_soc_ctl_field	clockmultiplier;
	bool					hiword_update;
};
>>>>>>> 41d036b3

/**
 * struct sdhci_arasan_data
 * @host:		Pointer to the main SDHCI host structure.
 * @clk_ahb:		Pointer to the AHB clock
 * @phy:		Pointer to the generic phy
 * @is_phy_on:		True if the PHY is on; false if not.
 * @sdcardclk_hw:	Struct for the clock we might provide to a PHY.
 * @sdcardclk:		Pointer to normal 'struct clock' for sdcardclk_hw.
 * @soc_ctl_base:	Pointer to regmap for syscon for soc_ctl registers.
 * @soc_ctl_map:	Map to get offsets into soc_ctl registers.
 */
struct sdhci_arasan_data {
	struct sdhci_host *host;
	struct clk	*clk_ahb;
	struct phy	*phy;
	u32 mio_bank;
	u32 device_id;
<<<<<<< HEAD
=======
	bool		is_phy_on;

	struct clk_hw	sdcardclk_hw;
	struct clk      *sdcardclk;

	struct regmap	*soc_ctl_base;
	const struct sdhci_arasan_soc_ctl_map *soc_ctl_map;
	unsigned int	quirks; /* Arasan deviations from spec */

/* Controller does not have CD wired and will not function normally without */
#define SDHCI_ARASAN_QUIRK_FORCE_CDTEST	BIT(0)
>>>>>>> 41d036b3
};

static const struct sdhci_arasan_soc_ctl_map rk3399_soc_ctl_map = {
	.baseclkfreq = { .reg = 0xf000, .width = 8, .shift = 8 },
	.clockmultiplier = { .reg = 0xf02c, .width = 8, .shift = 0},
	.hiword_update = true,
};

/**
 * sdhci_arasan_syscon_write - Write to a field in soc_ctl registers
 *
 * This function allows writing to fields in sdhci_arasan_soc_ctl_map.
 * Note that if a field is specified as not available (shift < 0) then
 * this function will silently return an error code.  It will be noisy
 * and print errors for any other (unexpected) errors.
 *
 * @host:	The sdhci_host
 * @fld:	The field to write to
 * @val:	The value to write
 */
static int sdhci_arasan_syscon_write(struct sdhci_host *host,
				   const struct sdhci_arasan_soc_ctl_field *fld,
				   u32 val)
{
	struct sdhci_pltfm_host *pltfm_host = sdhci_priv(host);
	struct sdhci_arasan_data *sdhci_arasan = sdhci_pltfm_priv(pltfm_host);
	struct regmap *soc_ctl_base = sdhci_arasan->soc_ctl_base;
	u32 reg = fld->reg;
	u16 width = fld->width;
	s16 shift = fld->shift;
	int ret;

	/*
	 * Silently return errors for shift < 0 so caller doesn't have
	 * to check for fields which are optional.  For fields that
	 * are required then caller needs to do something special
	 * anyway.
	 */
	if (shift < 0)
		return -EINVAL;

	if (sdhci_arasan->soc_ctl_map->hiword_update)
		ret = regmap_write(soc_ctl_base, reg,
				   HIWORD_UPDATE(val, GENMASK(width, 0),
						 shift));
	else
		ret = regmap_update_bits(soc_ctl_base, reg,
					 GENMASK(shift + width, shift),
					 val << shift);

	/* Yell about (unexpected) regmap errors */
	if (ret)
		pr_warn("%s: Regmap write fail: %d\n",
			 mmc_hostname(host->mmc), ret);

	return ret;
}

static unsigned int sdhci_arasan_get_timeout_clock(struct sdhci_host *host)
{
	u32 div;
	unsigned long freq;
	struct sdhci_pltfm_host *pltfm_host = sdhci_priv(host);

	div = readl(host->ioaddr + SDHCI_ARASAN_CLK_CTRL_OFFSET);
	div = (div & CLK_CTRL_TIMEOUT_MASK) >> CLK_CTRL_TIMEOUT_SHIFT;

	freq = clk_get_rate(pltfm_host->clk);
	freq /= 1 << (CLK_CTRL_TIMEOUT_MIN_EXP + div);

	return freq;
}

static void arasan_zynqmp_dll_reset(struct sdhci_host *host, u8 deviceid)
{
	u16 clk;
	unsigned long timeout;

	clk = sdhci_readw(host, SDHCI_CLOCK_CONTROL);
	clk &= ~(SDHCI_CLOCK_CARD_EN | SDHCI_CLOCK_INT_EN);
	sdhci_writew(host, clk, SDHCI_CLOCK_CONTROL);

	/* Issue DLL Reset */
	zynqmp_dll_reset(deviceid);

	clk = sdhci_readw(host, SDHCI_CLOCK_CONTROL);
	clk |= SDHCI_CLOCK_INT_EN;
	sdhci_writew(host, clk, SDHCI_CLOCK_CONTROL);

	/* Wait max 20 ms */
	timeout = 20;
	while (!((clk = sdhci_readw(host, SDHCI_CLOCK_CONTROL))
				& SDHCI_CLOCK_INT_STABLE)) {
		if (timeout == 0) {
			dev_err(mmc_dev(host->mmc),
				": Internal clock never stabilised.\n");
			return;
		}
		timeout--;
		mdelay(1);
	}

	clk |= SDHCI_CLOCK_CARD_EN;
	sdhci_writew(host, clk, SDHCI_CLOCK_CONTROL);
}

static int arasan_zynqmp_execute_tuning(struct sdhci_host *host, u32 opcode)
{
	struct sdhci_pltfm_host *pltfm_host = sdhci_priv(host);
	struct sdhci_arasan_data *sdhci_arasan = sdhci_pltfm_priv(pltfm_host);
	struct mmc_host *mmc = host->mmc;
	u16 ctrl;
	int tuning_loop_counter = MAX_TUNING_LOOP;
	int err = 0;
	unsigned long flags;
	unsigned int tuning_count = 0;

	spin_lock_irqsave(&host->lock, flags);

	if (host->tuning_mode == SDHCI_TUNING_MODE_1)
		tuning_count = host->tuning_count;

	ctrl = sdhci_readw(host, SDHCI_HOST_CONTROL2);
	ctrl |= SDHCI_CTRL_EXEC_TUNING;
	if (host->quirks2 & SDHCI_QUIRK2_TUNING_WORK_AROUND)
		ctrl |= SDHCI_CTRL_TUNED_CLK;
	sdhci_writew(host, ctrl, SDHCI_HOST_CONTROL2);

	mdelay(1);
<<<<<<< HEAD

	arasan_zynqmp_dll_reset(host, sdhci_arasan->device_id);

	/*
	 * As per the Host Controller spec v3.00, tuning command
	 * generates Buffer Read Ready interrupt, so enable that.
	 *
	 * Note: The spec clearly says that when tuning sequence
	 * is being performed, the controller does not generate
	 * interrupts other than Buffer Read Ready interrupt. But
	 * to make sure we don't hit a controller bug, we _only_
	 * enable Buffer Read Ready interrupt here.
	 */
	sdhci_writel(host, SDHCI_INT_DATA_AVAIL, SDHCI_INT_ENABLE);
	sdhci_writel(host, SDHCI_INT_DATA_AVAIL, SDHCI_SIGNAL_ENABLE);

	/*
	 * Issue CMD19 repeatedly till Execute Tuning is set to 0 or the number
	 * of loops reaches 40 times or a timeout of 150ms occurs.
	 */
	do {
		struct mmc_command cmd = {0};
		struct mmc_request mrq = {NULL};

		cmd.opcode = opcode;
		cmd.arg = 0;
		cmd.flags = MMC_RSP_R1 | MMC_CMD_ADTC;
		cmd.retries = 0;
		cmd.data = NULL;
		cmd.error = 0;

		if (tuning_loop_counter-- == 0)
			break;

		mrq.cmd = &cmd;
		host->mrq = &mrq;

		/*
		 * In response to CMD19, the card sends 64 bytes of tuning
		 * block to the Host Controller. So we set the block size
		 * to 64 here.
		 */
		if (cmd.opcode == MMC_SEND_TUNING_BLOCK_HS200) {
			if (mmc->ios.bus_width == MMC_BUS_WIDTH_8) {
				sdhci_writew(host, SDHCI_MAKE_BLKSZ(7, 128),
					     SDHCI_BLOCK_SIZE);
			} else if (mmc->ios.bus_width == MMC_BUS_WIDTH_4) {
				sdhci_writew(host, SDHCI_MAKE_BLKSZ(7, 64),
					     SDHCI_BLOCK_SIZE);
			}
		} else {
			sdhci_writew(host, SDHCI_MAKE_BLKSZ(7, 64),
				     SDHCI_BLOCK_SIZE);
		}

		/*
		 * The tuning block is sent by the card to the host controller.
		 * So we set the TRNS_READ bit in the Transfer Mode register.
		 * This also takes care of setting DMA Enable and Multi Block
		 * Select in the same register to 0.
		 */
		sdhci_writew(host, SDHCI_TRNS_READ, SDHCI_TRANSFER_MODE);

		sdhci_send_command(host, &cmd);

		host->cmd = NULL;
		host->mrq = NULL;

		spin_unlock_irqrestore(&host->lock, flags);
		/* Wait for Buffer Read Ready interrupt */
		wait_event_interruptible_timeout(host->buf_ready_int,
					(host->tuning_done == 1),
					msecs_to_jiffies(50));
		spin_lock_irqsave(&host->lock, flags);

		if (!host->tuning_done) {
			dev_warn(mmc_dev(host->mmc),
				 ": Timeout for Buffer Read Ready interrupt, back to fixed sampling clock\n");
			ctrl = sdhci_readw(host, SDHCI_HOST_CONTROL2);
			ctrl &= ~SDHCI_CTRL_TUNED_CLK;
			ctrl &= ~SDHCI_CTRL_EXEC_TUNING;
			sdhci_writew(host, ctrl, SDHCI_HOST_CONTROL2);

			err = -EIO;
			goto out;
		}

		host->tuning_done = 0;

		ctrl = sdhci_readw(host, SDHCI_HOST_CONTROL2);

		/* eMMC spec does not require a delay between tuning cycles */
		if (opcode == MMC_SEND_TUNING_BLOCK)
			mdelay(1);
	} while (ctrl & SDHCI_CTRL_EXEC_TUNING);

	/*
	 * The Host Driver has exhausted the maximum number of loops allowed,
	 * so use fixed sampling frequency.
	 */
	if (tuning_loop_counter < 0) {
		ctrl &= ~SDHCI_CTRL_TUNED_CLK;
		sdhci_writew(host, ctrl, SDHCI_HOST_CONTROL2);
	}
	if (!(ctrl & SDHCI_CTRL_TUNED_CLK)) {
		dev_warn(mmc_dev(host->mmc),
			 ": Tuning failed, back to fixed sampling clock\n");
		err = -EIO;
	} else {
		arasan_zynqmp_dll_reset(host, sdhci_arasan->device_id);
	}

out:
	/*
	 * In case tuning fails, host controllers which support
	 * re-tuning can try tuning again at a later time, when the
	 * re-tuning timer expires.  So for these controllers, we
	 * return 0. Since there might be other controllers who do not
	 * have this capability, we return error for them.
	 */
	if (tuning_count)
		err = 0;

	host->mmc->retune_period = err ? 0 : tuning_count;

=======

	arasan_zynqmp_dll_reset(host, sdhci_arasan->device_id);

	/*
	 * As per the Host Controller spec v3.00, tuning command
	 * generates Buffer Read Ready interrupt, so enable that.
	 *
	 * Note: The spec clearly says that when tuning sequence
	 * is being performed, the controller does not generate
	 * interrupts other than Buffer Read Ready interrupt. But
	 * to make sure we don't hit a controller bug, we _only_
	 * enable Buffer Read Ready interrupt here.
	 */
	sdhci_writel(host, SDHCI_INT_DATA_AVAIL, SDHCI_INT_ENABLE);
	sdhci_writel(host, SDHCI_INT_DATA_AVAIL, SDHCI_SIGNAL_ENABLE);

	/*
	 * Issue CMD19 repeatedly till Execute Tuning is set to 0 or the number
	 * of loops reaches 40 times or a timeout of 150ms occurs.
	 */
	do {
		struct mmc_command cmd = {0};
		struct mmc_request mrq = {NULL};

		cmd.opcode = opcode;
		cmd.arg = 0;
		cmd.flags = MMC_RSP_R1 | MMC_CMD_ADTC;
		cmd.retries = 0;
		cmd.data = NULL;
		cmd.mrq = &mrq;
		cmd.error = 0;

		if (tuning_loop_counter-- == 0)
			break;

		mrq.cmd = &cmd;

		/*
		 * In response to CMD19, the card sends 64 bytes of tuning
		 * block to the Host Controller. So we set the block size
		 * to 64 here.
		 */
		if (cmd.opcode == MMC_SEND_TUNING_BLOCK_HS200) {
			if (mmc->ios.bus_width == MMC_BUS_WIDTH_8) {
				sdhci_writew(host, SDHCI_MAKE_BLKSZ(7, 128),
					     SDHCI_BLOCK_SIZE);
			} else if (mmc->ios.bus_width == MMC_BUS_WIDTH_4) {
				sdhci_writew(host, SDHCI_MAKE_BLKSZ(7, 64),
					     SDHCI_BLOCK_SIZE);
			}
		} else {
			sdhci_writew(host, SDHCI_MAKE_BLKSZ(7, 64),
				     SDHCI_BLOCK_SIZE);
		}

		/*
		 * The tuning block is sent by the card to the host controller.
		 * So we set the TRNS_READ bit in the Transfer Mode register.
		 * This also takes care of setting DMA Enable and Multi Block
		 * Select in the same register to 0.
		 */
		sdhci_writew(host, SDHCI_TRNS_READ, SDHCI_TRANSFER_MODE);

		sdhci_send_command(host, &cmd);

		host->cmd = NULL;

		spin_unlock_irqrestore(&host->lock, flags);
		/* Wait for Buffer Read Ready interrupt */
		wait_event_interruptible_timeout(host->buf_ready_int,
					(host->tuning_done == 1),
					msecs_to_jiffies(50));
		spin_lock_irqsave(&host->lock, flags);

		if (!host->tuning_done) {
			dev_warn(mmc_dev(host->mmc),
				 ": Timeout for Buffer Read Ready interrupt, back to fixed sampling clock\n");
			ctrl = sdhci_readw(host, SDHCI_HOST_CONTROL2);
			ctrl &= ~SDHCI_CTRL_TUNED_CLK;
			ctrl &= ~SDHCI_CTRL_EXEC_TUNING;
			sdhci_writew(host, ctrl, SDHCI_HOST_CONTROL2);

			err = -EIO;
			goto out;
		}

		host->tuning_done = 0;

		ctrl = sdhci_readw(host, SDHCI_HOST_CONTROL2);

		/* eMMC spec does not require a delay between tuning cycles */
		if (opcode == MMC_SEND_TUNING_BLOCK)
			mdelay(1);
	} while (ctrl & SDHCI_CTRL_EXEC_TUNING);

	/*
	 * The Host Driver has exhausted the maximum number of loops allowed,
	 * so use fixed sampling frequency.
	 */
	if (tuning_loop_counter < 0) {
		ctrl &= ~SDHCI_CTRL_TUNED_CLK;
		sdhci_writew(host, ctrl, SDHCI_HOST_CONTROL2);
	}
	if (!(ctrl & SDHCI_CTRL_TUNED_CLK)) {
		dev_warn(mmc_dev(host->mmc),
			 ": Tuning failed, back to fixed sampling clock\n");
		err = -EIO;
	} else {
		arasan_zynqmp_dll_reset(host, sdhci_arasan->device_id);
	}

out:
	/*
	 * In case tuning fails, host controllers which support
	 * re-tuning can try tuning again at a later time, when the
	 * re-tuning timer expires.  So for these controllers, we
	 * return 0. Since there might be other controllers who do not
	 * have this capability, we return error for them.
	 */
	if (tuning_count)
		err = 0;

	host->mmc->retune_period = err ? 0 : tuning_count;

>>>>>>> 41d036b3
	sdhci_writel(host, host->ier, SDHCI_INT_ENABLE);
	sdhci_writel(host, host->ier, SDHCI_SIGNAL_ENABLE);
	spin_unlock_irqrestore(&host->lock, flags);

	return err;
}

static void sdhci_arasan_set_clock(struct sdhci_host *host, unsigned int clock)
{
	struct sdhci_pltfm_host *pltfm_host = sdhci_priv(host);
	struct sdhci_arasan_data *sdhci_arasan = sdhci_pltfm_priv(pltfm_host);
	bool ctrl_phy = false;

	if (!IS_ERR(sdhci_arasan->phy)) {
		if (!sdhci_arasan->is_phy_on && clock <= PHY_CLK_TOO_SLOW_HZ) {
			/*
			 * If PHY off, set clock to max speed and power PHY on.
			 *
			 * Although PHY docs apparently suggest power cycling
			 * when changing the clock the PHY doesn't like to be
			 * powered on while at low speeds like those used in ID
			 * mode.  Even worse is powering the PHY on while the
			 * clock is off.
			 *
			 * To workaround the PHY limitations, the best we can
			 * do is to power it on at a faster speed and then slam
			 * through low speeds without power cycling.
			 */
			sdhci_set_clock(host, host->max_clk);
			spin_unlock_irq(&host->lock);
			phy_power_on(sdhci_arasan->phy);
			spin_lock_irq(&host->lock);
			sdhci_arasan->is_phy_on = true;

			/*
			 * We'll now fall through to the below case with
			 * ctrl_phy = false (so we won't turn off/on).  The
			 * sdhci_set_clock() will set the real clock.
			 */
		} else if (clock > PHY_CLK_TOO_SLOW_HZ) {
			/*
			 * At higher clock speeds the PHY is fine being power
			 * cycled and docs say you _should_ power cycle when
			 * changing clock speeds.
			 */
			ctrl_phy = true;
		}
	}

	if ((host->quirks2 & SDHCI_QUIRK2_CLOCK_STANDARD_25_BROKEN) &&
		(host->version >= SDHCI_SPEC_300)) {
		if (clock == SD_CLK_25_MHZ)
			clock = SD_CLK_19_MHZ;
		if ((host->timing != MMC_TIMING_LEGACY) &&
			(host->timing != MMC_TIMING_UHS_SDR12))
			arasan_zynqmp_set_tap_delay(sdhci_arasan->device_id,
						    host->timing,
						    sdhci_arasan->mio_bank);
	}

	if (ctrl_phy && sdhci_arasan->is_phy_on) {
		spin_unlock_irq(&host->lock);
		phy_power_off(sdhci_arasan->phy);
		spin_lock_irq(&host->lock);
		sdhci_arasan->is_phy_on = false;
	}

	sdhci_set_clock(host, clock);

	if (ctrl_phy) {
		spin_unlock_irq(&host->lock);
		phy_power_on(sdhci_arasan->phy);
		spin_lock_irq(&host->lock);
		sdhci_arasan->is_phy_on = true;
	}
}

static void sdhci_arasan_hs400_enhanced_strobe(struct mmc_host *mmc,
					struct mmc_ios *ios)
{
	u32 vendor;
	struct sdhci_host *host = mmc_priv(mmc);

	vendor = readl(host->ioaddr + SDHCI_ARASAN_VENDOR_REGISTER);
	if (ios->enhanced_strobe)
		vendor |= VENDOR_ENHANCED_STROBE;
	else
		vendor &= ~VENDOR_ENHANCED_STROBE;

	writel(vendor, host->ioaddr + SDHCI_ARASAN_VENDOR_REGISTER);
}

static void sdhci_arasan_reset(struct sdhci_host *host, u8 mask)
{
	u8 ctrl;
	struct sdhci_pltfm_host *pltfm_host = sdhci_priv(host);
	struct sdhci_arasan_data *sdhci_arasan = sdhci_pltfm_priv(pltfm_host);

	sdhci_reset(host, mask);

	if (sdhci_arasan->quirks & SDHCI_ARASAN_QUIRK_FORCE_CDTEST) {
		ctrl = sdhci_readb(host, SDHCI_HOST_CONTROL);
		ctrl |= SDHCI_CTRL_CDTEST_INS | SDHCI_CTRL_CDTEST_EN;
		sdhci_writeb(host, ctrl, SDHCI_HOST_CONTROL);
	}
}

static int sdhci_arasan_voltage_switch(struct mmc_host *mmc,
				       struct mmc_ios *ios)
{
	switch (ios->signal_voltage) {
	case MMC_SIGNAL_VOLTAGE_180:
		/*
		 * Plese don't switch to 1V8 as arasan,5.1 doesn't
		 * actually refer to this setting to indicate the
		 * signal voltage and the state machine will be broken
		 * actually if we force to enable 1V8. That's something
		 * like broken quirk but we could work around here.
		 */
		return 0;
	case MMC_SIGNAL_VOLTAGE_330:
	case MMC_SIGNAL_VOLTAGE_120:
		/* We don't support 3V3 and 1V2 */
		break;
	}

	return -EINVAL;
}

static struct sdhci_ops sdhci_arasan_ops = {
	.set_clock = sdhci_arasan_set_clock,
	.get_max_clock = sdhci_pltfm_clk_get_max_clock,
	.get_timeout_clock = sdhci_arasan_get_timeout_clock,
	.set_bus_width = sdhci_set_bus_width,
	.reset = sdhci_arasan_reset,
	.set_uhs_signaling = sdhci_set_uhs_signaling,
};

static struct sdhci_pltfm_data sdhci_arasan_pdata = {
	.ops = &sdhci_arasan_ops,
	.quirks = SDHCI_QUIRK_CAP_CLOCK_BASE_BROKEN,
	.quirks2 = SDHCI_QUIRK2_PRESET_VALUE_BROKEN |
			SDHCI_QUIRK2_CLOCK_DIV_ZERO_BROKEN,
};

#ifdef CONFIG_PM_SLEEP
/**
 * sdhci_arasan_suspend - Suspend method for the driver
 * @dev:	Address of the device structure
 * Returns 0 on success and error value on error
 *
 * Put the device in a low power state.
 */
static int sdhci_arasan_suspend(struct device *dev)
{
	struct platform_device *pdev = to_platform_device(dev);
	struct sdhci_host *host = platform_get_drvdata(pdev);
	struct sdhci_pltfm_host *pltfm_host = sdhci_priv(host);
	struct sdhci_arasan_data *sdhci_arasan = sdhci_pltfm_priv(pltfm_host);
	int ret;

	ret = sdhci_suspend_host(host);
	if (ret)
		return ret;

	if (!IS_ERR(sdhci_arasan->phy) && sdhci_arasan->is_phy_on) {
		ret = phy_power_off(sdhci_arasan->phy);
		if (ret) {
			dev_err(dev, "Cannot power off phy.\n");
			sdhci_resume_host(host);
			return ret;
		}
		sdhci_arasan->is_phy_on = false;
	}

	clk_disable(pltfm_host->clk);
	clk_disable(sdhci_arasan->clk_ahb);

	return 0;
}

/**
 * sdhci_arasan_resume - Resume method for the driver
 * @dev:	Address of the device structure
 * Returns 0 on success and error value on error
 *
 * Resume operation after suspend
 */
static int sdhci_arasan_resume(struct device *dev)
{
	struct platform_device *pdev = to_platform_device(dev);
	struct sdhci_host *host = platform_get_drvdata(pdev);
	struct sdhci_pltfm_host *pltfm_host = sdhci_priv(host);
	struct sdhci_arasan_data *sdhci_arasan = sdhci_pltfm_priv(pltfm_host);
	int ret;

	ret = clk_enable(sdhci_arasan->clk_ahb);
	if (ret) {
		dev_err(dev, "Cannot enable AHB clock.\n");
		return ret;
	}

	ret = clk_enable(pltfm_host->clk);
	if (ret) {
		dev_err(dev, "Cannot enable SD clock.\n");
		return ret;
	}

	if (!IS_ERR(sdhci_arasan->phy) && host->mmc->actual_clock) {
		ret = phy_power_on(sdhci_arasan->phy);
		if (ret) {
			dev_err(dev, "Cannot power on phy.\n");
			return ret;
		}
		sdhci_arasan->is_phy_on = true;
	}

	return sdhci_resume_host(host);
}
#endif /* ! CONFIG_PM_SLEEP */

static SIMPLE_DEV_PM_OPS(sdhci_arasan_dev_pm_ops, sdhci_arasan_suspend,
			 sdhci_arasan_resume);

static const struct of_device_id sdhci_arasan_of_match[] = {
	/* SoC-specific compatible strings w/ soc_ctl_map */
	{
		.compatible = "rockchip,rk3399-sdhci-5.1",
		.data = &rk3399_soc_ctl_map,
	},

	/* Generic compatible below here */
	{ .compatible = "arasan,sdhci-8.9a" },
	{ .compatible = "arasan,sdhci-5.1" },
	{ .compatible = "arasan,sdhci-4.9a" },
	{ .compatible = "xlnx,zynqmp-8.9a" },

	{ /* sentinel */ }
};
MODULE_DEVICE_TABLE(of, sdhci_arasan_of_match);

/**
 * sdhci_arasan_sdcardclk_recalc_rate - Return the card clock rate
 *
 * Return the current actual rate of the SD card clock.  This can be used
 * to communicate with out PHY.
 *
 * @hw:			Pointer to the hardware clock structure.
 * @parent_rate		The parent rate (should be rate of clk_xin).
 * Returns the card clock rate.
 */
static unsigned long sdhci_arasan_sdcardclk_recalc_rate(struct clk_hw *hw,
						      unsigned long parent_rate)

{
	struct sdhci_arasan_data *sdhci_arasan =
		container_of(hw, struct sdhci_arasan_data, sdcardclk_hw);
	struct sdhci_host *host = sdhci_arasan->host;

	return host->mmc->actual_clock;
}

static const struct clk_ops arasan_sdcardclk_ops = {
	.recalc_rate = sdhci_arasan_sdcardclk_recalc_rate,
};

/**
 * sdhci_arasan_update_clockmultiplier - Set corecfg_clockmultiplier
 *
 * The corecfg_clockmultiplier is supposed to contain clock multiplier
 * value of programmable clock generator.
 *
 * NOTES:
 * - Many existing devices don't seem to do this and work fine.  To keep
 *   compatibility for old hardware where the device tree doesn't provide a
 *   register map, this function is a noop if a soc_ctl_map hasn't been provided
 *   for this platform.
 * - The value of corecfg_clockmultiplier should sync with that of corresponding
 *   value reading from sdhci_capability_register. So this function is called
 *   once at probe time and never called again.
 *
 * @host:		The sdhci_host
 */
static void sdhci_arasan_update_clockmultiplier(struct sdhci_host *host,
						u32 value)
{
	struct sdhci_pltfm_host *pltfm_host = sdhci_priv(host);
	struct sdhci_arasan_data *sdhci_arasan = sdhci_pltfm_priv(pltfm_host);
	const struct sdhci_arasan_soc_ctl_map *soc_ctl_map =
		sdhci_arasan->soc_ctl_map;

	/* Having a map is optional */
	if (!soc_ctl_map)
		return;

	/* If we have a map, we expect to have a syscon */
	if (!sdhci_arasan->soc_ctl_base) {
		pr_warn("%s: Have regmap, but no soc-ctl-syscon\n",
			mmc_hostname(host->mmc));
		return;
	}

	sdhci_arasan_syscon_write(host, &soc_ctl_map->clockmultiplier, value);
}

/**
 * sdhci_arasan_update_baseclkfreq - Set corecfg_baseclkfreq
 *
 * The corecfg_baseclkfreq is supposed to contain the MHz of clk_xin.  This
 * function can be used to make that happen.
 *
 * NOTES:
 * - Many existing devices don't seem to do this and work fine.  To keep
 *   compatibility for old hardware where the device tree doesn't provide a
 *   register map, this function is a noop if a soc_ctl_map hasn't been provided
 *   for this platform.
 * - It's assumed that clk_xin is not dynamic and that we use the SDHCI divider
 *   to achieve lower clock rates.  That means that this function is called once
 *   at probe time and never called again.
 *
 * @host:		The sdhci_host
 */
static void sdhci_arasan_update_baseclkfreq(struct sdhci_host *host)
{
	struct sdhci_pltfm_host *pltfm_host = sdhci_priv(host);
	struct sdhci_arasan_data *sdhci_arasan = sdhci_pltfm_priv(pltfm_host);
	const struct sdhci_arasan_soc_ctl_map *soc_ctl_map =
		sdhci_arasan->soc_ctl_map;
	u32 mhz = DIV_ROUND_CLOSEST(clk_get_rate(pltfm_host->clk), 1000000);

	/* Having a map is optional */
	if (!soc_ctl_map)
		return;

	/* If we have a map, we expect to have a syscon */
	if (!sdhci_arasan->soc_ctl_base) {
		pr_warn("%s: Have regmap, but no soc-ctl-syscon\n",
			mmc_hostname(host->mmc));
		return;
	}

	sdhci_arasan_syscon_write(host, &soc_ctl_map->baseclkfreq, mhz);
}

/**
 * sdhci_arasan_register_sdclk - Register the sdclk for a PHY to use
 *
 * Some PHY devices need to know what the actual card clock is.  In order for
 * them to find out, we'll provide a clock through the common clock framework
 * for them to query.
 *
 * Note: without seriously re-architecting SDHCI's clock code and testing on
 * all platforms, there's no way to create a totally beautiful clock here
 * with all clock ops implemented.  Instead, we'll just create a clock that can
 * be queried and set the CLK_GET_RATE_NOCACHE attribute to tell common clock
 * framework that we're doing things behind its back.  This should be sufficient
 * to create nice clean device tree bindings and later (if needed) we can try
 * re-architecting SDHCI if we see some benefit to it.
 *
 * @sdhci_arasan:	Our private data structure.
 * @clk_xin:		Pointer to the functional clock
 * @dev:		Pointer to our struct device.
 * Returns 0 on success and error value on error
 */
static int sdhci_arasan_register_sdclk(struct sdhci_arasan_data *sdhci_arasan,
				       struct clk *clk_xin,
				       struct device *dev)
{
	struct device_node *np = dev->of_node;
	struct clk_init_data sdcardclk_init;
	const char *parent_clk_name;
	int ret;

	/* Providing a clock to the PHY is optional; no error if missing */
	if (!of_find_property(np, "#clock-cells", NULL))
		return 0;

	ret = of_property_read_string_index(np, "clock-output-names", 0,
					    &sdcardclk_init.name);
	if (ret) {
		dev_err(dev, "DT has #clock-cells but no clock-output-names\n");
		return ret;
	}

	parent_clk_name = __clk_get_name(clk_xin);
	sdcardclk_init.parent_names = &parent_clk_name;
	sdcardclk_init.num_parents = 1;
	sdcardclk_init.flags = CLK_GET_RATE_NOCACHE;
	sdcardclk_init.ops = &arasan_sdcardclk_ops;

	sdhci_arasan->sdcardclk_hw.init = &sdcardclk_init;
	sdhci_arasan->sdcardclk =
		devm_clk_register(dev, &sdhci_arasan->sdcardclk_hw);
	sdhci_arasan->sdcardclk_hw.init = NULL;

	ret = of_clk_add_provider(np, of_clk_src_simple_get,
				  sdhci_arasan->sdcardclk);
	if (ret)
		dev_err(dev, "Failed to add clock provider\n");

	return ret;
}

/**
 * sdhci_arasan_unregister_sdclk - Undoes sdhci_arasan_register_sdclk()
 *
 * Should be called any time we're exiting and sdhci_arasan_register_sdclk()
 * returned success.
 *
 * @dev:		Pointer to our struct device.
 */
static void sdhci_arasan_unregister_sdclk(struct device *dev)
{
	struct device_node *np = dev->of_node;

	if (!of_find_property(np, "#clock-cells", NULL))
		return;

	of_clk_del_provider(dev->of_node);
}

static int sdhci_arasan_probe(struct platform_device *pdev)
{
	int ret;
	const struct of_device_id *match;
	struct device_node *node;
	struct clk *clk_xin;
	struct sdhci_host *host;
	struct sdhci_pltfm_host *pltfm_host;
	struct sdhci_arasan_data *sdhci_arasan;
	struct device_node *np = pdev->dev.of_node;

	host = sdhci_pltfm_init(pdev, &sdhci_arasan_pdata,
				sizeof(*sdhci_arasan));
	if (IS_ERR(host))
		return PTR_ERR(host);

	pltfm_host = sdhci_priv(host);
	sdhci_arasan = sdhci_pltfm_priv(pltfm_host);
	sdhci_arasan->host = host;

	match = of_match_node(sdhci_arasan_of_match, pdev->dev.of_node);
	sdhci_arasan->soc_ctl_map = match->data;

	node = of_parse_phandle(pdev->dev.of_node, "arasan,soc-ctl-syscon", 0);
	if (node) {
		sdhci_arasan->soc_ctl_base = syscon_node_to_regmap(node);
		of_node_put(node);

		if (IS_ERR(sdhci_arasan->soc_ctl_base)) {
			ret = PTR_ERR(sdhci_arasan->soc_ctl_base);
			if (ret != -EPROBE_DEFER)
				dev_err(&pdev->dev, "Can't get syscon: %d\n",
					ret);
			goto err_pltfm_free;
		}
	}

	sdhci_arasan->clk_ahb = devm_clk_get(&pdev->dev, "clk_ahb");
	if (IS_ERR(sdhci_arasan->clk_ahb)) {
		dev_err(&pdev->dev, "clk_ahb clock not found.\n");
		ret = PTR_ERR(sdhci_arasan->clk_ahb);
		goto err_pltfm_free;
	}

	clk_xin = devm_clk_get(&pdev->dev, "clk_xin");
	if (IS_ERR(clk_xin)) {
		dev_err(&pdev->dev, "clk_xin clock not found.\n");
		ret = PTR_ERR(clk_xin);
		goto err_pltfm_free;
	}

	ret = clk_prepare_enable(sdhci_arasan->clk_ahb);
	if (ret) {
		dev_err(&pdev->dev, "Unable to enable AHB clock.\n");
		goto err_pltfm_free;
	}

	ret = clk_prepare_enable(clk_xin);
	if (ret) {
		dev_err(&pdev->dev, "Unable to enable SD clock.\n");
		goto clk_dis_ahb;
	}

	sdhci_get_of_property(pdev);

	if (of_property_read_bool(np, "xlnx,fails-without-test-cd"))
		sdhci_arasan->quirks |= SDHCI_ARASAN_QUIRK_FORCE_CDTEST;

	pltfm_host->clk = clk_xin;

	if (of_device_is_compatible(pdev->dev.of_node,
				    "rockchip,rk3399-sdhci-5.1"))
		sdhci_arasan_update_clockmultiplier(host, 0x0);

	sdhci_arasan_update_baseclkfreq(host);

	ret = sdhci_arasan_register_sdclk(sdhci_arasan, clk_xin, &pdev->dev);
	if (ret)
		goto clk_disable_all;

	ret = mmc_of_parse(host->mmc);
	if (ret) {
		dev_err(&pdev->dev, "parsing dt failed (%u)\n", ret);
		goto unreg_clk;
	}

	if (of_device_is_compatible(pdev->dev.of_node, "xlnx,zynqmp-8.9a") ||
		of_device_is_compatible(pdev->dev.of_node,
					"arasan,sdhci-8.9a")) {
		host->quirks |= SDHCI_QUIRK_MULTIBLOCK_READ_ACMD12;
		host->quirks2 |= SDHCI_QUIRK2_CLOCK_STANDARD_25_BROKEN;
		if (of_get_property(pdev->dev.of_node, "broken-adma2", NULL))
			host->quirks |= SDHCI_QUIRK_BROKEN_ADMA;
		if (of_device_is_compatible(pdev->dev.of_node,
					    "xlnx,zynqmp-8.9a")) {
			ret = of_property_read_u32(pdev->dev.of_node,
						   "xlnx,mio_bank",
						   &sdhci_arasan->mio_bank);
			if (ret < 0) {
				dev_err(&pdev->dev,
					"\"xlnx,mio_bank \" property is missing.\n");
				goto clk_disable_all;
			}
			ret = of_property_read_u32(pdev->dev.of_node,
						   "xlnx,device_id",
						   &sdhci_arasan->device_id);
			if (ret < 0) {
				dev_err(&pdev->dev,
					"\"xlnx,device_id \" property is missing.\n");
				goto clk_disable_all;
			}
			sdhci_arasan_ops.platform_execute_tuning =
				arasan_zynqmp_execute_tuning;
		}
	}

	sdhci_arasan->phy = ERR_PTR(-ENODEV);
	if (of_device_is_compatible(pdev->dev.of_node,
				    "arasan,sdhci-5.1")) {
		sdhci_arasan->phy = devm_phy_get(&pdev->dev,
						 "phy_arasan");
		if (IS_ERR(sdhci_arasan->phy)) {
			ret = PTR_ERR(sdhci_arasan->phy);
			dev_err(&pdev->dev, "No phy for arasan,sdhci-5.1.\n");
			goto unreg_clk;
		}

		ret = phy_init(sdhci_arasan->phy);
		if (ret < 0) {
			dev_err(&pdev->dev, "phy_init err.\n");
			goto unreg_clk;
		}

		host->mmc_host_ops.hs400_enhanced_strobe =
					sdhci_arasan_hs400_enhanced_strobe;
		host->mmc_host_ops.start_signal_voltage_switch =
					sdhci_arasan_voltage_switch;
	}

	ret = sdhci_add_host(host);
	if (ret)
		goto err_add_host;

	return 0;

err_add_host:
	if (!IS_ERR(sdhci_arasan->phy))
		phy_exit(sdhci_arasan->phy);
unreg_clk:
	sdhci_arasan_unregister_sdclk(&pdev->dev);
clk_disable_all:
	clk_disable_unprepare(clk_xin);
clk_dis_ahb:
	clk_disable_unprepare(sdhci_arasan->clk_ahb);
err_pltfm_free:
	sdhci_pltfm_free(pdev);
	return ret;
}

static int sdhci_arasan_remove(struct platform_device *pdev)
{
	int ret;
	struct sdhci_host *host = platform_get_drvdata(pdev);
	struct sdhci_pltfm_host *pltfm_host = sdhci_priv(host);
	struct sdhci_arasan_data *sdhci_arasan = sdhci_pltfm_priv(pltfm_host);
	struct clk *clk_ahb = sdhci_arasan->clk_ahb;

	if (!IS_ERR(sdhci_arasan->phy)) {
		if (sdhci_arasan->is_phy_on)
			phy_power_off(sdhci_arasan->phy);
		phy_exit(sdhci_arasan->phy);
	}

	sdhci_arasan_unregister_sdclk(&pdev->dev);

	ret = sdhci_pltfm_unregister(pdev);

	clk_disable_unprepare(clk_ahb);

	return ret;
}

<<<<<<< HEAD
static const struct of_device_id sdhci_arasan_of_match[] = {
	{ .compatible = "arasan,sdhci-8.9a" },
	{ .compatible = "arasan,sdhci-5.1" },
	{ .compatible = "arasan,sdhci-4.9a" },
	{ .compatible = "xlnx,zynqmp-8.9a" },
	{ }
};
MODULE_DEVICE_TABLE(of, sdhci_arasan_of_match);

=======
>>>>>>> 41d036b3
static struct platform_driver sdhci_arasan_driver = {
	.driver = {
		.name = "sdhci-arasan",
		.of_match_table = sdhci_arasan_of_match,
		.pm = &sdhci_arasan_dev_pm_ops,
	},
	.probe = sdhci_arasan_probe,
	.remove = sdhci_arasan_remove,
};

module_platform_driver(sdhci_arasan_driver);

MODULE_DESCRIPTION("Driver for the Arasan SDHCI Controller");
MODULE_AUTHOR("Soeren Brinkmann <soren.brinkmann@xilinx.com>");
MODULE_LICENSE("GPL");<|MERGE_RESOLUTION|>--- conflicted
+++ resolved
@@ -28,10 +28,7 @@
 #include <linux/phy/phy.h>
 #include <linux/mmc/mmc.h>
 #include <linux/soc/xilinx/zynqmp/tap_delays.h>
-<<<<<<< HEAD
-=======
 #include <linux/regmap.h>
->>>>>>> 41d036b3
 #include "sdhci-pltfm.h"
 #include <linux/of.h>
 
@@ -45,8 +42,6 @@
 #define SD_CLK_25_MHZ				25000000
 #define SD_CLK_19_MHZ				19000000
 #define MAX_TUNING_LOOP 40
-<<<<<<< HEAD
-=======
 
 #define PHY_CLK_TOO_SLOW_HZ		400000
 
@@ -88,7 +83,6 @@
 	struct sdhci_arasan_soc_ctl_field	clockmultiplier;
 	bool					hiword_update;
 };
->>>>>>> 41d036b3
 
 /**
  * struct sdhci_arasan_data
@@ -107,8 +101,6 @@
 	struct phy	*phy;
 	u32 mio_bank;
 	u32 device_id;
-<<<<<<< HEAD
-=======
 	bool		is_phy_on;
 
 	struct clk_hw	sdcardclk_hw;
@@ -120,7 +112,6 @@
 
 /* Controller does not have CD wired and will not function normally without */
 #define SDHCI_ARASAN_QUIRK_FORCE_CDTEST	BIT(0)
->>>>>>> 41d036b3
 };
 
 static const struct sdhci_arasan_soc_ctl_map rk3399_soc_ctl_map = {
@@ -250,7 +241,6 @@
 	sdhci_writew(host, ctrl, SDHCI_HOST_CONTROL2);
 
 	mdelay(1);
-<<<<<<< HEAD
 
 	arasan_zynqmp_dll_reset(host, sdhci_arasan->device_id);
 
@@ -280,13 +270,13 @@
 		cmd.flags = MMC_RSP_R1 | MMC_CMD_ADTC;
 		cmd.retries = 0;
 		cmd.data = NULL;
+		cmd.mrq = &mrq;
 		cmd.error = 0;
 
 		if (tuning_loop_counter-- == 0)
 			break;
 
 		mrq.cmd = &cmd;
-		host->mrq = &mrq;
 
 		/*
 		 * In response to CMD19, the card sends 64 bytes of tuning
@@ -317,7 +307,6 @@
 		sdhci_send_command(host, &cmd);
 
 		host->cmd = NULL;
-		host->mrq = NULL;
 
 		spin_unlock_irqrestore(&host->lock, flags);
 		/* Wait for Buffer Read Ready interrupt */
@@ -376,132 +365,6 @@
 
 	host->mmc->retune_period = err ? 0 : tuning_count;
 
-=======
-
-	arasan_zynqmp_dll_reset(host, sdhci_arasan->device_id);
-
-	/*
-	 * As per the Host Controller spec v3.00, tuning command
-	 * generates Buffer Read Ready interrupt, so enable that.
-	 *
-	 * Note: The spec clearly says that when tuning sequence
-	 * is being performed, the controller does not generate
-	 * interrupts other than Buffer Read Ready interrupt. But
-	 * to make sure we don't hit a controller bug, we _only_
-	 * enable Buffer Read Ready interrupt here.
-	 */
-	sdhci_writel(host, SDHCI_INT_DATA_AVAIL, SDHCI_INT_ENABLE);
-	sdhci_writel(host, SDHCI_INT_DATA_AVAIL, SDHCI_SIGNAL_ENABLE);
-
-	/*
-	 * Issue CMD19 repeatedly till Execute Tuning is set to 0 or the number
-	 * of loops reaches 40 times or a timeout of 150ms occurs.
-	 */
-	do {
-		struct mmc_command cmd = {0};
-		struct mmc_request mrq = {NULL};
-
-		cmd.opcode = opcode;
-		cmd.arg = 0;
-		cmd.flags = MMC_RSP_R1 | MMC_CMD_ADTC;
-		cmd.retries = 0;
-		cmd.data = NULL;
-		cmd.mrq = &mrq;
-		cmd.error = 0;
-
-		if (tuning_loop_counter-- == 0)
-			break;
-
-		mrq.cmd = &cmd;
-
-		/*
-		 * In response to CMD19, the card sends 64 bytes of tuning
-		 * block to the Host Controller. So we set the block size
-		 * to 64 here.
-		 */
-		if (cmd.opcode == MMC_SEND_TUNING_BLOCK_HS200) {
-			if (mmc->ios.bus_width == MMC_BUS_WIDTH_8) {
-				sdhci_writew(host, SDHCI_MAKE_BLKSZ(7, 128),
-					     SDHCI_BLOCK_SIZE);
-			} else if (mmc->ios.bus_width == MMC_BUS_WIDTH_4) {
-				sdhci_writew(host, SDHCI_MAKE_BLKSZ(7, 64),
-					     SDHCI_BLOCK_SIZE);
-			}
-		} else {
-			sdhci_writew(host, SDHCI_MAKE_BLKSZ(7, 64),
-				     SDHCI_BLOCK_SIZE);
-		}
-
-		/*
-		 * The tuning block is sent by the card to the host controller.
-		 * So we set the TRNS_READ bit in the Transfer Mode register.
-		 * This also takes care of setting DMA Enable and Multi Block
-		 * Select in the same register to 0.
-		 */
-		sdhci_writew(host, SDHCI_TRNS_READ, SDHCI_TRANSFER_MODE);
-
-		sdhci_send_command(host, &cmd);
-
-		host->cmd = NULL;
-
-		spin_unlock_irqrestore(&host->lock, flags);
-		/* Wait for Buffer Read Ready interrupt */
-		wait_event_interruptible_timeout(host->buf_ready_int,
-					(host->tuning_done == 1),
-					msecs_to_jiffies(50));
-		spin_lock_irqsave(&host->lock, flags);
-
-		if (!host->tuning_done) {
-			dev_warn(mmc_dev(host->mmc),
-				 ": Timeout for Buffer Read Ready interrupt, back to fixed sampling clock\n");
-			ctrl = sdhci_readw(host, SDHCI_HOST_CONTROL2);
-			ctrl &= ~SDHCI_CTRL_TUNED_CLK;
-			ctrl &= ~SDHCI_CTRL_EXEC_TUNING;
-			sdhci_writew(host, ctrl, SDHCI_HOST_CONTROL2);
-
-			err = -EIO;
-			goto out;
-		}
-
-		host->tuning_done = 0;
-
-		ctrl = sdhci_readw(host, SDHCI_HOST_CONTROL2);
-
-		/* eMMC spec does not require a delay between tuning cycles */
-		if (opcode == MMC_SEND_TUNING_BLOCK)
-			mdelay(1);
-	} while (ctrl & SDHCI_CTRL_EXEC_TUNING);
-
-	/*
-	 * The Host Driver has exhausted the maximum number of loops allowed,
-	 * so use fixed sampling frequency.
-	 */
-	if (tuning_loop_counter < 0) {
-		ctrl &= ~SDHCI_CTRL_TUNED_CLK;
-		sdhci_writew(host, ctrl, SDHCI_HOST_CONTROL2);
-	}
-	if (!(ctrl & SDHCI_CTRL_TUNED_CLK)) {
-		dev_warn(mmc_dev(host->mmc),
-			 ": Tuning failed, back to fixed sampling clock\n");
-		err = -EIO;
-	} else {
-		arasan_zynqmp_dll_reset(host, sdhci_arasan->device_id);
-	}
-
-out:
-	/*
-	 * In case tuning fails, host controllers which support
-	 * re-tuning can try tuning again at a later time, when the
-	 * re-tuning timer expires.  So for these controllers, we
-	 * return 0. Since there might be other controllers who do not
-	 * have this capability, we return error for them.
-	 */
-	if (tuning_count)
-		err = 0;
-
-	host->mmc->retune_period = err ? 0 : tuning_count;
-
->>>>>>> 41d036b3
 	sdhci_writel(host, host->ier, SDHCI_INT_ENABLE);
 	sdhci_writel(host, host->ier, SDHCI_SIGNAL_ENABLE);
 	spin_unlock_irqrestore(&host->lock, flags);
@@ -1105,18 +968,6 @@
 	return ret;
 }
 
-<<<<<<< HEAD
-static const struct of_device_id sdhci_arasan_of_match[] = {
-	{ .compatible = "arasan,sdhci-8.9a" },
-	{ .compatible = "arasan,sdhci-5.1" },
-	{ .compatible = "arasan,sdhci-4.9a" },
-	{ .compatible = "xlnx,zynqmp-8.9a" },
-	{ }
-};
-MODULE_DEVICE_TABLE(of, sdhci_arasan_of_match);
-
-=======
->>>>>>> 41d036b3
 static struct platform_driver sdhci_arasan_driver = {
 	.driver = {
 		.name = "sdhci-arasan",
