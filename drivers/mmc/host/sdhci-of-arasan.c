/*
 * Arasan Secure Digital Host Controller Interface.
 * Copyright (C) 2011 - 2012 Michal Simek <monstr@monstr.eu>
 * Copyright (c) 2012 Wind River Systems, Inc.
 * Copyright (C) 2013 Pengutronix e.K.
 * Copyright (C) 2013 Xilinx Inc.
 *
 * Based on sdhci-of-esdhc.c
 *
 * Copyright (c) 2007 Freescale Semiconductor, Inc.
 * Copyright (c) 2009 MontaVista Software, Inc.
 *
 * Authors: Xiaobo Xie <X.Xie@freescale.com>
 *	    Anton Vorontsov <avorontsov@ru.mvista.com>
 *
 * This program is free software; you can redistribute it and/or modify
 * it under the terms of the GNU General Public License as published by
 * the Free Software Foundation; either version 2 of the License, or (at
 * your option) any later version.
 */

#include <linux/module.h>
#include "sdhci-pltfm.h"

#define SDHCI_ARASAN_CLK_CTRL_OFFSET	0x2c

#define CLK_CTRL_TIMEOUT_SHIFT		16
#define CLK_CTRL_TIMEOUT_MASK		(0xf << CLK_CTRL_TIMEOUT_SHIFT)
#define CLK_CTRL_TIMEOUT_MIN_EXP	13

/**
 * struct sdhci_arasan_data
 * @clk_ahb:	Pointer to the AHB clock
 */
struct sdhci_arasan_data {
	struct clk	*clk_ahb;
};

static unsigned int sdhci_arasan_get_timeout_clock(struct sdhci_host *host)
{
	u32 div;
	unsigned long freq;
	struct sdhci_pltfm_host *pltfm_host = sdhci_priv(host);

	div = readl(host->ioaddr + SDHCI_ARASAN_CLK_CTRL_OFFSET);
	div = (div & CLK_CTRL_TIMEOUT_MASK) >> CLK_CTRL_TIMEOUT_SHIFT;

	freq = clk_get_rate(pltfm_host->clk);
	freq /= 1 << (CLK_CTRL_TIMEOUT_MIN_EXP + div);

	return freq;
}

static struct sdhci_ops sdhci_arasan_ops = {
	.set_clock = sdhci_set_clock,
	.get_max_clock = sdhci_pltfm_clk_get_max_clock,
	.get_timeout_clock = sdhci_arasan_get_timeout_clock,
	.set_bus_width = sdhci_set_bus_width,
	.reset = sdhci_reset,
	.set_uhs_signaling = sdhci_set_uhs_signaling,
};

static struct sdhci_pltfm_data sdhci_arasan_pdata = {
	.ops = &sdhci_arasan_ops,
};

#ifdef CONFIG_PM_SLEEP
/**
 * sdhci_arasan_suspend - Suspend method for the driver
 * @dev:	Address of the device structure
 * Returns 0 on success and error value on error
 *
 * Put the device in a low power state.
 */
static int sdhci_arasan_suspend(struct device *dev)
{
	struct platform_device *pdev = to_platform_device(dev);
	struct sdhci_host *host = platform_get_drvdata(pdev);
	struct sdhci_pltfm_host *pltfm_host = sdhci_priv(host);
	struct sdhci_arasan_data *sdhci_arasan = pltfm_host->priv;
	int ret;

	ret = sdhci_suspend_host(host);
	if (ret)
		return ret;

	clk_disable(pltfm_host->clk);
	clk_disable(sdhci_arasan->clk_ahb);

	return 0;
}

/**
 * sdhci_arasan_resume - Resume method for the driver
 * @dev:	Address of the device structure
 * Returns 0 on success and error value on error
 *
 * Resume operation after suspend
 */
static int sdhci_arasan_resume(struct device *dev)
{
	struct platform_device *pdev = to_platform_device(dev);
	struct sdhci_host *host = platform_get_drvdata(pdev);
	struct sdhci_pltfm_host *pltfm_host = sdhci_priv(host);
	struct sdhci_arasan_data *sdhci_arasan = pltfm_host->priv;
	int ret;

	ret = clk_enable(sdhci_arasan->clk_ahb);
	if (ret) {
		dev_err(dev, "Cannot enable AHB clock.\n");
		return ret;
	}

	ret = clk_enable(pltfm_host->clk);
	if (ret) {
		dev_err(dev, "Cannot enable SD clock.\n");
		clk_disable(sdhci_arasan->clk_ahb);
		return ret;
	}

	return sdhci_resume_host(host);
}
#endif /* ! CONFIG_PM_SLEEP */

static SIMPLE_DEV_PM_OPS(sdhci_arasan_dev_pm_ops, sdhci_arasan_suspend,
			 sdhci_arasan_resume);

static int sdhci_arasan_probe(struct platform_device *pdev)
{
	int ret;
	struct clk *clk_xin;
	struct sdhci_host *host;
	struct sdhci_pltfm_host *pltfm_host;
	struct sdhci_arasan_data *sdhci_arasan;

	sdhci_arasan = devm_kzalloc(&pdev->dev, sizeof(*sdhci_arasan),
			GFP_KERNEL);
	if (!sdhci_arasan)
		return -ENOMEM;

	sdhci_arasan->clk_ahb = devm_clk_get(&pdev->dev, "clk_ahb");
	if (IS_ERR(sdhci_arasan->clk_ahb)) {
		dev_err(&pdev->dev, "clk_ahb clock not found.\n");
		return PTR_ERR(sdhci_arasan->clk_ahb);
	}

	clk_xin = devm_clk_get(&pdev->dev, "clk_xin");
	if (IS_ERR(clk_xin)) {
		dev_err(&pdev->dev, "clk_xin clock not found.\n");
		return PTR_ERR(clk_xin);
	}

	ret = clk_prepare_enable(sdhci_arasan->clk_ahb);
	if (ret) {
		dev_err(&pdev->dev, "Unable to enable AHB clock.\n");
		return ret;
	}

	ret = clk_prepare_enable(clk_xin);
	if (ret) {
		dev_err(&pdev->dev, "Unable to enable SD clock.\n");
		goto clk_dis_ahb;
	}

	host = sdhci_pltfm_init(pdev, &sdhci_arasan_pdata, 0);
	if (IS_ERR(host)) {
		ret = PTR_ERR(host);
<<<<<<< HEAD
		if (ret != -EPROBE_DEFER)
			dev_err(&pdev->dev, "platform init failed (%d)\n", ret);
=======
		dev_err(&pdev->dev, "platform init failed (%d)\n", ret);
>>>>>>> 5679b1b6
		goto clk_disable_all;
	}

	sdhci_get_of_property(pdev);
	pltfm_host = sdhci_priv(host);
	pltfm_host->priv = sdhci_arasan;
	pltfm_host->clk = clk_xin;

	ret = sdhci_add_host(host);
	if (ret) {
<<<<<<< HEAD
		if (ret != -EPROBE_DEFER)
			dev_err(&pdev->dev, "platform register failed (%d)\n", ret);
=======
		dev_err(&pdev->dev, "platform register failed (%d)\n", ret);
>>>>>>> 5679b1b6
		goto err_pltfm_free;
	}

	return 0;

err_pltfm_free:
	sdhci_pltfm_free(pdev);
clk_disable_all:
	clk_disable_unprepare(clk_xin);
clk_dis_ahb:
	clk_disable_unprepare(sdhci_arasan->clk_ahb);

	return ret;
}

static int sdhci_arasan_remove(struct platform_device *pdev)
{
	struct sdhci_host *host = platform_get_drvdata(pdev);
	struct sdhci_pltfm_host *pltfm_host = sdhci_priv(host);
	struct sdhci_arasan_data *sdhci_arasan = pltfm_host->priv;

	clk_disable_unprepare(pltfm_host->clk);
	clk_disable_unprepare(sdhci_arasan->clk_ahb);

	return sdhci_pltfm_unregister(pdev);
}

static const struct of_device_id sdhci_arasan_of_match[] = {
	{ .compatible = "arasan,sdhci-8.9a" },
	{ }
};
MODULE_DEVICE_TABLE(of, sdhci_arasan_of_match);

static struct platform_driver sdhci_arasan_driver = {
	.driver = {
		.name = "sdhci-arasan",
		.of_match_table = sdhci_arasan_of_match,
		.pm = &sdhci_arasan_dev_pm_ops,
	},
	.probe = sdhci_arasan_probe,
	.remove = sdhci_arasan_remove,
};

module_platform_driver(sdhci_arasan_driver);

MODULE_DESCRIPTION("Driver for the Arasan SDHCI Controller");
MODULE_AUTHOR("Soeren Brinkmann <soren.brinkmann@xilinx.com>");
MODULE_LICENSE("GPL");<|MERGE_RESOLUTION|>--- conflicted
+++ resolved
@@ -165,12 +165,8 @@
 	host = sdhci_pltfm_init(pdev, &sdhci_arasan_pdata, 0);
 	if (IS_ERR(host)) {
 		ret = PTR_ERR(host);
-<<<<<<< HEAD
 		if (ret != -EPROBE_DEFER)
 			dev_err(&pdev->dev, "platform init failed (%d)\n", ret);
-=======
-		dev_err(&pdev->dev, "platform init failed (%d)\n", ret);
->>>>>>> 5679b1b6
 		goto clk_disable_all;
 	}
 
@@ -181,12 +177,8 @@
 
 	ret = sdhci_add_host(host);
 	if (ret) {
-<<<<<<< HEAD
 		if (ret != -EPROBE_DEFER)
 			dev_err(&pdev->dev, "platform register failed (%d)\n", ret);
-=======
-		dev_err(&pdev->dev, "platform register failed (%d)\n", ret);
->>>>>>> 5679b1b6
 		goto err_pltfm_free;
 	}
 
