/*
 * MTD SPI driver for ST M25Pxx (and similar) serial flash chips
 *
 * Author: Mike Lavender, mike@steroidmicros.com
 *
 * Copyright (c) 2005, Intec Automation Inc.
 *
 * Some parts are based on lart.c by Abraham Van Der Merwe
 *
 * Cleaned up and generalized based on mtd_dataflash.c
 *
 * This code is free software; you can redistribute it and/or modify
 * it under the terms of the GNU General Public License version 2 as
 * published by the Free Software Foundation.
 *
 */

#include <linux/err.h>
#include <linux/errno.h>
#include <linux/module.h>
#include <linux/device.h>

#include <linux/mtd/mtd.h>
#include <linux/mtd/partitions.h>

#include <linux/spi/spi.h>
#include <linux/spi/flash.h>
#include <linux/mtd/spi-nor.h>

#define	MAX_CMD_SIZE		6
struct m25p {
	struct spi_device	*spi;
	struct spi_nor		spi_nor;
	struct mtd_info		mtd;
	u8			command[MAX_CMD_SIZE];
};

static int m25p80_read_reg(struct spi_nor *nor, u8 code, u8 *val, int len)
{
	struct m25p *flash = nor->priv;
	struct spi_device *spi = flash->spi;
	int ret;

	ret = spi_write_then_read(spi, &code, 1, val, len);
	if (ret < 0)
		dev_err(&spi->dev, "error %d reading %x\n", ret, code);

	return ret;
}

static void m25p_addr2cmd(struct spi_nor *nor, unsigned int addr, u8 *cmd)
{
	int i;
	/* opcode is in cmd[0] */
	for (i = 1; i <= nor->addr_width; i++)
		cmd[i] = addr >> (nor->addr_width * 8 - i * 8);
}

static int m25p_cmdsz(struct spi_nor *nor)
{
	return 1 + nor->addr_width;
}

static int m25p80_write_reg(struct spi_nor *nor, u8 opcode, u8 *buf, int len,
			int wr_en)
{
	struct m25p *flash = nor->priv;
	struct spi_device *spi = flash->spi;

	flash->command[0] = opcode;
	if (buf)
		memcpy(&flash->command[1], buf, len);

	return spi_write(spi, flash->command, len + 1);
}

static void m25p80_write(struct spi_nor *nor, loff_t to, size_t len,
			size_t *retlen, const u_char *buf)
{
	struct m25p *flash = nor->priv;
	struct spi_device *spi = flash->spi;
	struct spi_transfer t[2] = {};
	struct spi_message m;
	int cmd_sz = m25p_cmdsz(nor);

	spi_message_init(&m);

	if (nor->program_opcode == SPINOR_OP_AAI_WP && nor->sst_write_second)
		cmd_sz = 1;

	flash->command[0] = nor->program_opcode;
	m25p_addr2cmd(nor, to, flash->command);

	t[0].tx_buf = flash->command;
	t[0].len = cmd_sz;
	spi_message_add_tail(&t[0], &m);

	t[1].tx_buf = buf;
	t[1].len = len;
	spi_message_add_tail(&t[1], &m);

	spi_sync(spi, &m);

	*retlen += m.actual_length - cmd_sz;
}

static inline unsigned int m25p80_rx_nbits(struct spi_nor *nor)
{
	switch (nor->flash_read) {
	case SPI_NOR_DUAL:
		return 2;
	case SPI_NOR_QUAD_IO:
	case SPI_NOR_QUAD:
		return 4;
	default:
		return 0;
	}
}

/*
 * Read an address range from the nor chip.  The address range
 * may be any size provided it is within the physical boundaries.
 */
static int m25p80_read(struct spi_nor *nor, loff_t from, size_t len,
			size_t *retlen, u_char *buf)
{
	struct m25p *flash = nor->priv;
	struct spi_device *spi = flash->spi;
	struct spi_transfer t[2];
	struct spi_message m;
	unsigned int dummy = nor->read_dummy;

	/* convert the dummy cycles to the number of bytes */
	dummy /= 8;

	spi_message_init(&m);
	memset(t, 0, (sizeof t));

	flash->command[0] = nor->read_opcode;
	m25p_addr2cmd(nor, from, flash->command);

	t[0].tx_buf = flash->command;
	t[0].len = m25p_cmdsz(nor) + dummy;
	spi_message_add_tail(&t[0], &m);

	t[1].rx_buf = buf;
	t[1].rx_nbits = m25p80_rx_nbits(nor);
	t[1].len = len;
	spi_message_add_tail(&t[1], &m);

	spi_sync(spi, &m);

	*retlen = m.actual_length - m25p_cmdsz(nor) - dummy;
	return 0;
}

static int m25p80_erase(struct spi_nor *nor, loff_t offset)
{
	struct m25p *flash = nor->priv;

	dev_dbg(nor->dev, "%dKiB at 0x%08x\n",
		flash->mtd.erasesize / 1024, (u32)offset);

	/* Set up command buffer. */
	flash->command[0] = nor->erase_opcode;
	m25p_addr2cmd(nor, offset, flash->command);

	spi_write(flash->spi, flash->command, m25p_cmdsz(nor));

	return 0;
}

/*
 * board specific setup should have ensured the SPI clock used here
 * matches what the READ command supports, at least until this driver
 * understands FAST_READ (for clocks over 25 MHz).
 */
static int m25p_probe(struct spi_device *spi)
{
	struct mtd_part_parser_data	ppdata;
	struct flash_platform_data	*data;
	struct m25p *flash;
	struct spi_nor *nor;
	enum read_mode mode = SPI_NOR_NORMAL;
	char *flash_name = NULL;
	int ret;

	data = dev_get_platdata(&spi->dev);

	flash = devm_kzalloc(&spi->dev, sizeof(*flash), GFP_KERNEL);
	if (!flash)
		return -ENOMEM;

	nor = &flash->spi_nor;

	/* install the hooks */
	nor->read = m25p80_read;
	nor->write = m25p80_write;
	nor->erase = m25p80_erase;
	nor->write_reg = m25p80_write_reg;
	nor->read_reg = m25p80_read_reg;

	nor->dev = &spi->dev;
	nor->mtd = &flash->mtd;
	nor->priv = flash;

	spi_set_drvdata(spi, flash);
	flash->mtd.priv = nor;
	flash->spi = spi;
	nor->spi = spi;

	if (spi->mode & SPI_RX_QUAD)
		mode = SPI_NOR_QUAD;
	else if (spi->mode & SPI_RX_DUAL)
		mode = SPI_NOR_DUAL;

	if (data && data->name)
		flash->mtd.name = data->name;

	/* For some (historical?) reason many platforms provide two different
	 * names in flash_platform_data: "name" and "type". Quite often name is
	 * set to "m25p80" and then "type" provides a real chip name.
	 * If that's the case, respect "type" and ignore a "name".
	 */
	if (data && data->type)
		flash_name = data->type;
	else
		flash_name = spi->modalias;

	ret = spi_nor_scan(nor, flash_name, mode);
	if (ret)
		return ret;

	ppdata.of_node = spi->dev.of_node;

	return mtd_device_parse_register(&flash->mtd, NULL, &ppdata,
			data ? data->parts : NULL,
			data ? data->nr_parts : 0);
}


static int m25p_remove(struct spi_device *spi)
{
	struct m25p	*flash = spi_get_drvdata(spi);

	/* Clean up MTD stuff. */
	return mtd_device_unregister(&flash->mtd);
}

/*
 * XXX This needs to be kept in sync with spi_nor_ids.  We can't share
 * it with spi-nor, because if this is built as a module then modpost
 * won't be able to read it and add appropriate aliases.
 */
static const struct spi_device_id m25p_ids[] = {
	{"at25fs010"},	{"at25fs040"},	{"at25df041a"},	{"at25df321a"},
	{"at25df641"},	{"at26f004"},	{"at26df081a"},	{"at26df161a"},
	{"at26df321"},	{"at45db081d"},
	{"en25f32"},	{"en25p32"},	{"en25q32b"},	{"en25p64"},
	{"en25q64"},	{"en25qh128"},	{"en25qh256"},
	{"f25l32pa"},
	{"mr25h256"},	{"mr25h10"},
	{"gd25q32"},	{"gd25q64"},
	{"160s33b"},	{"320s33b"},	{"640s33b"},
	{"mx25l2005a"},	{"mx25l4005a"},	{"mx25l8005"},	{"mx25l1606e"},
	{"mx25l3205d"},	{"mx25l3255e"},	{"mx25l6405d"},	{"mx25l12805d"},
	{"mx25l12855e"},{"mx25l25635e"},{"mx25l25655e"},{"mx66l51235l"},
	{"mx66l1g55g"},
<<<<<<< HEAD
	{"n25q064"},
	{"n25q128a11"},	{"n25q128a13"},
	{"n25q256a11"},	{"n25q256a13"},
	{"n25q512a11"},	{"n25q512a13"},	{"n25q512ax3"},
	{"n25q00"},
=======
	{"n25q064"},	{"n25q128a11"},	{"n25q128a13"},	{"n25q256a"},
	{"n25q512a"},	{"n25q512a11"},	{"n25q512ax3"},	{"n25q00"},
>>>>>>> 7283977c
	{"pm25lv512"},	{"pm25lv010"},	{"pm25lq032"},
	{"s25sl032p"},	{"s25sl064p"},	{"s25fl256s0"},	{"s25fl256s1"},
	{"s25fl512s"},	{"s70fl01gs"},	{"s25sl12800"},	{"s25sl12801"},
	{"s25fl129p0"},	{"s25fl129p1"},	{"s25sl004a"},	{"s25sl008a"},
	{"s25sl016a"},	{"s25sl032a"},	{"s25sl064a"},	{"s25fl008k"},
	{"s25fl016k"},	{"s25fl064k"},	{"s25fl132k"},
	{"sst25vf040b"},{"sst25vf080b"},{"sst25vf016b"},{"sst25vf032b"},
	{"sst25vf064c"},{"sst25wf512"},	{"sst25wf010"},	{"sst25wf020"},
	{"sst25wf040"},
	{"m25p05"},	{"m25p10"},	{"m25p20"},	{"m25p40"},
	{"m25p80"},	{"m25p16"},	{"m25p32"},	{"m25p64"},
	{"m25p128"},	{"n25q032"},
	{"m25p05-nonjedec"},	{"m25p10-nonjedec"},	{"m25p20-nonjedec"},
	{"m25p40-nonjedec"},	{"m25p80-nonjedec"},	{"m25p16-nonjedec"},
	{"m25p32-nonjedec"},	{"m25p64-nonjedec"},	{"m25p128-nonjedec"},
	{"m45pe10"},	{"m45pe80"},	{"m45pe16"},
	{"m25pe20"},	{"m25pe80"},	{"m25pe16"},
	{"m25px16"},	{"m25px32"},	{"m25px32-s0"},	{"m25px32-s1"},
	{"m25px64"},	{"m25px80"},
	{"w25x10"},	{"w25x20"},	{"w25x40"},	{"w25x80"},
	{"w25x16"},	{"w25x32"},	{"w25q32"},	{"w25q32dw"},
	{"w25x64"},	{"w25q64"},	{"w25q80"},	{"w25q80bl"},
	{"w25q128"},	{"w25q256"},	{"cat25c11"},
	{"cat25c03"},	{"cat25c09"},	{"cat25c17"},	{"cat25128"},
	{"is25lp032"},	{"is25lp064"},	{"is25lp128"},
	{ },
};
MODULE_DEVICE_TABLE(spi, m25p_ids);

static struct spi_driver m25p80_driver = {
	.driver = {
		.name	= "m25p80",
		.owner	= THIS_MODULE,
	},
	.id_table	= m25p_ids,
	.probe	= m25p_probe,
	.remove	= m25p_remove,

	/* REVISIT: many of these chips have deep power-down modes, which
	 * should clearly be entered on suspend() to minimize power use.
	 * And also when they're otherwise idle...
	 */
};

module_spi_driver(m25p80_driver);

MODULE_LICENSE("GPL");
MODULE_AUTHOR("Mike Lavender");
MODULE_DESCRIPTION("MTD SPI driver for ST M25Pxx flash chips");<|MERGE_RESOLUTION|>--- conflicted
+++ resolved
@@ -51,6 +51,7 @@
 static void m25p_addr2cmd(struct spi_nor *nor, unsigned int addr, u8 *cmd)
 {
 	int i;
+
 	/* opcode is in cmd[0] */
 	for (i = 1; i <= nor->addr_width; i++)
 		cmd[i] = addr >> (nor->addr_width * 8 - i * 8);
@@ -266,16 +267,9 @@
 	{"mx25l3205d"},	{"mx25l3255e"},	{"mx25l6405d"},	{"mx25l12805d"},
 	{"mx25l12855e"},{"mx25l25635e"},{"mx25l25655e"},{"mx66l51235l"},
 	{"mx66l1g55g"},
-<<<<<<< HEAD
-	{"n25q064"},
-	{"n25q128a11"},	{"n25q128a13"},
-	{"n25q256a11"},	{"n25q256a13"},
-	{"n25q512a11"},	{"n25q512a13"},	{"n25q512ax3"},
-	{"n25q00"},
-=======
-	{"n25q064"},	{"n25q128a11"},	{"n25q128a13"},	{"n25q256a"},
-	{"n25q512a"},	{"n25q512a11"},	{"n25q512ax3"},	{"n25q00"},
->>>>>>> 7283977c
+	{"n25q064"},	{"n25q128a11"},	{"n25q128a13"},
+	{"n25q256a11"},	{"n25q256a13"},	{"n25q512a11"},	{"n25q512a13"},
+	{"n25q512ax3"},	{"n25q00"},
 	{"pm25lv512"},	{"pm25lv010"},	{"pm25lq032"},
 	{"s25sl032p"},	{"s25sl064p"},	{"s25fl256s0"},	{"s25fl256s1"},
 	{"s25fl512s"},	{"s70fl01gs"},	{"s25sl12800"},	{"s25sl12801"},
