--- conflicted
+++ resolved
@@ -907,11 +907,7 @@
 
 	while (count < budget) {
 		u32 ctrl;
-<<<<<<< HEAD
-		u64 addr;
-=======
 		dma_addr_t addr;
->>>>>>> 41d036b3
 		bool rxused;
 
 		entry = macb_rx_ring_wrap(bp->rx_tail);
@@ -3509,14 +3505,11 @@
 		dma_set_mask(&pdev->dev, DMA_BIT_MASK(44));
 #endif
 
-<<<<<<< HEAD
-=======
 #ifdef CONFIG_ARCH_DMA_ADDR_T_64BIT
 	if (GEM_BFEXT(DBWDEF, gem_readl(bp, DCFG1)) > GEM_DBW32)
 		dma_set_mask(&pdev->dev, DMA_BIT_MASK(44));
 #endif
 
->>>>>>> 41d036b3
 	spin_lock_init(&bp->lock);
 
 	/* setup capabilities */
@@ -3637,10 +3630,7 @@
 		clk_disable_unprepare(bp->tx_clk);
 		clk_disable_unprepare(bp->hclk);
 		clk_disable_unprepare(bp->pclk);
-<<<<<<< HEAD
-=======
 		clk_disable_unprepare(bp->rx_clk);
->>>>>>> 41d036b3
 		of_node_put(bp->phy_node);
 		free_netdev(dev);
 	}
