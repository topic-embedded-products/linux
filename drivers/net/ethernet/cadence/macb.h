/*
 * Atmel MACB Ethernet Controller driver
 *
 * Copyright (C) 2004-2006 Atmel Corporation
 *
 * This program is free software; you can redistribute it and/or modify
 * it under the terms of the GNU General Public License version 2 as
 * published by the Free Software Foundation.
 */
#ifndef _MACB_H
#define _MACB_H

#define MACB_GREGS_NBR 16
#define MACB_GREGS_VERSION 2
#define MACB_MAX_QUEUES 8

/* MACB register offsets */
#define MACB_NCR		0x0000 /* Network Control */
#define MACB_NCFGR		0x0004 /* Network Config */
#define MACB_NSR		0x0008 /* Network Status */
#define MACB_TAR		0x000c /* AT91RM9200 only */
#define MACB_TCR		0x0010 /* AT91RM9200 only */
#define MACB_TSR		0x0014 /* Transmit Status */
#define MACB_RBQP		0x0018 /* RX Q Base Address */
#define MACB_TBQP		0x001c /* TX Q Base Address */
#define MACB_RSR		0x0020 /* Receive Status */
#define MACB_ISR		0x0024 /* Interrupt Status */
#define MACB_IER		0x0028 /* Interrupt Enable */
#define MACB_IDR		0x002c /* Interrupt Disable */
#define MACB_IMR		0x0030 /* Interrupt Mask */
#define MACB_MAN		0x0034 /* PHY Maintenance */
#define MACB_PTR		0x0038
#define MACB_PFR		0x003c
#define MACB_FTO		0x0040
#define MACB_SCF		0x0044
#define MACB_MCF		0x0048
#define MACB_FRO		0x004c
#define MACB_FCSE		0x0050
#define MACB_ALE		0x0054
#define MACB_DTF		0x0058
#define MACB_LCOL		0x005c
#define MACB_EXCOL		0x0060
#define MACB_TUND		0x0064
#define MACB_CSE		0x0068
#define MACB_RRE		0x006c
#define MACB_ROVR		0x0070
#define MACB_RSE		0x0074
#define MACB_ELE		0x0078
#define MACB_RJA		0x007c
#define MACB_USF		0x0080
#define MACB_STE		0x0084
#define MACB_RLE		0x0088
#define MACB_TPF		0x008c
#define MACB_HRB		0x0090
#define MACB_HRT		0x0094
#define MACB_SA1B		0x0098
#define MACB_SA1T		0x009c
#define MACB_SA2B		0x00a0
#define MACB_SA2T		0x00a4
#define MACB_SA3B		0x00a8
#define MACB_SA3T		0x00ac
#define MACB_SA4B		0x00b0
#define MACB_SA4T		0x00b4
#define MACB_TID		0x00b8
#define MACB_TPQ		0x00bc
#define MACB_USRIO		0x00c0
#define MACB_WOL		0x00c4
#define MACB_MID		0x00fc
#define MACB_TBQPH		0x04C8
#define MACB_RBQPH		0x04D4

/* GEM register offsets. */
#define GEM_NCFGR		0x0004 /* Network Config */
#define GEM_USRIO		0x000c /* User IO */
#define GEM_DMACFG		0x0010 /* DMA Configuration */
#define GEM_JML			0x0048 /* Jumbo Max Length */
#define GEM_HRB			0x0080 /* Hash Bottom */
#define GEM_HRT			0x0084 /* Hash Top */
#define GEM_SA1B		0x0088 /* Specific1 Bottom */
#define GEM_SA1T		0x008C /* Specific1 Top */
#define GEM_SA2B		0x0090 /* Specific2 Bottom */
#define GEM_SA2T		0x0094 /* Specific2 Top */
#define GEM_SA3B		0x0098 /* Specific3 Bottom */
#define GEM_SA3T		0x009C /* Specific3 Top */
#define GEM_SA4B		0x00A0 /* Specific4 Bottom */
#define GEM_SA4T		0x00A4 /* Specific4 Top */
#define GEM_RXPTPUNI		0x00D4 /* PTP RX Unicast address */
#define GEM_TXPTPUNI		0x00D8 /* PTP TX Unicast address */
#define GEM_OTX			0x0100 /* Octets transmitted */
#define GEM_OCTTXL		0x0100 /* Octets transmitted [31:0] */
#define GEM_OCTTXH		0x0104 /* Octets transmitted [47:32] */
#define GEM_TXCNT		0x0108 /* Frames Transmitted counter */
#define GEM_TXBCCNT		0x010c /* Broadcast Frames counter */
#define GEM_TXMCCNT		0x0110 /* Multicast Frames counter */
#define GEM_TXPAUSECNT		0x0114 /* Pause Frames Transmitted Counter */
#define GEM_TX64CNT		0x0118 /* 64 byte Frames TX counter */
#define GEM_TX65CNT		0x011c /* 65-127 byte Frames TX counter */
#define GEM_TX128CNT		0x0120 /* 128-255 byte Frames TX counter */
#define GEM_TX256CNT		0x0124 /* 256-511 byte Frames TX counter */
#define GEM_TX512CNT		0x0128 /* 512-1023 byte Frames TX counter */
#define GEM_TX1024CNT		0x012c /* 1024-1518 byte Frames TX counter */
#define GEM_TX1519CNT		0x0130 /* 1519+ byte Frames TX counter */
#define GEM_TXURUNCNT		0x0134 /* TX under run error counter */
#define GEM_SNGLCOLLCNT		0x0138 /* Single Collision Frame Counter */
#define GEM_MULTICOLLCNT	0x013c /* Multiple Collision Frame Counter */
#define GEM_EXCESSCOLLCNT	0x0140 /* Excessive Collision Frame Counter */
#define GEM_LATECOLLCNT		0x0144 /* Late Collision Frame Counter */
#define GEM_TXDEFERCNT		0x0148 /* Deferred Transmission Frame Counter */
#define GEM_TXCSENSECNT		0x014c /* Carrier Sense Error Counter */
#define GEM_ORX			0x0150 /* Octets received */
#define GEM_OCTRXL		0x0150 /* Octets received [31:0] */
#define GEM_OCTRXH		0x0154 /* Octets received [47:32] */
#define GEM_RXCNT		0x0158 /* Frames Received Counter */
#define GEM_RXBROADCNT		0x015c /* Broadcast Frames Received Counter */
#define GEM_RXMULTICNT		0x0160 /* Multicast Frames Received Counter */
#define GEM_RXPAUSECNT		0x0164 /* Pause Frames Received Counter */
#define GEM_RX64CNT		0x0168 /* 64 byte Frames RX Counter */
#define GEM_RX65CNT		0x016c /* 65-127 byte Frames RX Counter */
#define GEM_RX128CNT		0x0170 /* 128-255 byte Frames RX Counter */
#define GEM_RX256CNT		0x0174 /* 256-511 byte Frames RX Counter */
#define GEM_RX512CNT		0x0178 /* 512-1023 byte Frames RX Counter */
#define GEM_RX1024CNT		0x017c /* 1024-1518 byte Frames RX Counter */
#define GEM_RX1519CNT		0x0180 /* 1519+ byte Frames RX Counter */
#define GEM_RXUNDRCNT		0x0184 /* Undersize Frames Received Counter */
#define GEM_RXOVRCNT		0x0188 /* Oversize Frames Received Counter */
#define GEM_RXJABCNT		0x018c /* Jabbers Received Counter */
#define GEM_RXFCSCNT		0x0190 /* Frame Check Sequence Error Counter */
#define GEM_RXLENGTHCNT		0x0194 /* Length Field Error Counter */
#define GEM_RXSYMBCNT		0x0198 /* Symbol Error Counter */
#define GEM_RXALIGNCNT		0x019c /* Alignment Error Counter */
#define GEM_RXRESERRCNT		0x01a0 /* Receive Resource Error Counter */
#define GEM_RXORCNT		0x01a4 /* Receive Overrun Counter */
#define GEM_RXIPCCNT		0x01a8 /* IP header Checksum Error Counter */
#define GEM_RXTCPCCNT		0x01ac /* TCP Checksum Error Counter */
#define GEM_RXUDPCCNT		0x01b0 /* UDP Checksum Error Counter */
#define GEM_1588INCRSUBNS	0x01BC /* 1588 timer sub nsec increment */
#define GEM_1588SMSB		0x01C0 /* 1588 timer seconds register[47:32] */
#define GEM_1588S		0x01D0 /* 1588 timer seconds register[31:0] */
#define GEM_1588NS		0x01D4 /* 1588 timer nano seconds register */
#define GEM_1588ADJ		0x01D8 /* 1588 timer adjust register */
#define GEM_1588INCR		0x01DC /* 1588 timer increment register */
#define GEM_1588TXSEC		0x01E0 /* PTP event TX timestamp secs */
#define GEM_1588TXNSEC		0x01E4 /* PTP event TX timestamp nsecs */
#define GEM_1588RXSEC		0x01E8 /* PTP event RX timestamp secs */
#define GEM_1588RXNSEC		0x01EC /* PTP event RX timestamp nsecs */
#define GEM_1588PEERTXSEC	0x01F0 /* PTP peer event TX timestamp secs */
#define GEM_1588PEERTXNSEC	0x01F4 /* PTP peer event TX timestamp nsecs */
#define GEM_1588PEERRXSEC	0x01F8 /* PTP peer event RX timestamp secs */
#define GEM_1588PEERRXNSEC	0x01FC /* PTP peer event RX timestamp nsecs */
#define GEM_PCSCNTRL		0x0200 /* PCS Control */
#define GEM_DCFG1		0x0280 /* Design Config 1 */
#define GEM_DCFG2		0x0284 /* Design Config 2 */
#define GEM_DCFG3		0x0288 /* Design Config 3 */
#define GEM_DCFG4		0x028c /* Design Config 4 */
#define GEM_DCFG5		0x0290 /* Design Config 5 */
#define GEM_DCFG6		0x0294 /* Design Config 6 */
#define GEM_DCFG7		0x0298 /* Design Config 7 */
#define GEM_TXBDCNTRL		0x04CC /* TX descriptor control */
#define GEM_RXBDCNTRL		0x04D0 /* RX descriptor control */

#define GEM_ISR(hw_q)		(0x0400 + ((hw_q) << 2))
#define GEM_TBQP(hw_q)		(0x0440 + ((hw_q) << 2))
#define GEM_TBQPH(hw_q)		(0x04C8)
#define GEM_RBQP(hw_q)		(0x0480 + ((hw_q) << 2))
#define GEM_IER(hw_q)		(0x0600 + ((hw_q) << 2))
#define GEM_IDR(hw_q)		(0x0620 + ((hw_q) << 2))
#define GEM_IMR(hw_q)		(0x0640 + ((hw_q) << 2))

/* Bitfields in NCR */
#define MACB_LB_OFFSET		0 /* reserved */
#define MACB_LB_SIZE		1
#define MACB_LLB_OFFSET		1 /* Loop back local */
#define MACB_LLB_SIZE		1
#define MACB_RE_OFFSET		2 /* Receive enable */
#define MACB_RE_SIZE		1
#define MACB_TE_OFFSET		3 /* Transmit enable */
#define MACB_TE_SIZE		1
#define MACB_MPE_OFFSET		4 /* Management port enable */
#define MACB_MPE_SIZE		1
#define MACB_CLRSTAT_OFFSET	5 /* Clear stats regs */
#define MACB_CLRSTAT_SIZE	1
#define MACB_INCSTAT_OFFSET	6 /* Incremental stats regs */
#define MACB_INCSTAT_SIZE	1
#define MACB_WESTAT_OFFSET	7 /* Write enable stats regs */
#define MACB_WESTAT_SIZE	1
#define MACB_BP_OFFSET		8 /* Back pressure */
#define MACB_BP_SIZE		1
#define MACB_TSTART_OFFSET	9 /* Start transmission */
#define MACB_TSTART_SIZE	1
#define MACB_THALT_OFFSET	10 /* Transmit halt */
#define MACB_THALT_SIZE		1
#define MACB_NCR_TPF_OFFSET	11 /* Transmit pause frame */
#define MACB_NCR_TPF_SIZE	1
#define MACB_TZQ_OFFSET		12 /* Transmit zero quantum pause frame */
#define MACB_TZQ_SIZE		1
#define MACB_PTPUNI_OFFSET			20
#define MACB_PTPUNI_SIZE			1

/* Bitfields in NCFGR */
#define MACB_SPD_OFFSET		0 /* Speed */
#define MACB_SPD_SIZE		1
#define MACB_FD_OFFSET		1 /* Full duplex */
#define MACB_FD_SIZE		1
#define MACB_BIT_RATE_OFFSET	2 /* Discard non-VLAN frames */
#define MACB_BIT_RATE_SIZE	1
#define MACB_JFRAME_OFFSET	3 /* reserved */
#define MACB_JFRAME_SIZE	1
#define MACB_CAF_OFFSET		4 /* Copy all frames */
#define MACB_CAF_SIZE		1
#define MACB_NBC_OFFSET		5 /* No broadcast */
#define MACB_NBC_SIZE		1
#define MACB_NCFGR_MTI_OFFSET	6 /* Multicast hash enable */
#define MACB_NCFGR_MTI_SIZE	1
#define MACB_UNI_OFFSET		7 /* Unicast hash enable */
#define MACB_UNI_SIZE		1
#define MACB_BIG_OFFSET		8 /* Receive 1536 byte frames */
#define MACB_BIG_SIZE		1
#define MACB_EAE_OFFSET		9 /* External address match enable */
#define MACB_EAE_SIZE		1
#define MACB_CLK_OFFSET		10
#define MACB_CLK_SIZE		2
#define MACB_RTY_OFFSET		12 /* Retry test */
#define MACB_RTY_SIZE		1
#define MACB_PAE_OFFSET		13 /* Pause enable */
#define MACB_PAE_SIZE		1
#define MACB_RM9200_RMII_OFFSET	13 /* AT91RM9200 only */
#define MACB_RM9200_RMII_SIZE	1  /* AT91RM9200 only */
#define MACB_RBOF_OFFSET	14 /* Receive buffer offset */
#define MACB_RBOF_SIZE		2
#define MACB_RLCE_OFFSET	16 /* Length field error frame discard */
#define MACB_RLCE_SIZE		1
#define MACB_DRFCS_OFFSET	17 /* FCS remove */
#define MACB_DRFCS_SIZE		1
#define MACB_EFRHD_OFFSET	18
#define MACB_EFRHD_SIZE		1
#define MACB_IRXFCS_OFFSET	19
#define MACB_IRXFCS_SIZE	1

/* GEM specific NCFGR bitfields. */
#define GEM_GBE_OFFSET		10 /* Gigabit mode enable */
#define GEM_GBE_SIZE		1
#define GEM_PCSSEL_OFFSET	11
#define GEM_PCSSEL_SIZE		1
#define GEM_CLK_OFFSET		18 /* MDC clock division */
#define GEM_CLK_SIZE		3
#define GEM_DBW_OFFSET		21 /* Data bus width */
#define GEM_DBW_SIZE		2
#define GEM_RXCOEN_OFFSET	24
#define GEM_RXCOEN_SIZE		1
#define GEM_SGMIIEN_OFFSET	27
#define GEM_SGMIIEN_SIZE	1


/* Constants for data bus width. */
#define GEM_DBW32		0 /* 32 bit AMBA AHB data bus width */
#define GEM_DBW64		1 /* 64 bit AMBA AHB data bus width */
#define GEM_DBW128		2 /* 128 bit AMBA AHB data bus width */

/* Bitfields in DMACFG. */
#define GEM_FBLDO_OFFSET	0 /* fixed burst length for DMA */
#define GEM_FBLDO_SIZE		5
#define GEM_ENDIA_DESC_OFFSET	6 /* endian swap mode for management descriptor access */
#define GEM_ENDIA_DESC_SIZE	1
#define GEM_ENDIA_PKT_OFFSET	7 /* endian swap mode for packet data access */
#define GEM_ENDIA_PKT_SIZE	1
#define GEM_RXBMS_OFFSET	8 /* RX packet buffer memory size select */
#define GEM_RXBMS_SIZE		2
#define GEM_TXPBMS_OFFSET	10 /* TX packet buffer memory size select */
#define GEM_TXPBMS_SIZE		1
#define GEM_TXCOEN_OFFSET	11 /* TX IP/TCP/UDP checksum gen offload */
#define GEM_TXCOEN_SIZE		1
#define GEM_RXBS_OFFSET		16 /* DMA receive buffer size */
#define GEM_RXBS_SIZE		8
#define GEM_DDRP_OFFSET		24 /* disc_when_no_ahb */
#define GEM_DDRP_SIZE		1
<<<<<<< HEAD
#define GEM_RXBDEXT_OFFSET	28 /* Extended RX BD */
#define GEM_RXBDEXT_SIZE	1
#define GEM_TXBDEXT_OFFSET	29 /* Extended TX BD */
#define GEM_TXBDEXT_SIZE	1
#define GEM_ADDR64_OFFSET	30 /* Address bus width - 64b or 32b */
#define GEM_ADDR64_SIZE		1
=======
#define GEM_ADDR64_OFFSET	30 /* Address bus width - 64b or 32b */
#define GEM_ADDR64_SIZE		1

>>>>>>> 69973b83

/* Bitfields in NSR */
#define MACB_NSR_LINK_OFFSET	0 /* pcs_link_state */
#define MACB_NSR_LINK_SIZE	1
#define MACB_MDIO_OFFSET	1 /* status of the mdio_in pin */
#define MACB_MDIO_SIZE		1
#define MACB_IDLE_OFFSET	2 /* The PHY management logic is idle */
#define MACB_IDLE_SIZE		1

/* Bitfields in TSR */
#define MACB_UBR_OFFSET		0 /* Used bit read */
#define MACB_UBR_SIZE		1
#define MACB_COL_OFFSET		1 /* Collision occurred */
#define MACB_COL_SIZE		1
#define MACB_TSR_RLE_OFFSET	2 /* Retry limit exceeded */
#define MACB_TSR_RLE_SIZE	1
#define MACB_TGO_OFFSET		3 /* Transmit go */
#define MACB_TGO_SIZE		1
#define MACB_BEX_OFFSET		4 /* TX frame corruption due to AHB error */
#define MACB_BEX_SIZE		1
#define MACB_RM9200_BNQ_OFFSET	4 /* AT91RM9200 only */
#define MACB_RM9200_BNQ_SIZE	1 /* AT91RM9200 only */
#define MACB_COMP_OFFSET	5 /* Trnasmit complete */
#define MACB_COMP_SIZE		1
#define MACB_UND_OFFSET		6 /* Trnasmit under run */
#define MACB_UND_SIZE		1

/* Bitfields in RSR */
#define MACB_BNA_OFFSET		0 /* Buffer not available */
#define MACB_BNA_SIZE		1
#define MACB_REC_OFFSET		1 /* Frame received */
#define MACB_REC_SIZE		1
#define MACB_OVR_OFFSET		2 /* Receive overrun */
#define MACB_OVR_SIZE		1

/* Bitfields in ISR/IER/IDR/IMR */
#define MACB_MFD_OFFSET		0 /* Management frame sent */
#define MACB_MFD_SIZE		1
#define MACB_RCOMP_OFFSET	1 /* Receive complete */
#define MACB_RCOMP_SIZE		1
#define MACB_RXUBR_OFFSET	2 /* RX used bit read */
#define MACB_RXUBR_SIZE		1
#define MACB_TXUBR_OFFSET	3 /* TX used bit read */
#define MACB_TXUBR_SIZE		1
#define MACB_ISR_TUND_OFFSET	4 /* Enable TX buffer under run interrupt */
#define MACB_ISR_TUND_SIZE	1
#define MACB_ISR_RLE_OFFSET	5 /* EN retry exceeded/late coll interrupt */
#define MACB_ISR_RLE_SIZE	1
#define MACB_TXERR_OFFSET	6 /* EN TX frame corrupt from error interrupt */
#define MACB_TXERR_SIZE		1
#define MACB_TCOMP_OFFSET	7 /* Enable transmit complete interrupt */
#define MACB_TCOMP_SIZE		1
#define MACB_ISR_LINK_OFFSET	9 /* Enable link change interrupt */
#define MACB_ISR_LINK_SIZE	1
#define MACB_ISR_ROVR_OFFSET	10 /* Enable receive overrun interrupt */
#define MACB_ISR_ROVR_SIZE	1
#define MACB_HRESP_OFFSET	11 /* Enable hrsep not OK interrupt */
#define MACB_HRESP_SIZE		1
#define MACB_PFR_OFFSET		12 /* Enable pause frame w/ quantum interrupt */
#define MACB_PFR_SIZE		1
#define MACB_PTZ_OFFSET		13 /* Enable pause time zero interrupt */
#define MACB_PTZ_SIZE		1

/* Bitfields in MAN */
#define MACB_DATA_OFFSET	0 /* data */
#define MACB_DATA_SIZE		16
#define MACB_CODE_OFFSET	16 /* Must be written to 10 */
#define MACB_CODE_SIZE		2
#define MACB_REGA_OFFSET	18 /* Register address */
#define MACB_REGA_SIZE		5
#define MACB_PHYA_OFFSET	23 /* PHY address */
#define MACB_PHYA_SIZE		5
#define MACB_RW_OFFSET		28 /* Operation. 10 is read. 01 is write. */
#define MACB_RW_SIZE		2
#define MACB_SOF_OFFSET		30 /* Must be written to 1 for Clause 22 */
#define MACB_SOF_SIZE		2

/* Bitfields in USRIO (AVR32) */
#define MACB_MII_OFFSET				0
#define MACB_MII_SIZE				1
#define MACB_EAM_OFFSET				1
#define MACB_EAM_SIZE				1
#define MACB_TX_PAUSE_OFFSET			2
#define MACB_TX_PAUSE_SIZE			1
#define MACB_TX_PAUSE_ZERO_OFFSET		3
#define MACB_TX_PAUSE_ZERO_SIZE			1

/* Bitfields in USRIO (AT91) */
#define MACB_RMII_OFFSET			0
#define MACB_RMII_SIZE				1
#define GEM_RGMII_OFFSET			0 /* GEM gigabit mode */
#define GEM_RGMII_SIZE				1
#define MACB_CLKEN_OFFSET			1
#define MACB_CLKEN_SIZE				1

/* Bitfields in WOL */
#define MACB_IP_OFFSET				0
#define MACB_IP_SIZE				16
#define MACB_MAG_OFFSET				16
#define MACB_MAG_SIZE				1
#define MACB_ARP_OFFSET				17
#define MACB_ARP_SIZE				1
#define MACB_SA1_OFFSET				18
#define MACB_SA1_SIZE				1
#define MACB_WOL_MTI_OFFSET			19
#define MACB_WOL_MTI_SIZE			1

/* Bitfields in MID */
#define MACB_IDNUM_OFFSET			16
#define MACB_IDNUM_SIZE				12
#define MACB_REV_OFFSET				0
#define MACB_REV_SIZE				16

/* Bitfields in PCSCNTRL */
#define GEM_PCSAUTONEG_OFFSET			12
#define GEM_PCSAUTONEG_SIZE			1

/* Bitfields in DCFG1. */
#define GEM_IRQCOR_OFFSET			23
#define GEM_IRQCOR_SIZE				1
#define GEM_DBWDEF_OFFSET			25
#define GEM_DBWDEF_SIZE				3

/* Bitfields in DCFG2. */
#define GEM_RX_PKT_BUFF_OFFSET			20
#define GEM_RX_PKT_BUFF_SIZE			1
#define GEM_TX_PKT_BUFF_OFFSET			21
#define GEM_TX_PKT_BUFF_SIZE			1

/* Bitfields in DCFG5. */
#define GEM_TSU_OFFSET				8
#define GEM_TSU_SIZE				1

/* Bitfields in 1588INCRSUBNS */
#define GEM_SUBNSINCL_SHFT			24
#define GEM_SUBNSINCL_MASK			0xFF
#define GEM_SUBNSINCH_SHFT			8
#define GEM_SUBNSINCH_MASK			0xFFFF00

/* Bitfields in 1588INCRNS */
#define GEM_NSINCR_OFFSET			0
#define GEM_NSINCR_SIZE				8

/* Bitfields in 1588ADJ */
#define GEM_ADDSUB_OFFSET			31
#define GEM_ADDSUB_SIZE				1

/* Bitfields in TXBDCNTRL */
#define GEM_TXBDCNTRL_MODE_ALL			0x00000030
#define GEM_TXBDCNTRL_MODE_PTP_EVNT		0x00000010
#define GEM_TXBDCNTRL_MODE_PTP_ALL		0x00000020

/* Bitfields in RXBDCNTRL */
#define GEM_RXBDCNTRL_MODE_ALL			0x00000030
#define GEM_RXBDCNTRL_MODE_PTP_EVNT		0x00000010
#define GEM_RXBDCNTRL_MODE_PTP_ALL		0x00000020

/* Constants for CLK */
#define MACB_CLK_DIV8				0
#define MACB_CLK_DIV16				1
#define MACB_CLK_DIV32				2
#define MACB_CLK_DIV64				3

/* GEM specific constants for CLK. */
#define GEM_CLK_DIV8				0
#define GEM_CLK_DIV16				1
#define GEM_CLK_DIV32				2
#define GEM_CLK_DIV48				3
#define GEM_CLK_DIV64				4
#define GEM_CLK_DIV96				5

/* Constants for MAN register */
#define MACB_MAN_SOF				1
#define MACB_MAN_WRITE				1
#define MACB_MAN_READ				2
#define MACB_MAN_CODE				2

/* Capability mask bits */
#define MACB_CAPS_ISR_CLEAR_ON_WRITE		0x00000001
#define MACB_CAPS_USRIO_HAS_CLKEN		0x00000002
#define MACB_CAPS_USRIO_DEFAULT_IS_MII		0x00000004
#define MACB_CAPS_NO_GIGABIT_HALF		0x00000008
#define MACB_CAPS_USRIO_DISABLED		0x00000010
#define MACB_CAPS_JUMBO				0x00000020
#define MACB_CAPS_PCS				0x00000040
#define MACB_CAPS_TSU				0x00000080
#define MACB_CAPS_FIFO_MODE			0x10000000
#define MACB_CAPS_GIGABIT_MODE_AVAILABLE	0x20000000
#define MACB_CAPS_SG_DISABLED			0x40000000
#define MACB_CAPS_MACB_IS_GEM			0x80000000

#define NS_PER_SEC				1000000000ULL

/* Bit manipulation macros */
#define MACB_BIT(name)					\
	(1 << MACB_##name##_OFFSET)
#define MACB_BF(name,value)				\
	(((value) & ((1 << MACB_##name##_SIZE) - 1))	\
	 << MACB_##name##_OFFSET)
#define MACB_BFEXT(name,value)\
	(((value) >> MACB_##name##_OFFSET)		\
	 & ((1 << MACB_##name##_SIZE) - 1))
#define MACB_BFINS(name,value,old)			\
	(((old) & ~(((1 << MACB_##name##_SIZE) - 1)	\
		    << MACB_##name##_OFFSET))		\
	 | MACB_BF(name,value))

#define GEM_BIT(name)					\
	(1 << GEM_##name##_OFFSET)
#define GEM_BF(name, value)				\
	(((value) & ((1 << GEM_##name##_SIZE) - 1))	\
	 << GEM_##name##_OFFSET)
#define GEM_BFEXT(name, value)\
	(((value) >> GEM_##name##_OFFSET)		\
	 & ((1 << GEM_##name##_SIZE) - 1))
#define GEM_BFINS(name, value, old)			\
	(((old) & ~(((1 << GEM_##name##_SIZE) - 1)	\
		    << GEM_##name##_OFFSET))		\
	 | GEM_BF(name, value))

/* Register access macros */
#define macb_readl(port, reg)		(port)->macb_reg_readl((port), MACB_##reg)
#define macb_writel(port, reg, value)	(port)->macb_reg_writel((port), MACB_##reg, (value))
#define gem_readl(port, reg)		(port)->macb_reg_readl((port), GEM_##reg)
#define gem_writel(port, reg, value)	(port)->macb_reg_writel((port), GEM_##reg, (value))
#define queue_readl(queue, reg)		(queue)->bp->macb_reg_readl((queue)->bp, (queue)->reg)
#define queue_writel(queue, reg, value)	(queue)->bp->macb_reg_writel((queue)->bp, (queue)->reg, (value))

/* Conditional GEM/MACB macros.  These perform the operation to the correct
 * register dependent on whether the device is a GEM or a MACB.  For registers
 * and bitfields that are common across both devices, use macb_{read,write}l
 * to avoid the cost of the conditional.
 */
#define macb_or_gem_writel(__bp, __reg, __value) \
	({ \
		if (macb_is_gem((__bp))) \
			gem_writel((__bp), __reg, __value); \
		else \
			macb_writel((__bp), __reg, __value); \
	})

#define macb_or_gem_readl(__bp, __reg) \
	({ \
		u32 __v; \
		if (macb_is_gem((__bp))) \
			__v = gem_readl((__bp), __reg); \
		else \
			__v = macb_readl((__bp), __reg); \
		__v; \
	})

/* struct macb_dma_desc - Hardware DMA descriptor
 * @addr: DMA address of data buffer
 * @ctrl: Control and status bits
 */
struct macb_dma_desc {
	u32	addr;
	u32	ctrl;
#ifdef CONFIG_ARCH_DMA_ADDR_T_64BIT
	u32     addrh;
	u32     resvd;
#endif
<<<<<<< HEAD
#ifdef CONFIG_MACB_EXT_BD
	u32	tsl;
	u32	tsh;
#endif
=======
>>>>>>> 69973b83
};

/* DMA descriptor bitfields */
#define MACB_RX_USED_OFFSET			0
#define MACB_RX_USED_SIZE			1
#define MACB_RX_WRAP_OFFSET			1
#define MACB_RX_WRAP_SIZE			1
#define MACB_RX_WADDR_OFFSET			2
#define MACB_RX_WADDR_SIZE			30

#define MACB_RX_FRMLEN_OFFSET			0
#define MACB_RX_FRMLEN_SIZE			12
#define MACB_RX_OFFSET_OFFSET			12
#define MACB_RX_OFFSET_SIZE			2
#define MACB_RX_SOF_OFFSET			14
#define MACB_RX_SOF_SIZE			1
#define MACB_RX_EOF_OFFSET			15
#define MACB_RX_EOF_SIZE			1
#define MACB_RX_CFI_OFFSET			16
#define MACB_RX_CFI_SIZE			1
#define MACB_RX_VLAN_PRI_OFFSET			17
#define MACB_RX_VLAN_PRI_SIZE			3
#define MACB_RX_PRI_TAG_OFFSET			20
#define MACB_RX_PRI_TAG_SIZE			1
#define MACB_RX_VLAN_TAG_OFFSET			21
#define MACB_RX_VLAN_TAG_SIZE			1
#define MACB_RX_TYPEID_MATCH_OFFSET		22
#define MACB_RX_TYPEID_MATCH_SIZE		1
#define MACB_RX_SA4_MATCH_OFFSET		23
#define MACB_RX_SA4_MATCH_SIZE			1
#define MACB_RX_SA3_MATCH_OFFSET		24
#define MACB_RX_SA3_MATCH_SIZE			1
#define MACB_RX_SA2_MATCH_OFFSET		25
#define MACB_RX_SA2_MATCH_SIZE			1
#define MACB_RX_SA1_MATCH_OFFSET		26
#define MACB_RX_SA1_MATCH_SIZE			1
#define MACB_RX_EXT_MATCH_OFFSET		28
#define MACB_RX_EXT_MATCH_SIZE			1
#define MACB_RX_UHASH_MATCH_OFFSET		29
#define MACB_RX_UHASH_MATCH_SIZE		1
#define MACB_RX_MHASH_MATCH_OFFSET		30
#define MACB_RX_MHASH_MATCH_SIZE		1
#define MACB_RX_BROADCAST_OFFSET		31
#define MACB_RX_BROADCAST_SIZE			1

#define MACB_RX_FRMLEN_MASK			0xFFF
#define MACB_RX_JFRMLEN_MASK			0x3FFF

/* RX checksum offload disabled: bit 24 clear in NCFGR */
#define GEM_RX_TYPEID_MATCH_OFFSET		22
#define GEM_RX_TYPEID_MATCH_SIZE		2

/* RX checksum offload enabled: bit 24 set in NCFGR */
#define GEM_RX_CSUM_OFFSET			22
#define GEM_RX_CSUM_SIZE			2

#define MACB_TX_FRMLEN_OFFSET			0
#define MACB_TX_FRMLEN_SIZE			11
#define MACB_TX_LAST_OFFSET			15
#define MACB_TX_LAST_SIZE			1
#define MACB_TX_NOCRC_OFFSET			16
#define MACB_TX_NOCRC_SIZE			1
#define MACB_TX_BUF_EXHAUSTED_OFFSET		27
#define MACB_TX_BUF_EXHAUSTED_SIZE		1
#define MACB_TX_UNDERRUN_OFFSET			28
#define MACB_TX_UNDERRUN_SIZE			1
#define MACB_TX_ERROR_OFFSET			29
#define MACB_TX_ERROR_SIZE			1
#define MACB_TX_WRAP_OFFSET			30
#define MACB_TX_WRAP_SIZE			1
#define MACB_TX_USED_OFFSET			31
#define MACB_TX_USED_SIZE			1

#define GEM_TX_FRMLEN_OFFSET			0
#define GEM_TX_FRMLEN_SIZE			14

#define GEM_SEC_MASK		0xFFFFFFC0
#define GEM_TSL_SEC_RS		30
#define GEM_TSH_SEC_LS		2
#define GEM_TSL_NSEC_MASK	0x3FFFFFFF

/* Buffer descriptor constants */
#define GEM_RX_CSUM_NONE			0
#define GEM_RX_CSUM_IP_ONLY			1
#define GEM_RX_CSUM_IP_TCP			2
#define GEM_RX_CSUM_IP_UDP			3

/* limit RX checksum offload to TCP and UDP packets */
#define GEM_RX_CSUM_CHECKED_MASK		2

#define GEM_RX_TS_MASK				0x4

/* struct macb_tx_skb - data about an skb which is being transmitted
 * @skb: skb currently being transmitted, only set for the last buffer
 *       of the frame
 * @mapping: DMA address of the skb's fragment buffer
 * @size: size of the DMA mapped buffer
 * @mapped_as_page: true when buffer was mapped with skb_frag_dma_map(),
 *                  false when buffer was mapped with dma_map_single()
 */
struct macb_tx_skb {
	struct sk_buff		*skb;
	dma_addr_t		mapping;
	size_t			size;
	bool			mapped_as_page;
};

/* Hardware-collected statistics. Used when updating the network
 * device stats by a periodic timer.
 */
struct macb_stats {
	u32	rx_pause_frames;
	u32	tx_ok;
	u32	tx_single_cols;
	u32	tx_multiple_cols;
	u32	rx_ok;
	u32	rx_fcs_errors;
	u32	rx_align_errors;
	u32	tx_deferred;
	u32	tx_late_cols;
	u32	tx_excessive_cols;
	u32	tx_underruns;
	u32	tx_carrier_errors;
	u32	rx_resource_errors;
	u32	rx_overruns;
	u32	rx_symbol_errors;
	u32	rx_oversize_pkts;
	u32	rx_jabbers;
	u32	rx_undersize_pkts;
	u32	sqe_test_errors;
	u32	rx_length_mismatch;
	u32	tx_pause_frames;
};

struct gem_stats {
	u32	tx_octets_31_0;
	u32	tx_octets_47_32;
	u32	tx_frames;
	u32	tx_broadcast_frames;
	u32	tx_multicast_frames;
	u32	tx_pause_frames;
	u32	tx_64_byte_frames;
	u32	tx_65_127_byte_frames;
	u32	tx_128_255_byte_frames;
	u32	tx_256_511_byte_frames;
	u32	tx_512_1023_byte_frames;
	u32	tx_1024_1518_byte_frames;
	u32	tx_greater_than_1518_byte_frames;
	u32	tx_underrun;
	u32	tx_single_collision_frames;
	u32	tx_multiple_collision_frames;
	u32	tx_excessive_collisions;
	u32	tx_late_collisions;
	u32	tx_deferred_frames;
	u32	tx_carrier_sense_errors;
	u32	rx_octets_31_0;
	u32	rx_octets_47_32;
	u32	rx_frames;
	u32	rx_broadcast_frames;
	u32	rx_multicast_frames;
	u32	rx_pause_frames;
	u32	rx_64_byte_frames;
	u32	rx_65_127_byte_frames;
	u32	rx_128_255_byte_frames;
	u32	rx_256_511_byte_frames;
	u32	rx_512_1023_byte_frames;
	u32	rx_1024_1518_byte_frames;
	u32	rx_greater_than_1518_byte_frames;
	u32	rx_undersized_frames;
	u32	rx_oversize_frames;
	u32	rx_jabbers;
	u32	rx_frame_check_sequence_errors;
	u32	rx_length_field_frame_errors;
	u32	rx_symbol_errors;
	u32	rx_alignment_errors;
	u32	rx_resource_errors;
	u32	rx_overruns;
	u32	rx_ip_header_checksum_errors;
	u32	rx_tcp_checksum_errors;
	u32	rx_udp_checksum_errors;
};

/* Describes the name and offset of an individual statistic register, as
 * returned by `ethtool -S`. Also describes which net_device_stats statistics
 * this register should contribute to.
 */
struct gem_statistic {
	char stat_string[ETH_GSTRING_LEN];
	int offset;
	u32 stat_bits;
};

/* Bitfield defs for net_device_stat statistics */
#define GEM_NDS_RXERR_OFFSET		0
#define GEM_NDS_RXLENERR_OFFSET		1
#define GEM_NDS_RXOVERERR_OFFSET	2
#define GEM_NDS_RXCRCERR_OFFSET		3
#define GEM_NDS_RXFRAMEERR_OFFSET	4
#define GEM_NDS_RXFIFOERR_OFFSET	5
#define GEM_NDS_TXERR_OFFSET		6
#define GEM_NDS_TXABORTEDERR_OFFSET	7
#define GEM_NDS_TXCARRIERERR_OFFSET	8
#define GEM_NDS_TXFIFOERR_OFFSET	9
#define GEM_NDS_COLLISIONS_OFFSET	10

#define GEM_STAT_TITLE(name, title) GEM_STAT_TITLE_BITS(name, title, 0)
#define GEM_STAT_TITLE_BITS(name, title, bits) {	\
	.stat_string = title,				\
	.offset = GEM_##name,				\
	.stat_bits = bits				\
}

/* list of gem statistic registers. The names MUST match the
 * corresponding GEM_* definitions.
 */
static const struct gem_statistic gem_statistics[] = {
	GEM_STAT_TITLE(OCTTXL, "tx_octets"), /* OCTTXH combined with OCTTXL */
	GEM_STAT_TITLE(TXCNT, "tx_frames"),
	GEM_STAT_TITLE(TXBCCNT, "tx_broadcast_frames"),
	GEM_STAT_TITLE(TXMCCNT, "tx_multicast_frames"),
	GEM_STAT_TITLE(TXPAUSECNT, "tx_pause_frames"),
	GEM_STAT_TITLE(TX64CNT, "tx_64_byte_frames"),
	GEM_STAT_TITLE(TX65CNT, "tx_65_127_byte_frames"),
	GEM_STAT_TITLE(TX128CNT, "tx_128_255_byte_frames"),
	GEM_STAT_TITLE(TX256CNT, "tx_256_511_byte_frames"),
	GEM_STAT_TITLE(TX512CNT, "tx_512_1023_byte_frames"),
	GEM_STAT_TITLE(TX1024CNT, "tx_1024_1518_byte_frames"),
	GEM_STAT_TITLE(TX1519CNT, "tx_greater_than_1518_byte_frames"),
	GEM_STAT_TITLE_BITS(TXURUNCNT, "tx_underrun",
			    GEM_BIT(NDS_TXERR)|GEM_BIT(NDS_TXFIFOERR)),
	GEM_STAT_TITLE_BITS(SNGLCOLLCNT, "tx_single_collision_frames",
			    GEM_BIT(NDS_TXERR)|GEM_BIT(NDS_COLLISIONS)),
	GEM_STAT_TITLE_BITS(MULTICOLLCNT, "tx_multiple_collision_frames",
			    GEM_BIT(NDS_TXERR)|GEM_BIT(NDS_COLLISIONS)),
	GEM_STAT_TITLE_BITS(EXCESSCOLLCNT, "tx_excessive_collisions",
			    GEM_BIT(NDS_TXERR)|
			    GEM_BIT(NDS_TXABORTEDERR)|
			    GEM_BIT(NDS_COLLISIONS)),
	GEM_STAT_TITLE_BITS(LATECOLLCNT, "tx_late_collisions",
			    GEM_BIT(NDS_TXERR)|GEM_BIT(NDS_COLLISIONS)),
	GEM_STAT_TITLE(TXDEFERCNT, "tx_deferred_frames"),
	GEM_STAT_TITLE_BITS(TXCSENSECNT, "tx_carrier_sense_errors",
			    GEM_BIT(NDS_TXERR)|GEM_BIT(NDS_COLLISIONS)),
	GEM_STAT_TITLE(OCTRXL, "rx_octets"), /* OCTRXH combined with OCTRXL */
	GEM_STAT_TITLE(RXCNT, "rx_frames"),
	GEM_STAT_TITLE(RXBROADCNT, "rx_broadcast_frames"),
	GEM_STAT_TITLE(RXMULTICNT, "rx_multicast_frames"),
	GEM_STAT_TITLE(RXPAUSECNT, "rx_pause_frames"),
	GEM_STAT_TITLE(RX64CNT, "rx_64_byte_frames"),
	GEM_STAT_TITLE(RX65CNT, "rx_65_127_byte_frames"),
	GEM_STAT_TITLE(RX128CNT, "rx_128_255_byte_frames"),
	GEM_STAT_TITLE(RX256CNT, "rx_256_511_byte_frames"),
	GEM_STAT_TITLE(RX512CNT, "rx_512_1023_byte_frames"),
	GEM_STAT_TITLE(RX1024CNT, "rx_1024_1518_byte_frames"),
	GEM_STAT_TITLE(RX1519CNT, "rx_greater_than_1518_byte_frames"),
	GEM_STAT_TITLE_BITS(RXUNDRCNT, "rx_undersized_frames",
			    GEM_BIT(NDS_RXERR)|GEM_BIT(NDS_RXLENERR)),
	GEM_STAT_TITLE_BITS(RXOVRCNT, "rx_oversize_frames",
			    GEM_BIT(NDS_RXERR)|GEM_BIT(NDS_RXLENERR)),
	GEM_STAT_TITLE_BITS(RXJABCNT, "rx_jabbers",
			    GEM_BIT(NDS_RXERR)|GEM_BIT(NDS_RXLENERR)),
	GEM_STAT_TITLE_BITS(RXFCSCNT, "rx_frame_check_sequence_errors",
			    GEM_BIT(NDS_RXERR)|GEM_BIT(NDS_RXCRCERR)),
	GEM_STAT_TITLE_BITS(RXLENGTHCNT, "rx_length_field_frame_errors",
			    GEM_BIT(NDS_RXERR)),
	GEM_STAT_TITLE_BITS(RXSYMBCNT, "rx_symbol_errors",
			    GEM_BIT(NDS_RXERR)|GEM_BIT(NDS_RXFRAMEERR)),
	GEM_STAT_TITLE_BITS(RXALIGNCNT, "rx_alignment_errors",
			    GEM_BIT(NDS_RXERR)|GEM_BIT(NDS_RXOVERERR)),
	GEM_STAT_TITLE_BITS(RXRESERRCNT, "rx_resource_errors",
			    GEM_BIT(NDS_RXERR)|GEM_BIT(NDS_RXOVERERR)),
	GEM_STAT_TITLE_BITS(RXORCNT, "rx_overruns",
			    GEM_BIT(NDS_RXERR)|GEM_BIT(NDS_RXFIFOERR)),
	GEM_STAT_TITLE_BITS(RXIPCCNT, "rx_ip_header_checksum_errors",
			    GEM_BIT(NDS_RXERR)),
	GEM_STAT_TITLE_BITS(RXTCPCCNT, "rx_tcp_checksum_errors",
			    GEM_BIT(NDS_RXERR)),
	GEM_STAT_TITLE_BITS(RXUDPCCNT, "rx_udp_checksum_errors",
			    GEM_BIT(NDS_RXERR)),
};

#define GEM_STATS_LEN ARRAY_SIZE(gem_statistics)

struct macb;

struct macb_or_gem_ops {
	int	(*mog_alloc_rx_buffers)(struct macb *bp);
	void	(*mog_free_rx_buffers)(struct macb *bp);
	void	(*mog_init_rings)(struct macb *bp);
	int	(*mog_rx)(struct macb *bp, int budget);
};

struct macb_config {
	u32			caps;
	unsigned int		dma_burst_length;
	int	(*clk_init)(struct platform_device *pdev, struct clk **pclk,
			    struct clk **hclk, struct clk **tx_clk,
			    struct clk **rx_clk);
	int	(*init)(struct platform_device *pdev);
	int	jumbo_max_len;
};

struct macb_queue {
	struct macb		*bp;
	int			irq;

	unsigned int		ISR;
	unsigned int		IER;
	unsigned int		IDR;
	unsigned int		IMR;
	unsigned int		TBQP;
	unsigned int		TBQPH;
<<<<<<< HEAD
	unsigned int		RBQP;
=======
>>>>>>> 69973b83

	unsigned int		tx_head, tx_tail;
	struct macb_dma_desc	*tx_ring;
	struct macb_tx_skb	*tx_skb;
	dma_addr_t		tx_ring_dma;
	struct work_struct	tx_error_task;
};

struct macb {
	void __iomem		*regs;
	bool			native_io;

	/* hardware IO accessors */
	u32	(*macb_reg_readl)(struct macb *bp, int offset);
	void	(*macb_reg_writel)(struct macb *bp, int offset, u32 value);

	unsigned int		rx_tail;
	unsigned int		rx_prepared_head;
	struct macb_dma_desc	*rx_ring;
	struct macb_dma_desc	*rx_ring_tieoff;
	struct sk_buff		**rx_skbuff;
	void			*rx_buffers;
	size_t			rx_buffer_size;

	unsigned int		num_queues;
	unsigned int		queue_mask;
	struct macb_queue	queues[MACB_MAX_QUEUES];

	spinlock_t		lock;
	struct platform_device	*pdev;
	struct clk		*pclk;
	struct clk		*hclk;
	struct clk		*tx_clk;
	struct clk		*rx_clk;
	struct net_device	*dev;
	struct napi_struct	napi;
	struct net_device_stats	stats;
	union {
		struct macb_stats	macb;
		struct gem_stats	gem;
	}			hw_stats;

	dma_addr_t		rx_ring_dma;
	dma_addr_t		rx_ring_tieoff_dma;
	dma_addr_t		rx_buffers_dma;

	struct macb_or_gem_ops	macbgem_ops;

	struct mii_bus		*mii_bus;
	struct phy_device	*phy_dev;
	struct device_node	*phy_node;
	int 			link;
	int 			speed;
	int 			duplex;

	u32			caps;
	unsigned int		dma_burst_length;

	phy_interface_t		phy_interface;
	struct gpio_desc	*reset_gpio;

	/* AT91RM9200 transmit */
	struct sk_buff *skb;			/* holds skb until xmit interrupt completes */
	dma_addr_t skb_physaddr;		/* phys addr from pci_map_single */
	int skb_length;				/* saved skb length for pci_unmap_single */
	unsigned int		max_tx_length;

	u64			ethtool_stats[GEM_STATS_LEN];

	unsigned int		rx_frm_len_mask;
	unsigned int		jumbo_max_len;

	unsigned int		tsu_clk;
	struct ptp_clock	*ptp_clock;
	struct ptp_clock_info	ptp_caps;
	int			rx_hwtstamp_filter;
	int			phc_index;
	unsigned int		ns_incr;
	unsigned int		subns_incr;

	struct tasklet_struct   hresp_err_tasklet;
};

static inline bool macb_is_gem(struct macb *bp)
{
	return !!(bp->caps & MACB_CAPS_MACB_IS_GEM);
}

#endif /* _MACB_H */<|MERGE_RESOLUTION|>--- conflicted
+++ resolved
@@ -273,18 +273,12 @@
 #define GEM_RXBS_SIZE		8
 #define GEM_DDRP_OFFSET		24 /* disc_when_no_ahb */
 #define GEM_DDRP_SIZE		1
-<<<<<<< HEAD
 #define GEM_RXBDEXT_OFFSET	28 /* Extended RX BD */
 #define GEM_RXBDEXT_SIZE	1
 #define GEM_TXBDEXT_OFFSET	29 /* Extended TX BD */
 #define GEM_TXBDEXT_SIZE	1
 #define GEM_ADDR64_OFFSET	30 /* Address bus width - 64b or 32b */
 #define GEM_ADDR64_SIZE		1
-=======
-#define GEM_ADDR64_OFFSET	30 /* Address bus width - 64b or 32b */
-#define GEM_ADDR64_SIZE		1
-
->>>>>>> 69973b83
 
 /* Bitfields in NSR */
 #define MACB_NSR_LINK_OFFSET	0 /* pcs_link_state */
@@ -547,13 +541,10 @@
 	u32     addrh;
 	u32     resvd;
 #endif
-<<<<<<< HEAD
 #ifdef CONFIG_MACB_EXT_BD
 	u32	tsl;
 	u32	tsh;
 #endif
-=======
->>>>>>> 69973b83
 };
 
 /* DMA descriptor bitfields */
@@ -866,10 +857,7 @@
 	unsigned int		IMR;
 	unsigned int		TBQP;
 	unsigned int		TBQPH;
-<<<<<<< HEAD
 	unsigned int		RBQP;
-=======
->>>>>>> 69973b83
 
 	unsigned int		tx_head, tx_tail;
 	struct macb_dma_desc	*tx_ring;
