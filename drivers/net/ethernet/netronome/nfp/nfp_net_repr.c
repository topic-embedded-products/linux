// SPDX-License-Identifier: (GPL-2.0-only OR BSD-2-Clause)
/* Copyright (C) 2017-2018 Netronome Systems, Inc. */

#include <linux/etherdevice.h>
#include <linux/io-64-nonatomic-hi-lo.h>
#include <linux/lockdep.h>
#include <net/dst_metadata.h>

#include "nfpcore/nfp_cpp.h"
#include "nfpcore/nfp_nsp.h"
#include "nfp_app.h"
#include "nfp_main.h"
#include "nfp_net.h"
#include "nfp_net_ctrl.h"
#include "nfp_net_repr.h"
#include "nfp_net_sriov.h"
#include "nfp_port.h"

struct net_device *
nfp_repr_get_locked(struct nfp_app *app, struct nfp_reprs *set, unsigned int id)
{
	return rcu_dereference_protected(set->reprs[id],
					 lockdep_is_held(&app->pf->lock));
}

static void
nfp_repr_inc_tx_stats(struct net_device *netdev, unsigned int len,
		      int tx_status)
{
	struct nfp_repr *repr = netdev_priv(netdev);
	struct nfp_repr_pcpu_stats *stats;

	if (unlikely(tx_status != NET_XMIT_SUCCESS &&
		     tx_status != NET_XMIT_CN)) {
		this_cpu_inc(repr->stats->tx_drops);
		return;
	}

	stats = this_cpu_ptr(repr->stats);
	u64_stats_update_begin(&stats->syncp);
	stats->tx_packets++;
	stats->tx_bytes += len;
	u64_stats_update_end(&stats->syncp);
}

void nfp_repr_inc_rx_stats(struct net_device *netdev, unsigned int len)
{
	struct nfp_repr *repr = netdev_priv(netdev);
	struct nfp_repr_pcpu_stats *stats;

	stats = this_cpu_ptr(repr->stats);
	u64_stats_update_begin(&stats->syncp);
	stats->rx_packets++;
	stats->rx_bytes += len;
	u64_stats_update_end(&stats->syncp);
}

static void
nfp_repr_phy_port_get_stats64(struct nfp_port *port,
			      struct rtnl_link_stats64 *stats)
{
	u8 __iomem *mem = port->eth_stats;

	stats->tx_packets = readq(mem + NFP_MAC_STATS_TX_FRAMES_TRANSMITTED_OK);
	stats->tx_bytes = readq(mem + NFP_MAC_STATS_TX_OUT_OCTETS);
	stats->tx_dropped = readq(mem + NFP_MAC_STATS_TX_OUT_ERRORS);

	stats->rx_packets = readq(mem + NFP_MAC_STATS_RX_FRAMES_RECEIVED_OK);
	stats->rx_bytes = readq(mem + NFP_MAC_STATS_RX_IN_OCTETS);
	stats->rx_dropped = readq(mem + NFP_MAC_STATS_RX_IN_ERRORS);
}

static void
nfp_repr_vnic_get_stats64(struct nfp_port *port,
			  struct rtnl_link_stats64 *stats)
{
	/* TX and RX stats are flipped as we are returning the stats as seen
	 * at the switch port corresponding to the VF.
	 */
	stats->tx_packets = readq(port->vnic + NFP_NET_CFG_STATS_RX_FRAMES);
	stats->tx_bytes = readq(port->vnic + NFP_NET_CFG_STATS_RX_OCTETS);
	stats->tx_dropped = readq(port->vnic + NFP_NET_CFG_STATS_RX_DISCARDS);

	stats->rx_packets = readq(port->vnic + NFP_NET_CFG_STATS_TX_FRAMES);
	stats->rx_bytes = readq(port->vnic + NFP_NET_CFG_STATS_TX_OCTETS);
	stats->rx_dropped = readq(port->vnic + NFP_NET_CFG_STATS_TX_DISCARDS);
}

static void
nfp_repr_get_stats64(struct net_device *netdev, struct rtnl_link_stats64 *stats)
{
	struct nfp_repr *repr = netdev_priv(netdev);

	if (WARN_ON(!repr->port))
		return;

	switch (repr->port->type) {
	case NFP_PORT_PHYS_PORT:
		if (!__nfp_port_get_eth_port(repr->port))
			break;
		nfp_repr_phy_port_get_stats64(repr->port, stats);
		break;
	case NFP_PORT_PF_PORT:
	case NFP_PORT_VF_PORT:
		nfp_repr_vnic_get_stats64(repr->port, stats);
	default:
		break;
	}
}

static bool
nfp_repr_has_offload_stats(const struct net_device *dev, int attr_id)
{
	switch (attr_id) {
	case IFLA_OFFLOAD_XSTATS_CPU_HIT:
		return true;
	}

	return false;
}

static int
nfp_repr_get_host_stats64(const struct net_device *netdev,
			  struct rtnl_link_stats64 *stats)
{
	struct nfp_repr *repr = netdev_priv(netdev);
	int i;

	for_each_possible_cpu(i) {
		u64 tbytes, tpkts, tdrops, rbytes, rpkts;
		struct nfp_repr_pcpu_stats *repr_stats;
		unsigned int start;

		repr_stats = per_cpu_ptr(repr->stats, i);
		do {
			start = u64_stats_fetch_begin_irq(&repr_stats->syncp);
			tbytes = repr_stats->tx_bytes;
			tpkts = repr_stats->tx_packets;
			tdrops = repr_stats->tx_drops;
			rbytes = repr_stats->rx_bytes;
			rpkts = repr_stats->rx_packets;
		} while (u64_stats_fetch_retry_irq(&repr_stats->syncp, start));

		stats->tx_bytes += tbytes;
		stats->tx_packets += tpkts;
		stats->tx_dropped += tdrops;
		stats->rx_bytes += rbytes;
		stats->rx_packets += rpkts;
	}

	return 0;
}

static int
nfp_repr_get_offload_stats(int attr_id, const struct net_device *dev,
			   void *stats)
{
	switch (attr_id) {
	case IFLA_OFFLOAD_XSTATS_CPU_HIT:
		return nfp_repr_get_host_stats64(dev, stats);
	}

	return -EINVAL;
}

static int nfp_repr_change_mtu(struct net_device *netdev, int new_mtu)
{
	struct nfp_repr *repr = netdev_priv(netdev);
	int err;

	err = nfp_app_check_mtu(repr->app, netdev, new_mtu);
	if (err)
		return err;

	err = nfp_app_repr_change_mtu(repr->app, netdev, new_mtu);
	if (err)
		return err;

	netdev->mtu = new_mtu;

	return 0;
}

static netdev_tx_t nfp_repr_xmit(struct sk_buff *skb, struct net_device *netdev)
{
	struct nfp_repr *repr = netdev_priv(netdev);
	unsigned int len = skb->len;
	int ret;

	skb_dst_drop(skb);
	dst_hold((struct dst_entry *)repr->dst);
	skb_dst_set(skb, (struct dst_entry *)repr->dst);
	skb->dev = repr->dst->u.port_info.lower_dev;

	ret = dev_queue_xmit(skb);
	nfp_repr_inc_tx_stats(netdev, len, ret);

	return NETDEV_TX_OK;
}

static int nfp_repr_stop(struct net_device *netdev)
{
	struct nfp_repr *repr = netdev_priv(netdev);
	int err;

	err = nfp_app_repr_stop(repr->app, repr);
	if (err)
		return err;

	nfp_port_configure(netdev, false);
	return 0;
}

static int nfp_repr_open(struct net_device *netdev)
{
	struct nfp_repr *repr = netdev_priv(netdev);
	int err;

	err = nfp_port_configure(netdev, true);
	if (err)
		return err;

	err = nfp_app_repr_open(repr->app, repr);
	if (err)
		goto err_port_disable;

	return 0;

err_port_disable:
	nfp_port_configure(netdev, false);
	return err;
}

static netdev_features_t
nfp_repr_fix_features(struct net_device *netdev, netdev_features_t features)
{
	struct nfp_repr *repr = netdev_priv(netdev);
	netdev_features_t old_features = features;
	netdev_features_t lower_features;
	struct net_device *lower_dev;

	lower_dev = repr->dst->u.port_info.lower_dev;

	lower_features = lower_dev->features;
	if (lower_features & (NETIF_F_IP_CSUM | NETIF_F_IPV6_CSUM))
		lower_features |= NETIF_F_HW_CSUM;

	features = netdev_intersect_features(features, lower_features);
	features |= old_features & (NETIF_F_SOFT_FEATURES | NETIF_F_HW_TC);
	features |= NETIF_F_LLTX;

	return features;
}

const struct net_device_ops nfp_repr_netdev_ops = {
	.ndo_init		= nfp_app_ndo_init,
	.ndo_uninit		= nfp_app_ndo_uninit,
	.ndo_open		= nfp_repr_open,
	.ndo_stop		= nfp_repr_stop,
	.ndo_start_xmit		= nfp_repr_xmit,
	.ndo_change_mtu		= nfp_repr_change_mtu,
	.ndo_get_stats64	= nfp_repr_get_stats64,
	.ndo_has_offload_stats	= nfp_repr_has_offload_stats,
	.ndo_get_offload_stats	= nfp_repr_get_offload_stats,
	.ndo_get_phys_port_name	= nfp_port_get_phys_port_name,
	.ndo_setup_tc		= nfp_port_setup_tc,
	.ndo_set_vf_mac		= nfp_app_set_vf_mac,
	.ndo_set_vf_vlan	= nfp_app_set_vf_vlan,
	.ndo_set_vf_spoofchk	= nfp_app_set_vf_spoofchk,
	.ndo_set_vf_trust	= nfp_app_set_vf_trust,
	.ndo_get_vf_config	= nfp_app_get_vf_config,
	.ndo_set_vf_link_state	= nfp_app_set_vf_link_state,
	.ndo_fix_features	= nfp_repr_fix_features,
	.ndo_set_features	= nfp_port_set_features,
	.ndo_set_mac_address    = eth_mac_addr,
	.ndo_get_port_parent_id	= nfp_port_get_port_parent_id,
<<<<<<< HEAD
	.ndo_get_devlink	= nfp_devlink_get_devlink,
=======
	.ndo_get_devlink_port	= nfp_devlink_get_devlink_port,
>>>>>>> 0ecfebd2
};

void
nfp_repr_transfer_features(struct net_device *netdev, struct net_device *lower)
{
	struct nfp_repr *repr = netdev_priv(netdev);

	if (repr->dst->u.port_info.lower_dev != lower)
		return;

	netdev->gso_max_size = lower->gso_max_size;
	netdev->gso_max_segs = lower->gso_max_segs;

	netdev_update_features(netdev);
}

static void nfp_repr_clean(struct nfp_repr *repr)
{
	unregister_netdev(repr->netdev);
	nfp_app_repr_clean(repr->app, repr->netdev);
	dst_release((struct dst_entry *)repr->dst);
	nfp_port_free(repr->port);
}

static struct lock_class_key nfp_repr_netdev_xmit_lock_key;
static struct lock_class_key nfp_repr_netdev_addr_lock_key;

static void nfp_repr_set_lockdep_class_one(struct net_device *dev,
					   struct netdev_queue *txq,
					   void *_unused)
{
	lockdep_set_class(&txq->_xmit_lock, &nfp_repr_netdev_xmit_lock_key);
}

static void nfp_repr_set_lockdep_class(struct net_device *dev)
{
	lockdep_set_class(&dev->addr_list_lock, &nfp_repr_netdev_addr_lock_key);
	netdev_for_each_tx_queue(dev, nfp_repr_set_lockdep_class_one, NULL);
}

int nfp_repr_init(struct nfp_app *app, struct net_device *netdev,
		  u32 cmsg_port_id, struct nfp_port *port,
		  struct net_device *pf_netdev)
{
	struct nfp_repr *repr = netdev_priv(netdev);
	struct nfp_net *nn = netdev_priv(pf_netdev);
	u32 repr_cap = nn->tlv_caps.repr_cap;
	int err;

	nfp_repr_set_lockdep_class(netdev);

	repr->port = port;
	repr->dst = metadata_dst_alloc(0, METADATA_HW_PORT_MUX, GFP_KERNEL);
	if (!repr->dst)
		return -ENOMEM;
	repr->dst->u.port_info.port_id = cmsg_port_id;
	repr->dst->u.port_info.lower_dev = pf_netdev;

	netdev->netdev_ops = &nfp_repr_netdev_ops;
	netdev->ethtool_ops = &nfp_port_ethtool_ops;

	netdev->max_mtu = pf_netdev->max_mtu;

	/* Set features the lower device can support with representors */
	if (repr_cap & NFP_NET_CFG_CTRL_LIVE_ADDR)
		netdev->priv_flags |= IFF_LIVE_ADDR_CHANGE;

	netdev->hw_features = NETIF_F_HIGHDMA;
	if (repr_cap & NFP_NET_CFG_CTRL_RXCSUM_ANY)
		netdev->hw_features |= NETIF_F_RXCSUM;
	if (repr_cap & NFP_NET_CFG_CTRL_TXCSUM)
		netdev->hw_features |= NETIF_F_IP_CSUM | NETIF_F_IPV6_CSUM;
	if (repr_cap & NFP_NET_CFG_CTRL_GATHER)
		netdev->hw_features |= NETIF_F_SG;
	if ((repr_cap & NFP_NET_CFG_CTRL_LSO && nn->fw_ver.major > 2) ||
	    repr_cap & NFP_NET_CFG_CTRL_LSO2)
		netdev->hw_features |= NETIF_F_TSO | NETIF_F_TSO6;
	if (repr_cap & NFP_NET_CFG_CTRL_RSS_ANY)
		netdev->hw_features |= NETIF_F_RXHASH;
	if (repr_cap & NFP_NET_CFG_CTRL_VXLAN) {
		if (repr_cap & NFP_NET_CFG_CTRL_LSO)
			netdev->hw_features |= NETIF_F_GSO_UDP_TUNNEL;
	}
	if (repr_cap & NFP_NET_CFG_CTRL_NVGRE) {
		if (repr_cap & NFP_NET_CFG_CTRL_LSO)
			netdev->hw_features |= NETIF_F_GSO_GRE;
	}
	if (repr_cap & (NFP_NET_CFG_CTRL_VXLAN | NFP_NET_CFG_CTRL_NVGRE))
		netdev->hw_enc_features = netdev->hw_features;

	netdev->vlan_features = netdev->hw_features;

	if (repr_cap & NFP_NET_CFG_CTRL_RXVLAN)
		netdev->hw_features |= NETIF_F_HW_VLAN_CTAG_RX;
	if (repr_cap & NFP_NET_CFG_CTRL_TXVLAN) {
		if (repr_cap & NFP_NET_CFG_CTRL_LSO2)
			netdev_warn(netdev, "Device advertises both TSO2 and TXVLAN. Refusing to enable TXVLAN.\n");
		else
			netdev->hw_features |= NETIF_F_HW_VLAN_CTAG_TX;
	}
	if (repr_cap & NFP_NET_CFG_CTRL_CTAG_FILTER)
		netdev->hw_features |= NETIF_F_HW_VLAN_CTAG_FILTER;

	netdev->features = netdev->hw_features;

	/* Advertise but disable TSO by default. */
	netdev->features &= ~(NETIF_F_TSO | NETIF_F_TSO6);
	netdev->gso_max_segs = NFP_NET_LSO_MAX_SEGS;

	netdev->priv_flags |= IFF_NO_QUEUE | IFF_DISABLE_NETPOLL;
	netdev->features |= NETIF_F_LLTX;

	if (nfp_app_has_tc(app)) {
		netdev->features |= NETIF_F_HW_TC;
		netdev->hw_features |= NETIF_F_HW_TC;
	}

	err = nfp_app_repr_init(app, netdev);
	if (err)
		goto err_clean;

	err = register_netdev(netdev);
	if (err)
		goto err_repr_clean;

	return 0;

err_repr_clean:
	nfp_app_repr_clean(app, netdev);
err_clean:
	dst_release((struct dst_entry *)repr->dst);
	return err;
}

static void __nfp_repr_free(struct nfp_repr *repr)
{
	free_percpu(repr->stats);
	free_netdev(repr->netdev);
}

void nfp_repr_free(struct net_device *netdev)
{
	__nfp_repr_free(netdev_priv(netdev));
}

struct net_device *
nfp_repr_alloc_mqs(struct nfp_app *app, unsigned int txqs, unsigned int rxqs)
{
	struct net_device *netdev;
	struct nfp_repr *repr;

	netdev = alloc_etherdev_mqs(sizeof(*repr), txqs, rxqs);
	if (!netdev)
		return NULL;

	netif_carrier_off(netdev);

	repr = netdev_priv(netdev);
	repr->netdev = netdev;
	repr->app = app;

	repr->stats = netdev_alloc_pcpu_stats(struct nfp_repr_pcpu_stats);
	if (!repr->stats)
		goto err_free_netdev;

	return netdev;

err_free_netdev:
	free_netdev(netdev);
	return NULL;
}

void nfp_repr_clean_and_free(struct nfp_repr *repr)
{
	nfp_info(repr->app->cpp, "Destroying Representor(%s)\n",
		 repr->netdev->name);
	nfp_repr_clean(repr);
	__nfp_repr_free(repr);
}

void nfp_reprs_clean_and_free(struct nfp_app *app, struct nfp_reprs *reprs)
{
	struct net_device *netdev;
	unsigned int i;

	for (i = 0; i < reprs->num_reprs; i++) {
		netdev = nfp_repr_get_locked(app, reprs, i);
		if (netdev)
			nfp_repr_clean_and_free(netdev_priv(netdev));
	}

	kfree(reprs);
}

void
nfp_reprs_clean_and_free_by_type(struct nfp_app *app, enum nfp_repr_type type)
{
	struct net_device *netdev;
	struct nfp_reprs *reprs;
	int i;

	reprs = rcu_dereference_protected(app->reprs[type],
					  lockdep_is_held(&app->pf->lock));
	if (!reprs)
		return;

	/* Preclean must happen before we remove the reprs reference from the
	 * app below.
	 */
	for (i = 0; i < reprs->num_reprs; i++) {
		netdev = nfp_repr_get_locked(app, reprs, i);
		if (netdev)
			nfp_app_repr_preclean(app, netdev);
	}

	reprs = nfp_app_reprs_set(app, type, NULL);

	synchronize_rcu();
	nfp_reprs_clean_and_free(app, reprs);
}

struct nfp_reprs *nfp_reprs_alloc(unsigned int num_reprs)
{
	struct nfp_reprs *reprs;

	reprs = kzalloc(sizeof(*reprs) +
			num_reprs * sizeof(struct net_device *), GFP_KERNEL);
	if (!reprs)
		return NULL;
	reprs->num_reprs = num_reprs;

	return reprs;
}

int nfp_reprs_resync_phys_ports(struct nfp_app *app)
{
	struct net_device *netdev;
	struct nfp_reprs *reprs;
	struct nfp_repr *repr;
	int i;

	reprs = nfp_reprs_get_locked(app, NFP_REPR_TYPE_PHYS_PORT);
	if (!reprs)
		return 0;

	for (i = 0; i < reprs->num_reprs; i++) {
		netdev = nfp_repr_get_locked(app, reprs, i);
		if (!netdev)
			continue;

		repr = netdev_priv(netdev);
		if (repr->port->type != NFP_PORT_INVALID)
			continue;

		nfp_app_repr_preclean(app, netdev);
		rtnl_lock();
		rcu_assign_pointer(reprs->reprs[i], NULL);
		rtnl_unlock();
		synchronize_rcu();
		nfp_repr_clean(repr);
	}

	return 0;
}<|MERGE_RESOLUTION|>--- conflicted
+++ resolved
@@ -274,11 +274,7 @@
 	.ndo_set_features	= nfp_port_set_features,
 	.ndo_set_mac_address    = eth_mac_addr,
 	.ndo_get_port_parent_id	= nfp_port_get_port_parent_id,
-<<<<<<< HEAD
-	.ndo_get_devlink	= nfp_devlink_get_devlink,
-=======
 	.ndo_get_devlink_port	= nfp_devlink_get_devlink_port,
->>>>>>> 0ecfebd2
 };
 
 void
