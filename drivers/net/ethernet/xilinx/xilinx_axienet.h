/*
 * Definitions for Xilinx Axi Ethernet device driver.
 *
 * Copyright (c) 2009 Secret Lab Technologies, Ltd.
 * Copyright (c) 2010 - 2012 Xilinx, Inc. All rights reserved.
 */

#ifndef XILINX_AXIENET_H
#define XILINX_AXIENET_H

#include <linux/netdevice.h>
#include <linux/spinlock.h>
#include <linux/interrupt.h>
#include <linux/if_vlan.h>
#include <linux/net_tstamp.h>

/* Packet size info */
#define XAE_HDR_SIZE			14 /* Size of Ethernet header */
#define XAE_TRL_SIZE			 4 /* Size of Ethernet trailer (FCS) */
#define XAE_MTU			      1500 /* Max MTU of an Ethernet frame */
#define XAE_JUMBO_MTU		      9000 /* Max MTU of a jumbo Eth. frame */

#define XAE_MAX_FRAME_SIZE	 (XAE_MTU + XAE_HDR_SIZE + XAE_TRL_SIZE)
#define XAE_MAX_VLAN_FRAME_SIZE  (XAE_MTU + VLAN_ETH_HLEN + XAE_TRL_SIZE)
#define XAE_MAX_JUMBO_FRAME_SIZE (XAE_JUMBO_MTU + XAE_HDR_SIZE + XAE_TRL_SIZE)

/* Configuration options */

/* Accept all incoming packets. Default: disabled (cleared) */
#define XAE_OPTION_PROMISC			BIT(0)

/* Jumbo frame support for Tx & Rx. Default: disabled (cleared) */
#define XAE_OPTION_JUMBO			BIT(1)

/* VLAN Rx & Tx frame support. Default: disabled (cleared) */
#define XAE_OPTION_VLAN				BIT(2)

/* Enable recognition of flow control frames on Rx. Default: enabled (set) */
#define XAE_OPTION_FLOW_CONTROL			BIT(4)

/* Strip FCS and PAD from incoming frames. Note: PAD from VLAN frames is not
 * stripped. Default: disabled (set)
 */
#define XAE_OPTION_FCS_STRIP			BIT(5)

/* Generate FCS field and add PAD automatically for outgoing frames.
 * Default: enabled (set)
 */
#define XAE_OPTION_FCS_INSERT			BIT(6)

/* Enable Length/Type error checking for incoming frames. When this option is
 * set, the MAC will filter frames that have a mismatched type/length field
 * and if XAE_OPTION_REPORT_RXERR is set, the user is notified when these
 * types of frames are encountered. When this option is cleared, the MAC will
 * allow these types of frames to be received. Default: enabled (set)
 */
#define XAE_OPTION_LENTYPE_ERR			BIT(7)

/* Enable the transmitter. Default: enabled (set) */
#define XAE_OPTION_TXEN				BIT(11)

/*  Enable the receiver. Default: enabled (set) */
#define XAE_OPTION_RXEN				BIT(12)

/*  Default options set when device is initialized or reset */
#define XAE_OPTION_DEFAULTS				   \
				(XAE_OPTION_TXEN |	   \
				 XAE_OPTION_FLOW_CONTROL | \
				 XAE_OPTION_RXEN)

/* Axi DMA Register definitions */

#define XAXIDMA_TX_CR_OFFSET	0x00000000 /* Channel control */
#define XAXIDMA_TX_SR_OFFSET	0x00000004 /* Status */
#define XAXIDMA_TX_CDESC_OFFSET	0x00000008 /* Current descriptor pointer */
#define XAXIDMA_TX_TDESC_OFFSET	0x00000010 /* Tail descriptor pointer */

#define XAXIDMA_RX_CR_OFFSET	0x00000030 /* Channel control */
#define XAXIDMA_RX_SR_OFFSET	0x00000034 /* Status */
#define XAXIDMA_RX_CDESC_OFFSET	0x00000038 /* Current descriptor pointer */
#define XAXIDMA_RX_TDESC_OFFSET	0x00000040 /* Tail descriptor pointer */

#define XAXIDMA_CR_RUNSTOP_MASK	0x00000001 /* Start/stop DMA channel */
#define XAXIDMA_CR_RESET_MASK	0x00000004 /* Reset DMA engine */

#define XAXIDMA_BD_NDESC_OFFSET		0x00 /* Next descriptor pointer */
#define XAXIDMA_BD_BUFA_OFFSET		0x08 /* Buffer address */
#define XAXIDMA_BD_CTRL_LEN_OFFSET	0x18 /* Control/buffer length */
#define XAXIDMA_BD_STS_OFFSET		0x1C /* Status */
#define XAXIDMA_BD_USR0_OFFSET		0x20 /* User IP specific word0 */
#define XAXIDMA_BD_USR1_OFFSET		0x24 /* User IP specific word1 */
#define XAXIDMA_BD_USR2_OFFSET		0x28 /* User IP specific word2 */
#define XAXIDMA_BD_USR3_OFFSET		0x2C /* User IP specific word3 */
#define XAXIDMA_BD_USR4_OFFSET		0x30 /* User IP specific word4 */
#define XAXIDMA_BD_ID_OFFSET		0x34 /* Sw ID */
#define XAXIDMA_BD_HAS_STSCNTRL_OFFSET	0x38 /* Whether has stscntrl strm */
#define XAXIDMA_BD_HAS_DRE_OFFSET	0x3C /* Whether has DRE */

#define XAXIDMA_BD_HAS_DRE_SHIFT	8 /* Whether has DRE shift */
#define XAXIDMA_BD_HAS_DRE_MASK		0xF00 /* Whether has DRE mask */
#define XAXIDMA_BD_WORDLEN_MASK		0xFF /* Whether has DRE mask */

#define XAXIDMA_BD_CTRL_LENGTH_MASK	0x007FFFFF /* Requested len */
#define XAXIDMA_BD_CTRL_TXSOF_MASK	0x08000000 /* First tx packet */
#define XAXIDMA_BD_CTRL_TXEOF_MASK	0x04000000 /* Last tx packet */
#define XAXIDMA_BD_CTRL_ALL_MASK	0x0C000000 /* All control bits */

#define XAXIDMA_DELAY_MASK		0xFF000000 /* Delay timeout counter */
#define XAXIDMA_COALESCE_MASK		0x00FF0000 /* Coalesce counter */

#define XAXIDMA_DELAY_SHIFT		24
#define XAXIDMA_COALESCE_SHIFT		16

#define XAXIDMA_IRQ_IOC_MASK		0x00001000 /* Completion intr */
#define XAXIDMA_IRQ_DELAY_MASK		0x00002000 /* Delay interrupt */
#define XAXIDMA_IRQ_ERROR_MASK		0x00004000 /* Error interrupt */
#define XAXIDMA_IRQ_ALL_MASK		0x00007000 /* All interrupts */

/* Default TX/RX Threshold and waitbound values for SGDMA mode */
#define XAXIDMA_DFT_TX_THRESHOLD	24
#define XAXIDMA_DFT_TX_WAITBOUND	254
#define XAXIDMA_DFT_RX_THRESHOLD	1
#define XAXIDMA_DFT_RX_WAITBOUND	254

#define XAXIDMA_BD_CTRL_TXSOF_MASK	0x08000000 /* First tx packet */
#define XAXIDMA_BD_CTRL_TXEOF_MASK	0x04000000 /* Last tx packet */
#define XAXIDMA_BD_CTRL_ALL_MASK	0x0C000000 /* All control bits */

#define XAXIDMA_BD_STS_ACTUAL_LEN_MASK	0x007FFFFF /* Actual len */
#define XAXIDMA_BD_STS_COMPLETE_MASK	0x80000000 /* Completed */
#define XAXIDMA_BD_STS_DEC_ERR_MASK	0x40000000 /* Decode error */
#define XAXIDMA_BD_STS_SLV_ERR_MASK	0x20000000 /* Slave error */
#define XAXIDMA_BD_STS_INT_ERR_MASK	0x10000000 /* Internal err */
#define XAXIDMA_BD_STS_ALL_ERR_MASK	0x70000000 /* All errors */
#define XAXIDMA_BD_STS_RXSOF_MASK	0x08000000 /* First rx pkt */
#define XAXIDMA_BD_STS_RXEOF_MASK	0x04000000 /* Last rx pkt */
#define XAXIDMA_BD_STS_ALL_MASK		0xFC000000 /* All status bits */

#define XAXIDMA_BD_MINIMUM_ALIGNMENT	0x40

/* AXI Tx Timestamp Stream FIFO Register Definitions */
#define XAXIFIFO_TXTS_ISR	0x00000000 /* Interrupt Status Register */
#define XAXIFIFO_TXTS_TXFD	0x00000010 /* Tx Data Write Port */
#define XAXIFIFO_TXTS_TLR	0x00000014 /* Transmit Length Register */
#define XAXIFIFO_TXTS_RFO	0x0000001C /* Rx Fifo Occupancy */
#define XAXIFIFO_TXTS_RDFR	0x00000018 /* Rx Fifo reset */
#define XAXIFIFO_TXTS_RXFD	0x00000020 /* Rx Data Read Port */
#define XAXIFIFO_TXTS_RLR	0x00000024 /* Receive Length Register */
#define XAXIFIFO_TXTS_SRR	0x00000028 /* AXI4-Stream Reset */

#define XAXIFIFO_TXTS_INT_RC_MASK	0x04000000
#define XAXIFIFO_TXTS_RXFD_MASK		0x7FFFFFFF
#define XAXIFIFO_TXTS_RESET_MASK	0x000000A5
#define XAXIFIFO_TXTS_TAG_MASK		0xFFFF0000
#define XAXIFIFO_TXTS_TAG_SHIFT		16

/* Axi Ethernet registers definition */
#define XAE_RAF_OFFSET		0x00000000 /* Reset and Address filter */
#define XAE_TPF_OFFSET		0x00000004 /* Tx Pause Frame */
#define XAE_IFGP_OFFSET		0x00000008 /* Tx Inter-frame gap adjustment*/
#define XAE_IS_OFFSET		0x0000000C /* Interrupt status */
#define XAE_IP_OFFSET		0x00000010 /* Interrupt pending */
#define XAE_IE_OFFSET		0x00000014 /* Interrupt enable */
#define XAE_TTAG_OFFSET		0x00000018 /* Tx VLAN TAG */
#define XAE_RTAG_OFFSET		0x0000001C /* Rx VLAN TAG */
#define XAE_UAWL_OFFSET		0x00000020 /* Unicast address word lower */
#define XAE_UAWU_OFFSET		0x00000024 /* Unicast address word upper */
#define XAE_TPID0_OFFSET	0x00000028 /* VLAN TPID0 register */
#define XAE_TPID1_OFFSET	0x0000002C /* VLAN TPID1 register */
#define XAE_PPST_OFFSET		0x00000030 /* PCS PMA Soft Temac Status Reg */
#define XAE_RCW0_OFFSET		0x00000400 /* Rx Configuration Word 0 */
#define XAE_RCW1_OFFSET		0x00000404 /* Rx Configuration Word 1 */
#define XAE_TC_OFFSET		0x00000408 /* Tx Configuration */
#define XAE_FCC_OFFSET		0x0000040C /* Flow Control Configuration */
#define XAE_EMMC_OFFSET		0x00000410 /* EMAC mode configuration */
#define XAE_PHYC_OFFSET		0x00000414 /* RGMII/SGMII configuration */
#define XAE_MDIO_MC_OFFSET	0x00000500 /* MII Management Config */
#define XAE_MDIO_MCR_OFFSET	0x00000504 /* MII Management Control */
#define XAE_MDIO_MWD_OFFSET	0x00000508 /* MII Management Write Data */
#define XAE_MDIO_MRD_OFFSET	0x0000050C /* MII Management Read Data */
#define XAE_MDIO_MIS_OFFSET	0x00000600 /* MII Management Interrupt Status */
/* MII Mgmt Interrupt Pending register offset */
#define XAE_MDIO_MIP_OFFSET	0x00000620
/* MII Management Interrupt Enable register offset */
#define XAE_MDIO_MIE_OFFSET	0x00000640
/* MII Management Interrupt Clear register offset. */
#define XAE_MDIO_MIC_OFFSET	0x00000660
#define XAE_UAW0_OFFSET		0x00000700 /* Unicast address word 0 */
#define XAE_UAW1_OFFSET		0x00000704 /* Unicast address word 1 */
#define XAE_FMI_OFFSET		0x00000708 /* Filter Mask Index */
#define XAE_AF0_OFFSET		0x00000710 /* Address Filter 0 */
#define XAE_AF1_OFFSET		0x00000714 /* Address Filter 1 */

#define XAE_TX_VLAN_DATA_OFFSET 0x00004000 /* TX VLAN data table address */
#define XAE_RX_VLAN_DATA_OFFSET 0x00008000 /* RX VLAN data table address */
#define XAE_MCAST_TABLE_OFFSET	0x00020000 /* Multicast table address */

/* Bit Masks for Axi Ethernet RAF register */
/* Reject receive multicast destination address */
#define XAE_RAF_MCSTREJ_MASK		0x00000002
/* Reject receive broadcast destination address */
#define XAE_RAF_BCSTREJ_MASK		0x00000004
#define XAE_RAF_TXVTAGMODE_MASK		0x00000018 /* Tx VLAN TAG mode */
#define XAE_RAF_RXVTAGMODE_MASK		0x00000060 /* Rx VLAN TAG mode */
#define XAE_RAF_TXVSTRPMODE_MASK	0x00000180 /* Tx VLAN STRIP mode */
#define XAE_RAF_RXVSTRPMODE_MASK	0x00000600 /* Rx VLAN STRIP mode */
#define XAE_RAF_NEWFNCENBL_MASK		0x00000800 /* New function mode */
/* Exteneded Multicast Filtering mode */
#define XAE_RAF_EMULTIFLTRENBL_MASK	0x00001000
#define XAE_RAF_STATSRST_MASK		0x00002000 /* Stats. Counter Reset */
#define XAE_RAF_RXBADFRMEN_MASK		0x00004000 /* Recv Bad Frame Enable */
#define XAE_RAF_TXVTAGMODE_SHIFT	3 /* Tx Tag mode shift bits */
#define XAE_RAF_RXVTAGMODE_SHIFT	5 /* Rx Tag mode shift bits */
#define XAE_RAF_TXVSTRPMODE_SHIFT	7 /* Tx strip mode shift bits*/
#define XAE_RAF_RXVSTRPMODE_SHIFT	9 /* Rx Strip mode shift bits*/

/* Bit Masks for Axi Ethernet TPF and IFGP registers */
#define XAE_TPF_TPFV_MASK		0x0000FFFF /* Tx pause frame value */
/* Transmit inter-frame gap adjustment value */
#define XAE_IFGP0_IFGP_MASK		0x0000007F

/* Bit Masks for Axi Ethernet IS, IE and IP registers, Same masks apply
 * for all 3 registers.
 */
/* Hard register access complete */
#define XAE_INT_HARDACSCMPLT_MASK	0x00000001
/* Auto negotiation complete */
#define XAE_INT_AUTONEG_MASK		0x00000002
#define XAE_INT_RXCMPIT_MASK		0x00000004 /* Rx complete */
#define XAE_INT_RXRJECT_MASK		0x00000008 /* Rx frame rejected */
#define XAE_INT_RXFIFOOVR_MASK		0x00000010 /* Rx fifo overrun */
#define XAE_INT_TXCMPIT_MASK		0x00000020 /* Tx complete */
#define XAE_INT_RXDCMLOCK_MASK		0x00000040 /* Rx Dcm Lock */
#define XAE_INT_MGTRDY_MASK		0x00000080 /* MGT clock Lock */
#define XAE_INT_PHYRSTCMPLT_MASK	0x00000100 /* Phy Reset complete */
#define XAE_INT_ALL_MASK		0x0000003F /* All the ints */

/* INT bits that indicate receive errors */
#define XAE_INT_RECV_ERROR_MASK				\
	(XAE_INT_RXRJECT_MASK | XAE_INT_RXFIFOOVR_MASK)

/* Bit masks for Axi Ethernet VLAN TPID Word 0 register */
#define XAE_TPID_0_MASK		0x0000FFFF /* TPID 0 */
#define XAE_TPID_1_MASK		0xFFFF0000 /* TPID 1 */

/* Bit masks for Axi Ethernet VLAN TPID Word 1 register */
#define XAE_TPID_2_MASK		0x0000FFFF /* TPID 0 */
#define XAE_TPID_3_MASK		0xFFFF0000 /* TPID 1 */

/* Bit masks for Axi Ethernet RCW1 register */
#define XAE_RCW1_INBAND1588_MASK 0x00400000 /* Inband 1588 Enable */
#define XAE_RCW1_RST_MASK	0x80000000 /* Reset */
#define XAE_RCW1_JUM_MASK	0x40000000 /* Jumbo frame enable */
/* In-Band FCS enable (FCS not stripped) */
#define XAE_RCW1_FCS_MASK	0x20000000
#define XAE_RCW1_RX_MASK	0x10000000 /* Receiver enable */
#define XAE_RCW1_VLAN_MASK	0x08000000 /* VLAN frame enable */
/* Length/type field valid check disable */
#define XAE_RCW1_LT_DIS_MASK	0x02000000
/* Control frame Length check disable */
#define XAE_RCW1_CL_DIS_MASK	0x01000000
/* Pause frame source address bits [47:32]. Bits [31:0] are
 * stored in register RCW0
 */
#define XAE_RCW1_PAUSEADDR_MASK 0x0000FFFF

/* Bit masks for Axi Ethernet TC register */
#define XAE_TC_INBAND1588_MASK 0x00400000 /* Inband 1588 Enable */
#define XAE_TC_RST_MASK		0x80000000 /* Reset */
#define XAE_TC_JUM_MASK		0x40000000 /* Jumbo frame enable */
/* In-Band FCS enable (FCS not generated) */
#define XAE_TC_FCS_MASK		0x20000000
#define XAE_TC_TX_MASK		0x10000000 /* Transmitter enable */
#define XAE_TC_VLAN_MASK	0x08000000 /* VLAN frame enable */
/* Inter-frame gap adjustment enable */
#define XAE_TC_IFG_MASK		0x02000000

/* Bit masks for Axi Ethernet FCC register */
#define XAE_FCC_FCRX_MASK	0x20000000 /* Rx flow control enable */
#define XAE_FCC_FCTX_MASK	0x40000000 /* Tx flow control enable */

/* Bit masks for Axi Ethernet EMMC register */
#define XAE_EMMC_LINKSPEED_MASK	0xC0000000 /* Link speed */
#define XAE_EMMC_RGMII_MASK	0x20000000 /* RGMII mode enable */
#define XAE_EMMC_SGMII_MASK	0x10000000 /* SGMII mode enable */
#define XAE_EMMC_GPCS_MASK	0x08000000 /* 1000BaseX mode enable */
#define XAE_EMMC_HOST_MASK	0x04000000 /* Host interface enable */
#define XAE_EMMC_TX16BIT	0x02000000 /* 16 bit Tx client enable */
#define XAE_EMMC_RX16BIT	0x01000000 /* 16 bit Rx client enable */
#define XAE_EMMC_LINKSPD_10	0x00000000 /* Link Speed mask for 10 Mbit */
#define XAE_EMMC_LINKSPD_100	0x40000000 /* Link Speed mask for 100 Mbit */
#define XAE_EMMC_LINKSPD_1000	0x80000000 /* Link Speed mask for 1000 Mbit */
#define XAE_EMMC_LINKSPD_2500	0x80000000 /* Link Speed mask for 2500 Mbit */

/* Bit masks for Axi Ethernet PHYC register */
#define XAE_PHYC_SGMIILINKSPEED_MASK	0xC0000000 /* SGMII link speed mask*/
#define XAE_PHYC_RGMIILINKSPEED_MASK	0x0000000C /* RGMII link speed */
#define XAE_PHYC_RGMIIHD_MASK		0x00000002 /* RGMII Half-duplex */
#define XAE_PHYC_RGMIILINK_MASK		0x00000001 /* RGMII link status */
#define XAE_PHYC_RGLINKSPD_10		0x00000000 /* RGMII link 10 Mbit */
#define XAE_PHYC_RGLINKSPD_100		0x00000004 /* RGMII link 100 Mbit */
#define XAE_PHYC_RGLINKSPD_1000		0x00000008 /* RGMII link 1000 Mbit */
#define XAE_PHYC_SGLINKSPD_10		0x00000000 /* SGMII link 10 Mbit */
#define XAE_PHYC_SGLINKSPD_100		0x40000000 /* SGMII link 100 Mbit */
#define XAE_PHYC_SGLINKSPD_1000		0x80000000 /* SGMII link 1000 Mbit */

/* Bit masks for Axi Ethernet MDIO interface MC register */
#define XAE_MDIO_MC_MDIOEN_MASK		0x00000040 /* MII management enable */
#define XAE_MDIO_MC_CLOCK_DIVIDE_MAX	0x3F	   /* Maximum MDIO divisor */

/* Bit masks for Axi Ethernet MDIO interface MCR register */
#define XAE_MDIO_MCR_PHYAD_MASK		0x1F000000 /* Phy Address Mask */
#define XAE_MDIO_MCR_PHYAD_SHIFT	24	   /* Phy Address Shift */
#define XAE_MDIO_MCR_REGAD_MASK		0x001F0000 /* Reg Address Mask */
#define XAE_MDIO_MCR_REGAD_SHIFT	16	   /* Reg Address Shift */
#define XAE_MDIO_MCR_OP_MASK		0x0000C000 /* Operation Code Mask */
#define XAE_MDIO_MCR_OP_SHIFT		13	   /* Operation Code Shift */
#define XAE_MDIO_MCR_OP_READ_MASK	0x00008000 /* Op Code Read Mask */
#define XAE_MDIO_MCR_OP_WRITE_MASK	0x00004000 /* Op Code Write Mask */
#define XAE_MDIO_MCR_INITIATE_MASK	0x00000800 /* Ready Mask */
#define XAE_MDIO_MCR_READY_MASK		0x00000080 /* Ready Mask */

/* Bit masks for Axi Ethernet MDIO interface MIS, MIP, MIE, MIC registers */
#define XAE_MDIO_INT_MIIM_RDY_MASK	0x00000001 /* MIIM Interrupt */

/* Bit masks for Axi Ethernet UAW1 register */
/* Station address bits [47:32]; Station address
 * bits [31:0] are stored in register UAW0
 */
#define XAE_UAW1_UNICASTADDR_MASK	0x0000FFFF

/* Bit masks for Axi Ethernet FMI register */
#define XAE_FMI_PM_MASK			0x80000000 /* Promis. mode enable */
#define XAE_FMI_IND_MASK		0x00000003 /* Index Mask */

#define XAE_MDIO_DIV_DFT		29 /* Default MDIO clock divisor */

/* Total number of entries in the hardware multicast table. */
#define XAE_MULTICAST_CAM_TABLE_NUM	4

/* Axi Ethernet Synthesis features */
#define XAE_FEATURE_PARTIAL_RX_CSUM	BIT(0)
#define XAE_FEATURE_PARTIAL_TX_CSUM	BIT(1)
#define XAE_FEATURE_FULL_RX_CSUM	BIT(2)
#define XAE_FEATURE_FULL_TX_CSUM	BIT(3)

#define XAE_NO_CSUM_OFFLOAD		0

#define XAE_FULL_CSUM_STATUS_MASK	0x00000038
#define XAE_IP_UDP_CSUM_VALIDATED	0x00000003
#define XAE_IP_TCP_CSUM_VALIDATED	0x00000002

#define DELAY_OF_ONE_MILLISEC		1000

#define XAXIENET_NAPI_WEIGHT		64

/* Definitions of 1588 PTP in Axi Ethernet IP */
#define TX_TS_OP_NOOP           0x0
#define TX_TS_OP_ONESTEP        0x1
#define TX_TS_OP_TWOSTEP        0x2
#define TX_TS_CSUM_UPDATE       0x1
#define TX_PTP_CSUM_OFFSET      0x28
#define TX_PTP_TS_OFFSET        0x4C

/* Read/Write access to the registers */
#ifndef out_be32
#if defined(CONFIG_ARCH_ZYNQ) || defined(CONFIG_ARCH_ZYNQMP)
#define in_be32(offset)		__raw_readl(offset)
#define out_be32(offset, val)	__raw_writel(val, offset)
#endif
#endif

/* XXV MAC Register Definitions */
#define XXV_TC_OFFSET			0x0000000C
#define XXV_RCW1_OFFSET			0x00000014
#define XXV_JUM_OFFSET			0x00000018
#define XXV_TICKREG_OFFSET		0x00000020
#define XXV_STATRX_BLKLCK_OFFSET	0x0000040C

/* XXV MAC Register Mask Definitions */
#define XXV_TC_TX_MASK		BIT(0)
#define XXV_RCW1_RX_MASK	BIT(0)
#define XXV_RCW1_FCS_MASK	BIT(1)
#define XXV_TC_FCS_MASK		BIT(1)
#define XXV_MIN_JUM_MASK	GENMASK(7, 0)
#define XXV_MAX_JUM_MASK	GENMASK(10, 8)
#define XXV_RX_BLKLCK_MASK	BIT(0)
#define XXV_TICKREG_STATEN_MASK BIT(0)
#define XXV_MAC_MIN_PKT_LEN	64

<<<<<<< HEAD
=======
/* MCDMA Register Definitions */
#define XMCDMA_CR_OFFSET	0x00
#define XMCDMA_SR_OFFSET	0x04
#define XMCDMA_CHEN_OFFSET	0x08
#define XMCDMA_CHSER_OFFSET	0x0C
#define XMCDMA_ERR_OFFSET	0x10
#define XMCDMA_PKTDROP_OFFSET	0x14
#define XMCDMA_TXWEIGHT0_OFFSET 0x18
#define XMCDMA_TXWEIGHT1_OFFSET 0x1C
#define XMCDMA_RXINT_SER_OFFSET 0x20
#define XMCDMA_TXINT_SER_OFFSET 0x28

#define XMCDMA_CHOBS1_OFFSET	0x440
#define XMCDMA_CHOBS2_OFFSET	0x444
#define XMCDMA_CHOBS3_OFFSET	0x448
#define XMCDMA_CHOBS4_OFFSET	0x44C
#define XMCDMA_CHOBS5_OFFSET	0x450
#define XMCDMA_CHOBS6_OFFSET	0x454

#define XMCDMA_CHAN_RX_OFFSET  0x500

/* Per Channel Registers */
#define XMCDMA_CHAN_CR_OFFSET(chan_id)		(0x40 + ((chan_id) - 1) * 0x40)
#define XMCDMA_CHAN_SR_OFFSET(chan_id)		(0x44 + ((chan_id) - 1) * 0x40)
#define XMCDMA_CHAN_CURDESC_OFFSET(chan_id)	(0x48 + ((chan_id) - 1) * 0x40)
#define XMCDMA_CHAN_TAILDESC_OFFSET(chan_id)	(0x50 + ((chan_id) - 1) * 0x40)
#define XMCDMA_CHAN_PKTDROP_OFFSET(chan_id)	(0x58 + ((chan_id) - 1) * 0x40)

#define XMCDMA_RX_OFFSET	0x500

/* MCDMA Mask registers */
#define XMCDMA_CR_RUNSTOP_MASK		BIT(0) /* Start/stop DMA channel */
#define XMCDMA_CR_RESET_MASK		BIT(2) /* Reset DMA engine */

#define XMCDMA_SR_HALTED_MASK		BIT(0)
#define XMCDMA_SR_IDLE_MASK		BIT(1)

#define XMCDMA_IRQ_ERRON_OTHERQ_MASK	BIT(3)
#define XMCDMA_IRQ_PKTDROP_MASK		BIT(4)
#define XMCDMA_IRQ_IOC_MASK		BIT(5)
#define XMCDMA_IRQ_DELAY_MASK		BIT(6)
#define XMCDMA_IRQ_ERR_MASK		BIT(7)
#define XMCDMA_IRQ_ALL_MASK		GENMASK(7, 5)
#define XMCDMA_PKTDROP_COALESCE_MASK	GENMASK(15, 8)
#define XMCDMA_COALESCE_MASK		GENMASK(23, 16)
#define XMCDMA_DELAY_MASK		GENMASK(31, 24)

#define XMCDMA_CHEN_MASK		GENMASK(7, 0)
#define XMCDMA_CHID_MASK		GENMASK(7, 0)

#define XMCDMA_ERR_INTERNAL_MASK	BIT(0)
#define XMCDMA_ERR_SLAVE_MASK		BIT(1)
#define XMCDMA_ERR_DECODE_MASK		BIT(2)
#define XMCDMA_ERR_SG_INT_MASK		BIT(4)
#define XMCDMA_ERR_SG_SLV_MASK		BIT(5)
#define XMCDMA_ERR_SG_DEC_MASK		BIT(6)

#define XMCDMA_PKTDROP_CNT_MASK		GENMASK(31, 0)

#define XMCDMA_BD_CTRL_TXSOF_MASK	0x80000000 /* First tx packet */
#define XMCDMA_BD_CTRL_TXEOF_MASK	0x40000000 /* Last tx packet */
#define XMCDMA_BD_CTRL_ALL_MASK		0xC0000000 /* All control bits */
#define XMCDMA_BD_STS_ALL_MASK		0xF0000000 /* All status bits */

#define XMCDMA_COALESCE_SHIFT		16
#define XMCDMA_DELAY_SHIFT		24
#define XMCDMA_DFT_TX_THRESHOLD		1

#define XMCDMA_TXWEIGHT_CH_MASK(chan_id)	GENMASK(((chan_id) * 4 + 3), \
							(chan_id) * 4)
#define XMCDMA_TXWEIGHT_CH_SHIFT(chan_id)	((chan_id) * 4)

>>>>>>> f70f1fc9
/* PTP Packet length */
#define XAE_TX_PTP_LEN		16
#define XXV_TX_PTP_LEN		12

<<<<<<< HEAD
=======
/* Macros used when AXI DMA h/w is configured without DRE */
#define XAE_TX_BUFFERS		64
#define XAE_MAX_PKT_LEN		8192

>>>>>>> f70f1fc9
/**
 * struct axidma_bd - Axi Dma buffer descriptor layout
 * @next:         MM2S/S2MM Next Descriptor Pointer
 * @reserved1:    Reserved and not used
 * @phys:         MM2S/S2MM Buffer Address
 * @reserved2:    Reserved and not used
 * @reserved3:    Reserved and not used
 * @reserved4:    Reserved and not used
 * @cntrl:        MM2S/S2MM Control value
 * @status:       MM2S/S2MM Status value
 * @app0:         MM2S/S2MM User Application Field 0.
 * @app1:         MM2S/S2MM User Application Field 1.
 * @app2:         MM2S/S2MM User Application Field 2.
 * @app3:         MM2S/S2MM User Application Field 3.
 * @app4:         MM2S/S2MM User Application Field 4.
 * @sw_id_offset: MM2S/S2MM Sw ID
 * @ptp_tx_skb:   If timestamping is enabled used for timestamping skb
 *		  Otherwise reserved.
 * @ptp_tx_ts_tag: Tag value of 2 step timestamping if timestamping is enabled
 *		   Otherwise reserved.
 * @tx_skb:	  Transmit skb address
 * @tx_desc_mapping: Tx Descriptor DMA mapping type.
 */
struct axidma_bd {
	u32 next;	/* Physical address of next buffer descriptor */
	u32 reserved1;
	u32 phys;
	u32 reserved2;
	u32 reserved3;
	u32 reserved4;
	u32 cntrl;
	u32 status;
	u32 app0;
	u32 app1;	/* TX start << 16 | insert */
	u32 app2;	/* TX csum seed */
	u32 app3;
	u32 app4;
	phys_addr_t sw_id_offset; /* first unused field by h/w */
	phys_addr_t ptp_tx_skb;
<<<<<<< HEAD
=======
	u32 ptp_tx_ts_tag;
	phys_addr_t tx_skb;
	u32 tx_desc_mapping;
} __aligned(128);

/**
 * struct aximcdma_bd - Axi MCDMA buffer descriptor layout
 * @next:         MM2S/S2MM Next Descriptor Pointer
 * @reserved1:    Reserved and not used
 * @phys:         MM2S/S2MM Buffer Address
 * @reserved2:    Reserved and not used
 * @reserved3:    Reserved and not used
 * @cntrl:        MM2S/S2MM Control value
 * @status:       S2MM Status value
 * @sband_stats:  S2MM Sideband Status value
 *		  MM2S Status value
 * @app0:         MM2S/S2MM User Application Field 0.
 * @app1:         MM2S/S2MM User Application Field 1.
 * @app2:         MM2S/S2MM User Application Field 2.
 * @app3:         MM2S/S2MM User Application Field 3.
 * @app4:         MM2S/S2MM User Application Field 4.
 * @sw_id_offset: MM2S/S2MM Sw ID
 * @ptp_tx_skb:   If timestamping is enabled used for timestamping skb
 *		  Otherwise reserved.
 * @ptp_tx_ts_tag: Tag value of 2 step timestamping if timestamping is enabled
 *		   Otherwise reserved.
 * @tx_skb:	  Transmit skb address
 * @tx_desc_mapping: Tx Descriptor DMA mapping type.
 */
struct aximcdma_bd {
	u32 next;	/* Physical address of next buffer descriptor */
	u32 reserved1;
	u32 phys;
	u32 reserved2;
	u32 reserved3;
	u32 cntrl;
	u32 status;
	u32 sband_stats;
	u32 app0;
	u32 app1;	/* TX start << 16 | insert */
	u32 app2;	/* TX csum seed */
	u32 app3;
	u32 app4;
	phys_addr_t sw_id_offset; /* first unused field by h/w */
	phys_addr_t ptp_tx_skb;
>>>>>>> f70f1fc9
	u32 ptp_tx_ts_tag;
	phys_addr_t tx_skb;
	u32 tx_desc_mapping;
} __aligned(128);

#define DESC_DMA_MAP_SINGLE 0
#define DESC_DMA_MAP_PAGE 1

#ifdef CONFIG_XILINX_TSN
enum XAE_QUEUE {
	XAE_BE = 0, /* best effort */
	XAE_RE,	   /* reserved(cbs) */
	XAE_ST,    /* Scheduled */
	XAE_MAX_QUEUES,
};
#elif defined(CONFIG_AXIENET_HAS_MCDMA)
#define XAE_MAX_QUEUES   16
#else
#define XAE_MAX_QUEUES   1
#endif

#ifdef CONFIG_XILINX_TSN_PTP
#define SIOCCHIOCTL SIOCDEVPRIVATE
#endif
/**
 * struct axienet_local - axienet private per device data
 * @ndev:	Pointer for net_device to which it will be attached.
 * @dev:	Pointer to device structure
 * @phy_node:	Pointer to device node structure
 * @mii_bus:	Pointer to MII bus structure
 * @regs:	Base address for the axienet_local device address space
 * @mcdma_regs:	Base address for the aximcdma device address space
 * @napi:	Napi Structure array for all dma queues
 * @num_queues: Total number of DMA queues
 * @dq:		DMA queues data
 * @is_tsn:	Denotes a tsn port
 * @num_q:	Denotes number of queue in current TSN design
 * @temac_no:	Denotes the port number in TSN IP
 * @timer_priv: PTP timer private data pointer
 * @ptp_tx_irq: PTP tx irq
 * @ptp_rx_irq: PTP rx irq
 * @rtc_irq:	PTP RTC irq
 * @qbv_irq:	QBV shed irq
 * @ptp_rx_hw_pointer: ptp rx hw pointer
 * @ptp_rx_sw_pointer: ptp rx sw pointer
 * @ptp_txq:	PTP tx queue header
 * @tx_tstamp_work: PTP timestamping work queue
 * @ptp_tx_lock: PTP tx lock
 * @dma_err_tasklet: Tasklet structure to process Axi DMA errors
 * @eth_irq:	Axi Ethernet IRQ number
 * @phy_type:	Phy type to identify between MII/GMII/RGMII/SGMII/1000 Base-X
 * @options:	AxiEthernet option word
 * @last_link:	Phy link state in which the PHY was negotiated earlier
 * @features:	Stores the extended features supported by the axienet hw
 * @max_frm_size: Stores the maximum size of the frame that can be that
 *		  Txed/Rxed in the existing hardware. If jumbo option is
 *		  supported, the maximum frame size would be 9k. Else it is
 *		  1522 bytes (assuming support for basic VLAN)
 * @rxmem:	Stores rx memory size for jumbo frame handling.
 * @csum_offload_on_tx_path:	Stores the checksum selection on TX side.
 * @csum_offload_on_rx_path:	Stores the checksum selection on RX side.
 * @coalesce_count_rx:	Store the irq coalesce on RX side.
 * @coalesce_count_tx:	Store the irq coalesce on TX side.
 * @phy_interface: Phy interface type.
 * @phy_flags:	Phy interface flags.
 * @eth_hasnobuf: Ethernet is configured in Non buf mode.
<<<<<<< HEAD
=======
 * @eth_hasptp: Ethernet is configured for ptp.
>>>>>>> f70f1fc9
 * @axienet_config: Ethernet config structure
 * @tx_ts_regs:	  Base address for the axififo device address space.
 * @rx_ts_regs:	  Base address for the rx axififo device address space.
 * @tstamp_config: Hardware timestamp config structure.
 * @tx_ptpheader: Stores the tx ptp header.
<<<<<<< HEAD
=======
 * @eth_clk: Clock resource for etherent mac.
 * @dma_clk: Clock resource for dma controller.
 * @qnum:     Axi Ethernet queue number to be operate on.
 * @chan_num: MCDMA Channel number to be operate on.
 * @chan_id:  MCMDA Channel id used in conjunction with weight parameter.
 * @weight:   MCDMA Channel weight value to be configured for.
>>>>>>> f70f1fc9
 */
struct axienet_local {
	struct net_device *ndev;
	struct device *dev;

	/* Connection to PHY device */
	struct phy_device *phy_dev, *phy_dev_int;/* Pointer to PHY device */
	struct device_node *phy_node, *phy_node_int;

	/* MDIO bus data */
	struct mii_bus *mii_bus;	/* MII bus reference */

	/* IO registers, dma functions and IRQs */
	void __iomem *regs;
	void __iomem *mcdma_regs;

	struct tasklet_struct dma_err_tasklet[XAE_MAX_QUEUES];
	struct napi_struct napi[XAE_MAX_QUEUES];	/* NAPI Structure */

	#define XAE_TEMAC1 0
	#define XAE_TEMAC2 1
	u8     temac_no;
	u16    num_queues;	/* Number of DMA queues */
	struct axienet_dma_q *dq[XAE_MAX_QUEUES];	/* DAM queue data*/
	bool is_tsn;
#ifdef CONFIG_XILINX_TSN
	int num_q;
#ifdef CONFIG_XILINX_TSN_PTP
	void *timer_priv;
	int ptp_tx_irq;
	int ptp_rx_irq;
	int rtc_irq;
	int qbv_irq;
	u8  ptp_rx_hw_pointer;
	u8  ptp_rx_sw_pointer;
	struct sk_buff_head ptp_txq;
	struct work_struct tx_tstamp_work;
	spinlock_t ptp_tx_lock;		/* TSN PTP tx lock*/
#endif
#endif
	int eth_irq;
	u32 phy_type;

	u32 options;			/* Current options word */
	u32 last_link;
	u32 features;

	u32 max_frm_size;
	u32 rxmem;

	int csum_offload_on_tx_path;
	int csum_offload_on_rx_path;

	u32 coalesce_count_rx;
	u32 coalesce_count_tx;
	u32 phy_interface;
	u32 phy_flags;
	bool eth_hasnobuf;
<<<<<<< HEAD
=======
	bool eth_hasptp;
>>>>>>> f70f1fc9
	const struct axienet_config *axienet_config;

#ifdef CONFIG_XILINX_AXI_EMAC_HWTSTAMP
	void __iomem *tx_ts_regs;
	void __iomem *rx_ts_regs;
	struct hwtstamp_config tstamp_config;
	u8 *tx_ptpheader;
#endif
	struct clk *eth_clk;
	struct clk *dma_clk;

	/* MCDMA Fields */
	int qnum[XAE_MAX_QUEUES];
	int chan_num[XAE_MAX_QUEUES];
	/* WRR Fields */
	u16 chan_id;
	u16 weight;
};

/**
 * struct axienet_dma_q - axienet private per dma queue data
 * @lp:		Parent pointer
 * @dma_regs:	Base address for the axidma device address space
 * @tx_irq:	Axidma TX IRQ number
 * @rx_irq:	Axidma RX IRQ number
 * @tx_lock:	Spin lock for tx path
 * @rx_lock:	Spin lock for tx path
 * @tx_bd_v:	Virtual address of the TX buffer descriptor ring
 * @tx_bd_p:	Physical address(start address) of the TX buffer descr. ring
 * @rx_bd_v:	Virtual address of the RX buffer descriptor ring
 * @rx_bd_p:	Physical address(start address) of the RX buffer descr. ring
 * @tx_buf:	Virtual address of the Tx buffer pool used by the driver when
 *		DMA h/w is configured without DRE.
 * @tx_bufs:	Virutal address of the Tx buffer address.
 * @tx_bufs_dma: Physical address of the Tx buffer address used by the driver
 *		 when DMA h/w is configured without DRE.
 * @eth_hasdre: Tells whether DMA h/w is configured with dre or not.
 * @tx_bd_ci:	Stores the index of the Tx buffer descriptor in the ring being
 *		accessed currently. Used while alloc. BDs before a TX starts
 * @tx_bd_tail:	Stores the index of the Tx buffer descriptor in the ring being
 *		accessed currently. Used while processing BDs after the TX
 *		completed.
 * @rx_bd_ci:	Stores the index of the Rx buffer descriptor in the ring being
 *		accessed currently.
 * @chan_id:    MCDMA channel to operate on.
 * @rx_offset:	MCDMA S2MM channel starting offset.
 * @txq_bd_v:	Virtual address of the MCDMA TX buffer descriptor ring
 * @rxq_bd_v:	Virtual address of the MCDMA RX buffer descriptor ring
 * @tx_packets: Number of transmit packets processed by the dma queue.
 * @tx_bytes:   Number of transmit bytes processed by the dma queue.
 * @rx_packets: Number of receive packets processed by the dma queue.
 * @rx_bytes:	Number of receive bytes processed by the dma queue.
 */
struct axienet_dma_q {
	struct axienet_local	*lp; /* parent */
	void __iomem *dma_regs;

	int tx_irq;
	int rx_irq;

	spinlock_t tx_lock;		/* tx lock */
	spinlock_t rx_lock;		/* rx lock */

	/* Buffer descriptors */
	struct axidma_bd *tx_bd_v;
	struct axidma_bd *rx_bd_v;
	dma_addr_t rx_bd_p;
	dma_addr_t tx_bd_p;

	unsigned char *tx_buf[XAE_TX_BUFFERS];
	unsigned char *tx_bufs;
	dma_addr_t tx_bufs_dma;
	bool eth_hasdre;

	u32 tx_bd_ci;
	u32 rx_bd_ci;
	u32 tx_bd_tail;

	/* MCDMA fields */
	u16 chan_id;
	u32 rx_offset;
	struct aximcdma_bd *txq_bd_v;
	struct aximcdma_bd *rxq_bd_v;

	unsigned long tx_packets;
	unsigned long tx_bytes;
	unsigned long rx_packets;
	unsigned long rx_bytes;
};

#define AXIENET_SSTATS_LEN(lp) ((lp)->num_queues * 4)

/**
 * enum axienet_ip_type - AXIENET IP/MAC type.
 *
 * @XAXIENET_1G:	 IP is 1G MAC
 * @XAXIENET_2_5G:	 IP type is 2.5G MAC.
 * @XAXIENET_LEGACY_10G: IP type is legacy 10G MAC.
 * @XAXIENET_10G_25G:	 IP type is 10G/25G MAC(XXV MAC).
 *
 */
enum axienet_ip_type {
	XAXIENET_1G = 0,
	XAXIENET_2_5G,
	XAXIENET_LEGACY_10G,
	XAXIENET_10G_25G,
};

struct axienet_config {
	enum axienet_ip_type mactype;
	void (*setoptions)(struct net_device *ndev, u32 options);
	u32 tx_ptplen;
};

/**
 * enum axienet_ip_type - AXIENET IP/MAC type.
 *
 * @XAXIENET_1G:	 IP is 1G MAC
 * @XAXIENET_2_5G:	 IP type is 2.5G MAC.
 * @XAXIENET_LEGACY_10G: IP type is legacy 10G MAC.
 * @XAXIENET_10G_25G:	 IP type is 10G/25G MAC(XXV MAC).
 *
 */
enum axienet_ip_type {
	XAXIENET_1G = 0,
	XAXIENET_2_5G,
	XAXIENET_LEGACY_10G,
	XAXIENET_10G_25G,
};

struct axienet_config {
	enum axienet_ip_type mactype;
	void (*setoptions)(struct net_device *ndev, u32 options);
	u32 tx_ptplen;
};

/**
 * struct axiethernet_option - Used to set axi ethernet hardware options
 * @opt:	Option to be set.
 * @reg:	Register offset to be written for setting the option
 * @m_or:	Mask to be ORed for setting the option in the register
 */
struct axienet_option {
	u32 opt;
	u32 reg;
	u32 m_or;
};

struct xxvenet_option {
	u32 opt;
	u32 reg;
	u32 m_or;
};

/**
 * axienet_ior - Memory mapped Axi Ethernet register read
 * @lp:         Pointer to axienet local structure
 * @offset:     Address offset from the base address of Axi Ethernet core
 *
 * Return: The contents of the Axi Ethernet register
 *
 * This function returns the contents of the corresponding register.
 */
static inline u32 axienet_ior(struct axienet_local *lp, off_t offset)
{
	return in_be32(lp->regs + offset);
}

/**
 * axienet_iow - Memory mapped Axi Ethernet register write
 * @lp:         Pointer to axienet local structure
 * @offset:     Address offset from the base address of Axi Ethernet core
 * @value:      Value to be written into the Axi Ethernet register
 *
 * This function writes the desired value into the corresponding Axi Ethernet
 * register.
 */
static inline void axienet_iow(struct axienet_local *lp, off_t offset,
			       u32 value)
{
	out_be32((lp->regs + offset), value);
}

#ifdef CONFIG_XILINX_AXI_EMAC_HWTSTAMP
/**
 * axienet_txts_ior - Memory mapped AXI FIFO MM S register read
 * @lp:         Pointer to axienet_local structure
 * @reg:     Address offset from the base address of AXI FIFO MM S
 *              core
 *
 * Return: the contents of the AXI FIFO MM S register
 */

static inline u32 axienet_txts_ior(struct axienet_local *lp, off_t reg)
{
	return in_be32(lp->tx_ts_regs + reg);
}

/**
 * axienet_txts_iow - Memory mapper AXI FIFO MM S register write
 * @lp:         Pointer to axienet_local structure
 * @reg:     Address offset from the base address of AXI FIFO MM S
 *              core.
 * @value:      Value to be written into the AXI FIFO MM S register
 */
static inline void axienet_txts_iow(struct  axienet_local *lp, off_t reg,
				    u32 value)
{
	out_be32((lp->tx_ts_regs + reg), value);
}

/**
 * axienet_rxts_ior - Memory mapped AXI FIFO MM S register read
 * @lp:         Pointer to axienet_local structure
 * @reg:     Address offset from the base address of AXI FIFO MM S
 *              core
 *
 * Return: the contents of the AXI FIFO MM S register
 */

static inline u32 axienet_rxts_ior(struct axienet_local *lp, off_t reg)
{
	return in_be32(lp->rx_ts_regs + reg);
}

/**
 * axienet_rxts_iow - Memory mapper AXI FIFO MM S register write
 * @lp:         Pointer to axienet_local structure
 * @reg:     Address offset from the base address of AXI FIFO MM S
 *              core.
 * @value:      Value to be written into the AXI FIFO MM S register
 */
static inline void axienet_rxts_iow(struct  axienet_local *lp, off_t reg,
				    u32 value)
{
	out_be32((lp->rx_ts_regs + reg), value);
}
#endif

/* Function prototypes visible in xilinx_axienet_mdio.c for other files */
int axienet_mdio_setup(struct axienet_local *lp, struct device_node *np);
int axienet_mdio_wait_until_ready(struct axienet_local *lp);
void axienet_mdio_teardown(struct axienet_local *lp);
#ifdef CONFIG_XILINX_TSN_PTP
void axienet_tx_tstamp(struct work_struct *work);
#endif
#ifdef CONFIG_XILINX_TSN_QBV
int axienet_qbv_init(struct net_device *ndev);
void axienet_qbv_remove(struct net_device *ndev);
int axienet_set_schedule(struct net_device *ndev, void __user *useraddr);
#endif

#endif /* XILINX_AXI_ENET_H */<|MERGE_RESOLUTION|>--- conflicted
+++ resolved
@@ -388,8 +388,6 @@
 #define XXV_TICKREG_STATEN_MASK BIT(0)
 #define XXV_MAC_MIN_PKT_LEN	64
 
-<<<<<<< HEAD
-=======
 /* MCDMA Register Definitions */
 #define XMCDMA_CR_OFFSET	0x00
 #define XMCDMA_SR_OFFSET	0x04
@@ -462,18 +460,14 @@
 							(chan_id) * 4)
 #define XMCDMA_TXWEIGHT_CH_SHIFT(chan_id)	((chan_id) * 4)
 
->>>>>>> f70f1fc9
 /* PTP Packet length */
 #define XAE_TX_PTP_LEN		16
 #define XXV_TX_PTP_LEN		12
 
-<<<<<<< HEAD
-=======
 /* Macros used when AXI DMA h/w is configured without DRE */
 #define XAE_TX_BUFFERS		64
 #define XAE_MAX_PKT_LEN		8192
 
->>>>>>> f70f1fc9
 /**
  * struct axidma_bd - Axi Dma buffer descriptor layout
  * @next:         MM2S/S2MM Next Descriptor Pointer
@@ -513,8 +507,6 @@
 	u32 app4;
 	phys_addr_t sw_id_offset; /* first unused field by h/w */
 	phys_addr_t ptp_tx_skb;
-<<<<<<< HEAD
-=======
 	u32 ptp_tx_ts_tag;
 	phys_addr_t tx_skb;
 	u32 tx_desc_mapping;
@@ -560,7 +552,6 @@
 	u32 app4;
 	phys_addr_t sw_id_offset; /* first unused field by h/w */
 	phys_addr_t ptp_tx_skb;
->>>>>>> f70f1fc9
 	u32 ptp_tx_ts_tag;
 	phys_addr_t tx_skb;
 	u32 tx_desc_mapping;
@@ -627,24 +618,18 @@
  * @phy_interface: Phy interface type.
  * @phy_flags:	Phy interface flags.
  * @eth_hasnobuf: Ethernet is configured in Non buf mode.
-<<<<<<< HEAD
-=======
  * @eth_hasptp: Ethernet is configured for ptp.
->>>>>>> f70f1fc9
  * @axienet_config: Ethernet config structure
  * @tx_ts_regs:	  Base address for the axififo device address space.
  * @rx_ts_regs:	  Base address for the rx axififo device address space.
  * @tstamp_config: Hardware timestamp config structure.
  * @tx_ptpheader: Stores the tx ptp header.
-<<<<<<< HEAD
-=======
  * @eth_clk: Clock resource for etherent mac.
  * @dma_clk: Clock resource for dma controller.
  * @qnum:     Axi Ethernet queue number to be operate on.
  * @chan_num: MCDMA Channel number to be operate on.
  * @chan_id:  MCMDA Channel id used in conjunction with weight parameter.
  * @weight:   MCDMA Channel weight value to be configured for.
->>>>>>> f70f1fc9
  */
 struct axienet_local {
 	struct net_device *ndev;
@@ -703,10 +688,7 @@
 	u32 phy_interface;
 	u32 phy_flags;
 	bool eth_hasnobuf;
-<<<<<<< HEAD
-=======
 	bool eth_hasptp;
->>>>>>> f70f1fc9
 	const struct axienet_config *axienet_config;
 
 #ifdef CONFIG_XILINX_AXI_EMAC_HWTSTAMP
@@ -822,28 +804,6 @@
 };
 
 /**
- * enum axienet_ip_type - AXIENET IP/MAC type.
- *
- * @XAXIENET_1G:	 IP is 1G MAC
- * @XAXIENET_2_5G:	 IP type is 2.5G MAC.
- * @XAXIENET_LEGACY_10G: IP type is legacy 10G MAC.
- * @XAXIENET_10G_25G:	 IP type is 10G/25G MAC(XXV MAC).
- *
- */
-enum axienet_ip_type {
-	XAXIENET_1G = 0,
-	XAXIENET_2_5G,
-	XAXIENET_LEGACY_10G,
-	XAXIENET_10G_25G,
-};
-
-struct axienet_config {
-	enum axienet_ip_type mactype;
-	void (*setoptions)(struct net_device *ndev, u32 options);
-	u32 tx_ptplen;
-};
-
-/**
  * struct axiethernet_option - Used to set axi ethernet hardware options
  * @opt:	Option to be set.
  * @reg:	Register offset to be written for setting the option
