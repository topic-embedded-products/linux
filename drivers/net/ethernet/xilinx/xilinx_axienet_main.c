--- conflicted
+++ resolved
@@ -667,13 +667,10 @@
 	cur_p = &lp->tx_bd_v[lp->tx_bd_ci];
 	status = cur_p->status;
 	while (status & XAXIDMA_BD_STS_COMPLETE_MASK) {
-<<<<<<< HEAD
-=======
 #ifdef CONFIG_XILINX_AXI_EMAC_HWTSTAMP
 		if (cur_p->ptp_tx_skb)
 			axienet_tx_hwtstamp(lp, cur_p);
 #endif
->>>>>>> 38b12ba7
 		dma_unmap_single(ndev->dev.parent, cur_p->phys,
 				(cur_p->cntrl & XAXIDMA_BD_CTRL_LENGTH_MASK),
 				DMA_TO_DEVICE);
@@ -991,14 +988,11 @@
 			break;
 		}
 
-<<<<<<< HEAD
-=======
 		/* Ensure that the skb is completely updated
 		 * prio to mapping the DMA
 		 */
 		wmb();
 
->>>>>>> 38b12ba7
 		cur_p->phys = dma_map_single(ndev->dev.parent, new_skb->data,
 					     lp->max_frm_size,
 					     DMA_FROM_DEVICE);
