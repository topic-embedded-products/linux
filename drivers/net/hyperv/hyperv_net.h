--- conflicted
+++ resolved
@@ -705,10 +705,7 @@
 	unsigned long tx_busy;
 	unsigned long tx_send_full;
 	unsigned long rx_comp_busy;
-<<<<<<< HEAD
-=======
 	unsigned long rx_no_memory;
->>>>>>> 661e50bc
 	unsigned long stop_queue;
 	unsigned long wake_queue;
 };
