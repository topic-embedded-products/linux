--- conflicted
+++ resolved
@@ -430,11 +430,7 @@
 
 		/* Check whether interrupt valid */
 		if (!(val & XILINX_PCIE_RPIFR1_INTR_VALID)) {
-<<<<<<< HEAD
-			dev_warn(port->dev, "RP Intr FIFO1 read error\n");
-=======
 			dev_warn(dev, "RP Intr FIFO1 read error\n");
->>>>>>> f70f1fc9
 			goto error;
 		}
 
@@ -456,11 +452,7 @@
 		val = pcie_read(port, XILINX_PCIE_REG_RPIFR1);
 
 		if (!(val & XILINX_PCIE_RPIFR1_INTR_VALID)) {
-<<<<<<< HEAD
-			dev_warn(port->dev, "RP Intr FIFO1 read error\n");
-=======
 			dev_warn(dev, "RP Intr FIFO1 read error\n");
->>>>>>> f70f1fc9
 			goto error;
 		}
 
@@ -514,40 +506,6 @@
 }
 
 /**
-<<<<<<< HEAD
- * xilinx_pcie_free_irq_domain - Free IRQ domain
- * @port: PCIe port information
- */
-static void xilinx_pcie_free_irq_domain(struct xilinx_pcie_port *port)
-{
-	int i;
-	u32 irq, num_irqs;
-
-	/* Free IRQ Domain */
-	if (IS_ENABLED(CONFIG_PCI_MSI)) {
-
-		free_pages(port->msi_pages, 0);
-
-		num_irqs = XILINX_NUM_MSI_IRQS;
-	} else {
-		/* INTx */
-		num_irqs = 4;
-	}
-
-	for (i = 0; i < num_irqs; i++) {
-		irq = irq_find_mapping(port->leg_domain, i + 1);
-		if (irq > 0)
-			irq_dispose_mapping(irq);
-	}
-	if (port->leg_domain)
-		irq_domain_remove(port->leg_domain);
-	if (port->msi_domain)
-		irq_domain_remove(port->msi_domain);
-}
-
-/**
-=======
->>>>>>> f70f1fc9
  * xilinx_pcie_init_irq_domain - Initialize IRQ domain
  * @port: PCIe port information
  *
@@ -571,11 +529,7 @@
 						 port);
 	if (!port->leg_domain) {
 		dev_err(dev, "Failed to get a INTx IRQ domain\n");
-<<<<<<< HEAD
-		return PTR_ERR(port->leg_domain);
-=======
 		return -ENODEV;
->>>>>>> f70f1fc9
 	}
 
 	/* Setup MSI */
@@ -586,11 +540,7 @@
 							 &xilinx_pcie_msi_chip);
 		if (!port->msi_domain) {
 			dev_err(dev, "Failed to get a MSI IRQ domain\n");
-<<<<<<< HEAD
-			return PTR_ERR(port->msi_domain);
-=======
 			return -ENODEV;
->>>>>>> f70f1fc9
 		}
 
 		xilinx_pcie_enable_msi(port);
