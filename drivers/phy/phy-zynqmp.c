/*
 * phy-zynqmp.c - PHY driver for Xilinx ZynqMP GT.
 *
 * Copyright (C) 2015 - 2016 Xilinx Inc.
 *
 * Author: Subbaraya Sundeep <sbhatta@xilinx.com>
 * Author: Anurag Kumar Vulisha <anuragku@xilinx.com>
 *
 * This program is free software: you can redistribute it and/or modify
 * it under the terms of the GNU General Public License version 2  of
 * the License as published by the Free Software Foundation.
 *
 * This program is distributed in the hope that it will be useful,
 * but WITHOUT ANY WARRANTY; without even the implied warranty of
 * MERCHANTABILITY or FITNESS FOR A PARTICULAR PURPOSE.  See the
 * GNU General Public License for more details.
 *
 * This driver is tested for USB and SATA currently.
 * Other controllers PCIe, Display Port and SGMII should also
 * work but that is experimental as of now.
 */

#include <linux/clk.h>
#include <linux/delay.h>
#include <linux/io.h>
#include <linux/kernel.h>
#include <linux/module.h>
#include <linux/of.h>
#include <linux/of_platform.h>
#include <linux/of_address.h>
#include <linux/phy/phy.h>
#include <linux/phy/phy-zynqmp.h>
#include <linux/platform_device.h>
#include <linux/delay.h>
#include <dt-bindings/phy/phy.h>
<<<<<<< HEAD
#include <linux/soc/xilinx/zynqmp/pm.h>
=======
#include <linux/soc/xilinx/zynqmp/fw.h>
#include <linux/soc/xilinx/zynqmp/pm.h>
#include <linux/reset.h>
>>>>>>> 41d036b3
#include <linux/list.h>

#define MAX_LANES			4

<<<<<<< HEAD
#define RST_LPD_IOU0			0x0230
#define RST_LPD				0x023C
#define RST_FPD				0x0100
=======
>>>>>>> 41d036b3
#define RST_ULPI			0x0250
#define RST_ULPI_HI			0x202
#define RST_ULPI_LOW			0x02

#define RST_ULPI_TIMEOUT		10

<<<<<<< HEAD
#define SATA_RESET			BIT(1)
#define DP_RESET			BIT(16)
#define USB0_RESET			(BIT(6) | BIT(8) | BIT(10))
#define USB1_RESET			(BIT(7) | BIT(9) | BIT(11))
#define GEM0_RESET			BIT(0)
#define GEM1_RESET			BIT(1)
#define GEM2_RESET			BIT(2)
#define GEM3_RESET			BIT(3)

=======
>>>>>>> 41d036b3
#define ICM_CFG0			0x10010
#define ICM_CFG1			0x10014
#define ICM_CFG0_L0_MASK		0x07
#define ICM_CFG0_L1_MASK		0x70
#define ICM_CFG1_L2_MASK		0x07
#define ICM_CFG2_L3_MASK		0x70

#define TM_CMN_RST			0x10018
#define TM_CMN_RST_MASK			0x3
#define TM_CMN_RST_EN			0x1
#define TM_CMN_RST_SET			0x2

#define ICM_PROTOCOL_PD			0x0
#define ICM_PROTOCOL_PCIE		0x1
#define ICM_PROTOCOL_SATA		0x2
#define ICM_PROTOCOL_USB		0x3
#define ICM_PROTOCOL_DP			0x4
#define ICM_PROTOCOL_SGMII		0x5

#define PLL_REF_SEL0			0x10000
#define PLL_REF_OFFSET			0x4
#define PLL_FREQ_MASK			0x1F

#define L0_L0_REF_CLK_SEL		0x2860

#define L0_PLL_STATUS_READ_1		0x23E4
#define PLL_STATUS_READ_OFFSET		0x4000
#define PLL_STATUS_LOCKED		0x10

#define L0_PLL_SS_STEP_SIZE_0_LSB	0x2370
#define L0_PLL_SS_STEP_SIZE_1		0x2374
#define L0_PLL_SS_STEP_SIZE_2		0x2378
#define L0_PLL_SS_STEP_SIZE_3_MSB	0x237C
#define STEP_SIZE_OFFSET		0x4000
#define STEP_SIZE_0_MASK		0xFF
#define STEP_SIZE_1_MASK		0xFF
#define STEP_SIZE_2_MASK		0xFF
#define STEP_SIZE_3_MASK		0x3
#define FORCE_STEP_SIZE			0x10
#define FORCE_STEPS			0x20

#define L0_PLL_SS_STEPS_0_LSB		0x2368
#define L0_PLL_SS_STEPS_1_MSB		0x236C
#define STEPS_OFFSET			0x4000
#define STEPS_0_MASK			0xFF
#define STEPS_1_MASK			0x07

#define BGCAL_REF_SEL			0x10028
#define BGCAL_REF_VALUE			0x0C

#define L3_TM_CALIB_DIG19		0xEC4C
#define L3_TM_CALIB_DIG19_NSW		0x07

#define TM_OVERRIDE_NSW_CODE            0x20

#define L3_CALIB_DONE_STATUS		0xEF14
#define CALIB_DONE			0x02

#define L0_TXPMA_ST_3			0x0B0C
#define DN_CALIB_CODE			0x3F
#define DN_CALIB_SHIFT			3

#define L3_TM_CALIB_DIG18		0xEC48
#define L3_TM_CALIB_DIG18_NSW		0xE0
#define NSW_SHIFT			5
#define NSW_PIPE_SHIFT			4

#define L0_TM_PLL_DIG_37		0x2094
#define TM_PLL_DIG_37_OFFSET		0x4000
#define TM_COARSE_CODE_LIMIT		0x10

#define L0_TM_DIG_6			0x106C
#define TM_DIG_6_OFFSET			0x4000
#define TM_DISABLE_DESCRAMBLE_DECODER	0x0F

#define L0_TX_DIG_61			0x00F4
#define TX_DIG_61_OFFSET		0x4000
#define TM_DISABLE_SCRAMBLE_ENCODER	0x0F

#define L0_TX_ANA_TM_18			0x0048
#define TX_ANA_TM_18_OFFSET		0x4000

#define L0_TX_ANA_TM_118		0x01D8
#define TX_ANA_TM_118_OFFSET		0x4000
#define L0_TX_ANA_TM_118_FORCE_17_0	BIT(0)

#define L0_TXPMD_TM_45			0x0CB4
#define TXPMD_TM_45_OFFSET		0x4000
#define L0_TXPMD_TM_45_OVER_DP_MAIN	BIT(0)
#define L0_TXPMD_TM_45_ENABLE_DP_MAIN	BIT(1)
#define L0_TXPMD_TM_45_OVER_DP_POST1	BIT(2)
#define L0_TXPMD_TM_45_ENABLE_DP_POST1	BIT(3)
#define L0_TXPMD_TM_45_OVER_DP_POST2	BIT(4)
#define L0_TXPMD_TM_45_ENABLE_DP_POST2	BIT(5)

#define L0_TXPMD_TM_48			0x0CC0
#define TXPMD_TM_48_OFFSET		0x4000

#define TX_PROT_BUS_WIDTH		0x10040
#define RX_PROT_BUS_WIDTH		0x10044

#define PROT_BUS_WIDTH_SHIFT		2
#define PROT_BUS_WIDTH_10		0x0
#define PROT_BUS_WIDTH_20		0x1
#define PROT_BUS_WIDTH_40		0x2

#define TX_TERM_FIX_VAL			0x11

#define LANE_CLK_SHARE_MASK		0x8F

#define SATA_CONTROL_OFFSET		0x0100

#define CONTROLLERS_PER_LANE		5

#define IOU_SLCR			0xFF180000

#define IOU_GEM_CTRL_OFFSET		0x360
#define SGMII_SD_MASK			0x3
#define SGMII_SD_OFFSET			2
#define SGMII_PCS_SD_0			0x0
#define SGMII_PCS_SD_1			0x1
#define SGMII_PCS_SD_PHY		0x2

#define IOU_GEM_CLK_CTRL_OFFSET		0x308
#define GEM_CLK_CTRL_MASK		0xF
#define GEM_CLK_CTRL_OFFSET		5
#define GEM_RX_SRC_SEL_GTR		0x1
#define GEM_REF_SRC_SEL_GTR		0x2
#define GEM_SGMII_MODE			0x4
#define GEM_FIFO_CLK_PL			0x8

#define XPSGTR_TYPE_USB0	0 /* USB controller 0 */
#define XPSGTR_TYPE_USB1	1 /* USB controller 1 */
#define XPSGTR_TYPE_SATA_0	2 /* SATA controller lane 0 */
#define XPSGTR_TYPE_SATA_1	3 /* SATA controller lane 1 */
#define XPSGTR_TYPE_PCIE_0	4 /* PCIe controller lane 0 */
#define XPSGTR_TYPE_PCIE_1	5 /* PCIe controller lane 1 */
#define XPSGTR_TYPE_PCIE_2	6 /* PCIe controller lane 2 */
#define XPSGTR_TYPE_PCIE_3	7 /* PCIe controller lane 3 */
#define XPSGTR_TYPE_DP_0	8 /* Display Port controller lane 0 */
#define XPSGTR_TYPE_DP_1	9 /* Display Port controller lane 1 */
#define XPSGTR_TYPE_SGMII0	10 /* Ethernet SGMII controller 0 */
#define XPSGTR_TYPE_SGMII1	11 /* Ethernet SGMII controller 1 */
#define XPSGTR_TYPE_SGMII2	12 /* Ethernet SGMII controller 2 */
#define XPSGTR_TYPE_SGMII3	13 /* Ethernet SGMII controller 3 */

/*
 * This table holds the valid combinations of controllers and
 * lanes(Interconnect Matrix).
 */
static unsigned int icm_matrix[][CONTROLLERS_PER_LANE] = {
	{ XPSGTR_TYPE_PCIE_0, XPSGTR_TYPE_SATA_0, XPSGTR_TYPE_USB0,
		XPSGTR_TYPE_DP_1, XPSGTR_TYPE_SGMII0 },
	{ XPSGTR_TYPE_PCIE_1, XPSGTR_TYPE_SATA_1, XPSGTR_TYPE_USB0,
		XPSGTR_TYPE_DP_0, XPSGTR_TYPE_SGMII1 },
	{ XPSGTR_TYPE_PCIE_2, XPSGTR_TYPE_SATA_0, XPSGTR_TYPE_USB0,
		XPSGTR_TYPE_DP_1, XPSGTR_TYPE_SGMII2 },
	{ XPSGTR_TYPE_PCIE_3, XPSGTR_TYPE_SATA_1, XPSGTR_TYPE_USB1,
		XPSGTR_TYPE_DP_0, XPSGTR_TYPE_SGMII3 }
};

/* Allowed PLL reference clock frequencies */
enum pll_frequencies {
	REF_19_2M = 0,
	REF_20M,
	REF_24M,
	REF_26M,
	REF_27M,
	REF_38_4M,
	REF_40M,
	REF_52M,
	REF_100M,
	REF_108M,
	REF_125M,
	REF_135M,
	REF_150M,
};

/**
 * struct xpsgtr_phy - representation of a lane
 * @phy: pointer to the kernel PHY device
 * @type: controller which uses this lane
 * @lane: lane number
 * @protocol: protocol in which the lane operates
 * @ref_clk: enum of allowed ref clock rates for this lane PLL
 * @pll_lock: PLL status
 * @data: pointer to hold private data
 * @refclk_rate: PLL reference clock frequency
 * @share_laneclk: lane number of the clock to be shared
 */
struct xpsgtr_phy {
	struct phy *phy;
	u8 type;
	u8 lane;
	u8 protocol;
	enum pll_frequencies ref_clk;
	bool pll_lock;
	void *data;
	u32 refclk_rate;
	u32 share_laneclk;
};

/**
 * struct xpsgtr_ssc - structure to hold SSC settings for a lane
 * @refclk_rate: PLL reference clock frequency
 * @pll_ref_clk: value to be written to register for corresponding ref clk rate
 * @steps: number of steps of SSC (Spread Spectrum Clock)
 * @step_size: step size of each step
 */
struct xpsgtr_ssc {
	u32 refclk_rate;
	u8  pll_ref_clk;
	u32 steps;
	u32 step_size;
};

/* lookup table to hold all settings needed for a ref clock frequency */
static struct xpsgtr_ssc ssc_lookup[] = {
	{19200000, 0x05, 608, 264020},
	{20000000, 0x06, 634, 243454},
	{24000000, 0x07, 760, 168973},
	{26000000, 0x08, 824, 143860},
	{27000000, 0x09, 856, 86551},
	{38400000, 0x0A, 1218, 65896},
	{40000000, 0x0B, 634, 243454},
	{52000000, 0x0C, 824, 143860},
	{100000000, 0x0D, 1058, 87533},
	{108000000, 0x0E, 856, 86551},
	{125000000, 0x0F, 992, 119497},
	{135000000, 0x10, 1070, 55393},
	{150000000, 0x11, 792, 187091}
};

/**
 * struct xpsgtr_dev - representation of a ZynMP GT device
 * @dev: pointer to device
 * @serdes: serdes base address
 * @siou: siou base address
 * @gtr_mutex: mutex for locking
 * @phys: pointer to all the lanes
 * @lpd: base address for low power domain devices reset control
 * @tx_term_fix: fix for GT issue
 */
struct xpsgtr_dev {
	struct device *dev;
	void __iomem *serdes;
	void __iomem *siou;
	struct mutex gtr_mutex;
	struct xpsgtr_phy **phys;
	void __iomem *lpd;
	bool tx_term_fix;
	struct reset_control *sata_rst;
	struct reset_control *dp_rst;
	struct reset_control *usb0_crst;
	struct reset_control *usb1_crst;
	struct reset_control *usb0_hibrst;
	struct reset_control *usb1_hibrst;
	struct reset_control *usb0_apbrst;
	struct reset_control *usb1_apbrst;
	struct reset_control *gem0_rst;
	struct reset_control *gem1_rst;
	struct reset_control *gem2_rst;
	struct reset_control *gem3_rst;
};

int xpsgtr_override_deemph(struct phy *phy, u8 plvl, u8 vlvl)
{
	struct xpsgtr_phy *gtr_phy = phy_get_drvdata(phy);
	struct xpsgtr_dev *gtr_dev = gtr_phy->data;
	static u8 pe[4][4] = { { 0x2, 0x2, 0x2, 0x2 },
			       { 0x1, 0x1, 0x1, 0xff },
			       { 0x0, 0x0, 0xff, 0xff },
			       { 0xff, 0xff, 0xff, 0xff } };

	writel(pe[plvl][vlvl],
	       gtr_dev->serdes + gtr_phy->lane * TX_ANA_TM_18_OFFSET +
	       L0_TX_ANA_TM_18);

	return 0;
}
EXPORT_SYMBOL_GPL(xpsgtr_override_deemph);

int xpsgtr_margining_factor(struct phy *phy, u8 plvl, u8 vlvl)
{
	struct xpsgtr_phy *gtr_phy = phy_get_drvdata(phy);
	struct xpsgtr_dev *gtr_dev = gtr_phy->data;
	static u8 vs[4][4] = { { 0x2a, 0x27, 0x24, 0x20 },
			       { 0x27, 0x23, 0x20, 0xff },
			       { 0x24, 0x20, 0xff, 0xff },
			       { 0xff, 0xff, 0xff, 0xff } };

	writel(vs[plvl][vlvl],
	       gtr_dev->serdes + gtr_phy->lane * TXPMD_TM_48_OFFSET +
	       L0_TXPMD_TM_48);

	return 0;
}
EXPORT_SYMBOL_GPL(xpsgtr_margining_factor);

/**
 * xpsgtr_configure_pll - configures SSC settings for a lane
 * @gtr_phy: pointer to lane
 */
static void xpsgtr_configure_pll(struct xpsgtr_phy *gtr_phy)
{
	struct xpsgtr_dev *gtr_dev = gtr_phy->data;
	u32 reg;
	u32 offset;
	u32 steps;
	u32 size;
	u8 pll_ref_clk;

	steps = ssc_lookup[gtr_phy->ref_clk].steps;
	size = ssc_lookup[gtr_phy->ref_clk].step_size;
	pll_ref_clk = ssc_lookup[gtr_phy->ref_clk].pll_ref_clk;

	offset = gtr_phy->lane * PLL_REF_OFFSET + PLL_REF_SEL0;
	reg = readl(gtr_dev->serdes + offset);
	reg = (reg & ~PLL_FREQ_MASK) | pll_ref_clk;
	writel(reg, gtr_dev->serdes + offset);

	/* Enable lane clock sharing, if required */
	if (gtr_phy->share_laneclk != gtr_phy->lane) {
		/* Lane3 Ref Clock Selection Register */
		offset = gtr_phy->lane * PLL_REF_OFFSET + L0_L0_REF_CLK_SEL;
		reg = readl(gtr_dev->serdes + offset);
		reg = (reg & ~LANE_CLK_SHARE_MASK) |
				(1 << gtr_phy->share_laneclk);
		writel(reg, gtr_dev->serdes + offset);
	}

	/* SSC step size [7:0] */
	offset = gtr_phy->lane * STEP_SIZE_OFFSET + L0_PLL_SS_STEP_SIZE_0_LSB;
	reg = readl(gtr_dev->serdes + offset);
	reg = (reg & ~STEP_SIZE_0_MASK) |
		(size & STEP_SIZE_0_MASK);
	writel(reg, gtr_dev->serdes + offset);

	/* SSC step size [15:8] */
	size = size >> 8;
	offset = gtr_phy->lane * STEP_SIZE_OFFSET + L0_PLL_SS_STEP_SIZE_1;
	reg = readl(gtr_dev->serdes + offset);
	reg = (reg & ~STEP_SIZE_1_MASK) |
		(size & STEP_SIZE_1_MASK);
	writel(reg, gtr_dev->serdes + offset);

	/* SSC step size [23:16] */
	size = size >> 8;
	offset = gtr_phy->lane * STEP_SIZE_OFFSET + L0_PLL_SS_STEP_SIZE_2;
	reg = readl(gtr_dev->serdes + offset);
	reg = (reg & ~STEP_SIZE_2_MASK) |
		(size & STEP_SIZE_2_MASK);
	writel(reg, gtr_dev->serdes + offset);

	/* SSC steps [7:0] */
	offset = gtr_phy->lane * STEPS_OFFSET + L0_PLL_SS_STEPS_0_LSB;
	reg = readl(gtr_dev->serdes + offset);
	reg = (reg & ~STEPS_0_MASK) |
		(steps & STEPS_0_MASK);
	writel(reg, gtr_dev->serdes + offset);

	/* SSC steps [10:8] */
	steps = steps >> 8;
	offset = gtr_phy->lane * STEPS_OFFSET + L0_PLL_SS_STEPS_1_MSB;
	reg = readl(gtr_dev->serdes + offset);
	reg = (reg & ~STEPS_1_MASK) |
		(steps & STEPS_1_MASK);
	writel(reg, gtr_dev->serdes + offset);

	/* SSC step size [24:25] */
	size = size >> 8;
	offset = gtr_phy->lane * STEP_SIZE_OFFSET + L0_PLL_SS_STEP_SIZE_3_MSB;
	reg = readl(gtr_dev->serdes + offset);
	reg = (reg & ~STEP_SIZE_3_MASK) |
		(size & STEP_SIZE_3_MASK);
	reg |= FORCE_STEP_SIZE | FORCE_STEPS;
	writel(reg, gtr_dev->serdes + offset);
}

/**
 * xpsgtr_lane_setprotocol - sets required protocol in ICM registers
 * @gtr_phy: pointer to lane
 */
static void xpsgtr_lane_setprotocol(struct xpsgtr_phy *gtr_phy)
{
	struct xpsgtr_dev *gtr_dev = gtr_phy->data;
	u32 reg;
	u8 protocol = gtr_phy->protocol;

	switch (gtr_phy->lane) {
	case 0:
		reg = readl(gtr_dev->serdes + ICM_CFG0);
		reg = (reg & ~ICM_CFG0_L0_MASK) | protocol;
		writel(reg, gtr_dev->serdes + ICM_CFG0);
		break;
	case 1:
		reg = readl(gtr_dev->serdes + ICM_CFG0);
		reg = (reg & ~ICM_CFG0_L1_MASK) | (protocol << 4);
		writel(reg, gtr_dev->serdes + ICM_CFG0);
		break;
	case 2:
		reg = readl(gtr_dev->serdes + ICM_CFG1);
		reg = (reg & ~ICM_CFG0_L0_MASK) | protocol;
		writel(reg, gtr_dev->serdes + ICM_CFG1);
		break;
	case 3:
		reg = readl(gtr_dev->serdes + ICM_CFG1);
		reg = (reg & ~ICM_CFG0_L1_MASK) | (protocol << 4);
		writel(reg, gtr_dev->serdes + ICM_CFG1);
		break;
	default:
		/* We already checked 0 <= lane <= 3 */
		break;
	}
}

/**
 * xpsgtr_get_ssc - gets the required ssc settings based on clk rate
 * @gtr_phy: pointer to lane
 *
 * Return: 0 on success or error on failure
 */
static int xpsgtr_get_ssc(struct xpsgtr_phy *gtr_phy)
{
	u32 i;

	/*
	 * Assign the required spread spectrum(SSC) settings
	 * from lane refernce clk rate
	 */
	for (i = 0 ; i < ARRAY_SIZE(ssc_lookup); i++) {
		if (gtr_phy->refclk_rate == ssc_lookup[i].refclk_rate) {
			gtr_phy->ref_clk = i;
			return 0;
		}
	}

	/* Did not get valid ssc settings*/
	return -EINVAL;
}

/**
 * xpsgtr_configure_lane - configures SSC settings for a lane
 * @gtr_phy: pointer to lane
 *
 * Return: 0 on success or error on failure
 */
static int xpsgtr_configure_lane(struct xpsgtr_phy *gtr_phy)
{

	switch (gtr_phy->type) {
	case XPSGTR_TYPE_USB0:
	case XPSGTR_TYPE_USB1:
		gtr_phy->protocol = ICM_PROTOCOL_USB;
		break;
	case XPSGTR_TYPE_SATA_0:
	case XPSGTR_TYPE_SATA_1:
		gtr_phy->protocol = ICM_PROTOCOL_SATA;
		break;
	case XPSGTR_TYPE_DP_0:
	case XPSGTR_TYPE_DP_1:
		gtr_phy->protocol = ICM_PROTOCOL_DP;
		break;
	case XPSGTR_TYPE_PCIE_0:
	case XPSGTR_TYPE_PCIE_1:
	case XPSGTR_TYPE_PCIE_2:
	case XPSGTR_TYPE_PCIE_3:
		gtr_phy->protocol = ICM_PROTOCOL_PCIE;
		break;
	case XPSGTR_TYPE_SGMII0:
	case XPSGTR_TYPE_SGMII1:
	case XPSGTR_TYPE_SGMII2:
	case XPSGTR_TYPE_SGMII3:
		gtr_phy->protocol = ICM_PROTOCOL_SGMII;
		break;
	default:
		gtr_phy->protocol = ICM_PROTOCOL_PD;
		break;
	}

	/* Get SSC settinsg for refernce clk rate */
	if (xpsgtr_get_ssc(gtr_phy) < 0)
		return -EINVAL;

	return 0;
}

/**
 * xpsgtr_controller_reset - puts controller in reset
 * @gtr_phy: pointer to lane
 */
static void xpsgtr_controller_reset(struct xpsgtr_phy *gtr_phy)
{
	struct xpsgtr_dev *gtr_dev = gtr_phy->data;

	switch (gtr_phy->type) {
	case XPSGTR_TYPE_USB0:
		reset_control_assert(gtr_dev->usb0_crst);
		reset_control_assert(gtr_dev->usb0_hibrst);
		reset_control_assert(gtr_dev->usb0_apbrst);
		break;
	case XPSGTR_TYPE_USB1:
		reset_control_assert(gtr_dev->usb1_crst);
		reset_control_assert(gtr_dev->usb1_hibrst);
		reset_control_assert(gtr_dev->usb1_apbrst);
		break;
	case XPSGTR_TYPE_SATA_0:
	case XPSGTR_TYPE_SATA_1:
		reset_control_assert(gtr_dev->sata_rst);
		break;
	case XPSGTR_TYPE_DP_0:
	case XPSGTR_TYPE_DP_1:
		reset_control_assert(gtr_dev->dp_rst);
		break;
	case XPSGTR_TYPE_SGMII0:
		reset_control_assert(gtr_dev->gem0_rst);
		break;
	case XPSGTR_TYPE_SGMII1:
		reset_control_assert(gtr_dev->gem1_rst);
		break;
	case XPSGTR_TYPE_SGMII2:
		reset_control_assert(gtr_dev->gem2_rst);
		break;
	case XPSGTR_TYPE_SGMII3:
		reset_control_assert(gtr_dev->gem3_rst);
		break;
	case XPSGTR_TYPE_SGMII0:
		reg = readl(gtr_dev->lpd + RST_LPD_IOU0);
		reg |= GEM0_RESET;
		writel(reg, gtr_dev->lpd + RST_LPD_IOU0);
		break;
	case XPSGTR_TYPE_SGMII1:
		reg = readl(gtr_dev->lpd + RST_LPD_IOU0);
		reg |= GEM1_RESET;
		writel(reg, gtr_dev->lpd + RST_LPD_IOU0);
		break;
	case XPSGTR_TYPE_SGMII2:
		reg = readl(gtr_dev->lpd + RST_LPD_IOU0);
		reg |= GEM2_RESET;
		writel(reg, gtr_dev->lpd + RST_LPD_IOU0);
		break;
	case XPSGTR_TYPE_SGMII3:
		reg = readl(gtr_dev->lpd + RST_LPD_IOU0);
		reg |= GEM3_RESET;
		writel(reg, gtr_dev->lpd + RST_LPD_IOU0);
		break;
	default:
		break;
	}
}

/**
 * xpsgtr_controller_release_reset - releases controller from reset
 * @gtr_phy: pointer to lane
 */
static void xpsgtr_controller_release_reset(struct xpsgtr_phy *gtr_phy)
{
	struct xpsgtr_dev *gtr_dev = gtr_phy->data;

	switch (gtr_phy->type) {
	case XPSGTR_TYPE_USB0:
		reset_control_deassert(gtr_dev->usb0_crst);
		reset_control_deassert(gtr_dev->usb0_hibrst);
		reset_control_deassert(gtr_dev->usb0_apbrst);
		break;
	case XPSGTR_TYPE_USB1:
		reset_control_deassert(gtr_dev->usb1_crst);
		reset_control_deassert(gtr_dev->usb1_hibrst);
		reset_control_deassert(gtr_dev->usb1_apbrst);
		break;
	case XPSGTR_TYPE_SATA_0:
	case XPSGTR_TYPE_SATA_1:
		reset_control_deassert(gtr_dev->sata_rst);
		break;
	case XPSGTR_TYPE_DP_0:
	case XPSGTR_TYPE_DP_1:
		reset_control_deassert(gtr_dev->dp_rst);
		break;
	case XPSGTR_TYPE_SGMII0:
		reset_control_deassert(gtr_dev->gem0_rst);
		break;
	case XPSGTR_TYPE_SGMII1:
		reset_control_deassert(gtr_dev->gem1_rst);
		break;
	case XPSGTR_TYPE_SGMII2:
		reset_control_deassert(gtr_dev->gem2_rst);
		break;
	case XPSGTR_TYPE_SGMII3:
		reset_control_deassert(gtr_dev->gem3_rst);
		break;
	case XPSGTR_TYPE_SGMII0:
		reg = readl(gtr_dev->lpd + RST_LPD_IOU0);
		reg &= ~GEM0_RESET;
		writel(reg, gtr_dev->lpd + RST_LPD_IOU0);
		break;
	case XPSGTR_TYPE_SGMII1:
		reg = readl(gtr_dev->lpd + RST_LPD_IOU0);
		reg &= ~GEM1_RESET;
		writel(reg, gtr_dev->lpd + RST_LPD_IOU0);
		break;
	case XPSGTR_TYPE_SGMII2:
		reg = readl(gtr_dev->lpd + RST_LPD_IOU0);
		reg &= ~GEM2_RESET;
		writel(reg, gtr_dev->lpd + RST_LPD_IOU0);
		break;
	case XPSGTR_TYPE_SGMII3:
		reg = readl(gtr_dev->lpd + RST_LPD_IOU0);
		reg &= ~GEM3_RESET;
		writel(reg, gtr_dev->lpd + RST_LPD_IOU0);
		break;
	default:
		break;
	}
}

int xpsgtr_wait_pll_lock(struct phy *phy)
{
	struct xpsgtr_phy *gtr_phy = phy_get_drvdata(phy);
	struct xpsgtr_dev *gtr_dev = gtr_phy->data;
	u32 offset, reg;
	u32 timeout = 1000;
	int ret = 0;

	/* Check pll is locked */
	offset = gtr_phy->lane * PLL_STATUS_READ_OFFSET + L0_PLL_STATUS_READ_1;
	dev_dbg(gtr_dev->dev, "Waiting for PLL lock...\n");

	do {
		reg = readl(gtr_dev->serdes + offset);
		if ((reg & PLL_STATUS_LOCKED) == PLL_STATUS_LOCKED)
			break;

		if (!--timeout) {
			dev_err(gtr_dev->dev, "PLL lock time out\n");
			ret = -ETIMEDOUT;
			break;
		}
		udelay(1);
	} while (1);

	if (ret == 0)
		gtr_phy->pll_lock = true;

	dev_info(gtr_dev->dev, "Lane:%d type:%d protocol:%d pll_locked:%s\n",
			gtr_phy->lane, gtr_phy->type, gtr_phy->protocol,
			gtr_phy->pll_lock ? "yes" : "no");
	return ret;
}
EXPORT_SYMBOL_GPL(xpsgtr_wait_pll_lock);

/**
 * xpsgtr_set_txwidth - This function sets the tx bus width of the lane
 * @gtr_phy: pointer to lane
 * @width: tx bus width size
 */
static void xpsgtr_set_txwidth(struct xpsgtr_phy *gtr_phy, u32 width)
{
	struct xpsgtr_dev *gtr_dev = gtr_phy->data;

	writel(gtr_phy->lane * PROT_BUS_WIDTH_SHIFT >> width,
					gtr_dev->serdes + TX_PROT_BUS_WIDTH);
}

/**
 * xpsgtr_set_rxwidth - This function sets the rx bus width of the lane
 * @gtr_phy: pointer to lane
 * @width: rx bus width size
 */
static void xpsgtr_set_rxwidth(struct xpsgtr_phy *gtr_phy, u32 width)
{
	struct xpsgtr_dev *gtr_dev = gtr_phy->data;

	writel(gtr_phy->lane * PROT_BUS_WIDTH_SHIFT >> width,
					gtr_dev->serdes + RX_PROT_BUS_WIDTH);
}

/**
 * xpsgtr_bypass_scramenc - This bypasses scrambler and 8b/10b encoder feature
 * @gtr_phy: pointer to lane
 */
static void xpsgtr_bypass_scramenc(struct xpsgtr_phy *gtr_phy)
{
	u32 offset;
	struct xpsgtr_dev *gtr_dev = gtr_phy->data;

	/* bypass Scrambler and 8b/10b Encoder */
	offset = gtr_phy->lane * TX_DIG_61_OFFSET + L0_TX_DIG_61;
	writel(TM_DISABLE_SCRAMBLE_ENCODER, gtr_dev->serdes + offset);
}

/**
 * xpsgtr_bypass_descramdec - bypasses descrambler and 8b/10b encoder feature
 * @gtr_phy: pointer to lane
 */
static void xpsgtr_bypass_descramdec(struct xpsgtr_phy *gtr_phy)
{
	u32 offset;
	struct xpsgtr_dev *gtr_dev = gtr_phy->data;

	/* bypass Descrambler and 8b/10b decoder */
	offset = gtr_phy->lane * TM_DIG_6_OFFSET + L0_TM_DIG_6;
	writel(TM_DISABLE_DESCRAMBLE_DECODER, gtr_dev->serdes + offset);
}

/**
 * xpsgtr_misc_sgmii - miscellaneous settings for SGMII
 * @gtr_phy: pointer to lane
 */
static void xpsgtr_misc_sgmii(struct xpsgtr_phy *gtr_phy)
{
	/* Set SGMII protocol tx bus width 10 bits */
	xpsgtr_set_txwidth(gtr_phy, PROT_BUS_WIDTH_10);

	/* Set SGMII protocol rx bus width 10 bits */
	xpsgtr_set_rxwidth(gtr_phy, PROT_BUS_WIDTH_10);

	/* bypass Descrambler and 8b/10b decoder */
	xpsgtr_bypass_descramdec(gtr_phy);

	/* bypass Scrambler and 8b/10b Encoder */
	xpsgtr_bypass_scramenc(gtr_phy);
}

/**
 * xpsgtr_misc_sata - miscellaneous settings for SATA
 * @gtr_phy: pointer to lane
 */
static void xpsgtr_misc_sata(struct xpsgtr_phy *gtr_phy)
{
	struct xpsgtr_dev *gtr_dev = gtr_phy->data;

	/* bypass Descrambler and 8b/10b decoder */
	xpsgtr_bypass_descramdec(gtr_phy);

	/* bypass Scrambler and 8b/10b Encoder */
	xpsgtr_bypass_scramenc(gtr_phy);

	writel(gtr_phy->lane, gtr_dev->siou + SATA_CONTROL_OFFSET);
}


/**
 * xpsgtr_ulpi_reset - This function does ULPI reset.
 * @gtr_phy: pointer to lane
 */
static void xpsgtr_ulpi_reset(struct xpsgtr_phy *gtr_phy)
{
	struct xpsgtr_dev *gtr_dev = gtr_phy->data;
	unsigned long loop_time = msecs_to_jiffies(RST_ULPI_TIMEOUT);
	unsigned long timeout;

	writel(RST_ULPI_HI, gtr_dev->lpd + RST_ULPI);

	/* wait for some time */
	timeout = jiffies + loop_time;
	do {
		cpu_relax();
	} while (!time_after_eq(jiffies, timeout));

	writel(RST_ULPI_LOW, gtr_dev->lpd + RST_ULPI);

	/* wait for some time */
	timeout = jiffies + loop_time;
	do {
		cpu_relax();
	} while (!time_after_eq(jiffies, timeout));

	writel(RST_ULPI_HI, gtr_dev->lpd + RST_ULPI);

}

/**
 * xpsgtr_set_sgmii_pcs - This function sets the sgmii mode for GEM.
 * @gtr_phy: pointer to lane
 *
 * Return: 0 on success, -EINVAL on non existing SGMII type or error from
 * communication with firmware
 */
static int xpsgtr_set_sgmii_pcs(struct xpsgtr_phy *gtr_phy)
{
	u32 shift, mask, value;
	u32 ret = 0;
	struct xpsgtr_dev *gtr_dev = gtr_phy->data;

	/* Set the PCS signal detect to 1 */
	switch (gtr_phy->type) {
	case XPSGTR_TYPE_SGMII0:
		shift = 0;
		break;
	case XPSGTR_TYPE_SGMII1:
		shift = 1;
		break;
	case XPSGTR_TYPE_SGMII2:
		shift = 2;
		break;
	case XPSGTR_TYPE_SGMII3:
		shift = 3;
		break;
	default:
		return -EINVAL;
	}

	/* Tie the GEM PCS Signal Detect to 1 */
	mask = SGMII_SD_MASK << SGMII_SD_OFFSET * shift;
	value = SGMII_PCS_SD_1 << SGMII_SD_OFFSET * shift;
	ret = zynqmp_pm_mmio_write(IOU_SLCR + IOU_GEM_CTRL_OFFSET, mask, value);
	if (ret < 0) {
		dev_err(gtr_dev->dev, "failed to set GEM PCS SD\n");
		return ret;
	}

	/* Set the GEM to SGMII mode */
	mask = GEM_CLK_CTRL_MASK << GEM_CLK_CTRL_OFFSET * shift;
	value = GEM_RX_SRC_SEL_GTR | GEM_SGMII_MODE;
	ret = zynqmp_pm_mmio_write(IOU_SLCR + IOU_GEM_CLK_CTRL_OFFSET,
								mask, value);
	if (ret < 0) {
		dev_err(gtr_dev->dev, "failed to set GEM to SGMII mode\n");
		return ret;
	}

	return ret;
}

/**
 * xpsgtr_phy_init - initializes a lane
 * @phy: pointer to kernel PHY device
 *
 * Return: 0 on success or error on failure
 */
static int xpsgtr_phy_init(struct phy *phy)
{
	struct xpsgtr_phy *gtr_phy = phy_get_drvdata(phy);
	struct xpsgtr_dev *gtr_dev = gtr_phy->data;
	int ret = 0;
	u32 offset;
	u32 reg;
	u32 nsw;
	u32 timeout = 500;

	mutex_lock(&gtr_dev->gtr_mutex);

	/* Put controller in reset */
	xpsgtr_controller_reset(gtr_phy);

	/*
	 * There is a functional issue in the GT. The TX termination resistance
	 * can be out of spec due to a bug in the calibration logic. Below is
	 * the workaround to fix it. This below is required for XCZU9EG silicon.
	 */
	if (gtr_dev->tx_term_fix) {

		/* Enabling Test Mode control for CMN Rest */
		reg = readl(gtr_dev->serdes + TM_CMN_RST);
		reg = (reg & ~TM_CMN_RST_MASK) | TM_CMN_RST_SET;
		writel(reg, gtr_dev->serdes + TM_CMN_RST);

		/* Set Test Mode reset */
		reg = readl(gtr_dev->serdes + TM_CMN_RST);
		reg = (reg & ~TM_CMN_RST_MASK) | TM_CMN_RST_EN;
		writel(reg, gtr_dev->serdes + TM_CMN_RST);

		writel(0x00, gtr_dev->serdes + L3_TM_CALIB_DIG18);
		writel(TM_OVERRIDE_NSW_CODE, gtr_dev->serdes +
				L3_TM_CALIB_DIG19);

		/* As a part of work around sequence for PMOS calibration fix,
		 * we need to configure any lane ICM_CFG to valid protocol. This
		 * will deassert the CMN_Resetn signal.
		 */
		writel(TX_TERM_FIX_VAL, gtr_dev->serdes + ICM_CFG1);

		/* Clear Test Mode reset */
		reg = readl(gtr_dev->serdes + TM_CMN_RST);
		reg = (reg & ~TM_CMN_RST_MASK) | TM_CMN_RST_SET;
		writel(reg, gtr_dev->serdes + TM_CMN_RST);

		dev_dbg(gtr_dev->dev, "calibrating...\n");

		do {
			reg = readl(gtr_dev->serdes + L3_CALIB_DONE_STATUS);
			if ((reg & CALIB_DONE) == CALIB_DONE)
				break;

			if (!--timeout) {
				dev_err(gtr_dev->dev, "calibration time out\n");
				ret = -ETIMEDOUT;
				goto out;
			}
			udelay(1);
		} while (1);

		dev_dbg(gtr_dev->dev, "calibration done\n");

		/* Reading NMOS Register Code */
		nsw = readl(gtr_dev->serdes + L0_TXPMA_ST_3);

		/* Set Test Mode reset */
		reg = readl(gtr_dev->serdes + TM_CMN_RST);
		reg = (reg & ~TM_CMN_RST_MASK) | TM_CMN_RST_EN;
		writel(reg, gtr_dev->serdes + TM_CMN_RST);

		nsw = nsw & DN_CALIB_CODE;

		/* Writing NMOS register values back [5:3] */
		reg = nsw >> DN_CALIB_SHIFT;
		writel(reg, gtr_dev->serdes + L3_TM_CALIB_DIG19);

		/* Writing NMOS register value [2:0] */
		reg = ((nsw & 0x7) << NSW_SHIFT) | (1 << NSW_PIPE_SHIFT);
		writel(reg, gtr_dev->serdes + L3_TM_CALIB_DIG18);

		/* Clear Test Mode reset */
		reg = readl(gtr_dev->serdes + TM_CMN_RST);
		reg = (reg & ~TM_CMN_RST_MASK) | TM_CMN_RST_SET;
		writel(reg, gtr_dev->serdes + TM_CMN_RST);

		gtr_dev->tx_term_fix = false;
	}

	/* Enable coarse code saturation limiting logic */
	offset = gtr_phy->lane * TM_PLL_DIG_37_OFFSET + L0_TM_PLL_DIG_37;
	writel(TM_COARSE_CODE_LIMIT, gtr_dev->serdes + offset);

	xpsgtr_configure_pll(gtr_phy);
	xpsgtr_lane_setprotocol(gtr_phy);

	if (gtr_phy->protocol == ICM_PROTOCOL_SATA)
		xpsgtr_misc_sata(gtr_phy);

	if (gtr_phy->protocol == ICM_PROTOCOL_SGMII)
		xpsgtr_misc_sgmii(gtr_phy);

	/* Bring controller out of reset */
	xpsgtr_controller_release_reset(gtr_phy);

	/* Wait till pll is locked for all protocols except DP. For DP
	 * pll locking function will be called from driver.
	 */
	if (gtr_phy->protocol != ICM_PROTOCOL_DP) {
		ret = xpsgtr_wait_pll_lock(phy);
		if (ret != 0)
			goto out;
	} else {
		offset = gtr_phy->lane * TXPMD_TM_45_OFFSET + L0_TXPMD_TM_45;
		reg = L0_TXPMD_TM_45_OVER_DP_MAIN |
		      L0_TXPMD_TM_45_ENABLE_DP_MAIN |
		      L0_TXPMD_TM_45_OVER_DP_POST1 |
		      L0_TXPMD_TM_45_OVER_DP_POST2 |
		      L0_TXPMD_TM_45_ENABLE_DP_POST2;
		writel(reg, gtr_dev->serdes + offset);
		offset = gtr_phy->lane * TX_ANA_TM_118_OFFSET +
			 L0_TX_ANA_TM_118;
		writel(L0_TX_ANA_TM_118_FORCE_17_0,
		       gtr_dev->serdes + offset);
	}

	/* Do ULPI reset for usb */
	if (gtr_phy->protocol == ICM_PROTOCOL_USB)
		xpsgtr_ulpi_reset(gtr_phy);

	/* Select SGMII Mode for GEM and set the PCS Signal detect*/
	if (gtr_phy->protocol == ICM_PROTOCOL_SGMII)
		ret = xpsgtr_set_sgmii_pcs(gtr_phy);
out:
	mutex_unlock(&gtr_dev->gtr_mutex);
	return ret;
}

/**
 * xpsgtr_set_lanetype - derives lane type from dts arguments
 * @gtr_phy: pointer to lane
 * @controller: type of controller
 * @instance_num: instance number of the controller in case multilane controller
 *
 * Return: 0 on success or error on failure
 */
static int xpsgtr_set_lanetype(struct xpsgtr_phy *gtr_phy, u8 controller,
				u8 instance_num)
{
	switch (controller) {
	case PHY_TYPE_SATA:
		if (instance_num == 0)
			gtr_phy->type = XPSGTR_TYPE_SATA_0;
		else if (instance_num == 1)
			gtr_phy->type = XPSGTR_TYPE_SATA_1;
		else
			return -EINVAL;
		break;
	case PHY_TYPE_USB3:
		if (instance_num == 0)
			gtr_phy->type = XPSGTR_TYPE_USB0;
		else if (instance_num == 1)
			gtr_phy->type = XPSGTR_TYPE_USB1;
		else
			return -EINVAL;
		break;
	case PHY_TYPE_DP:
		if (instance_num == 0)
			gtr_phy->type = XPSGTR_TYPE_DP_0;
		else if (instance_num == 1)
			gtr_phy->type = XPSGTR_TYPE_DP_1;
		else
			return -EINVAL;
		break;
	case PHY_TYPE_PCIE:
		if (instance_num == 0)
			gtr_phy->type = XPSGTR_TYPE_PCIE_0;
		else if (instance_num == 1)
			gtr_phy->type = XPSGTR_TYPE_PCIE_1;
		else if (instance_num == 2)
			gtr_phy->type = XPSGTR_TYPE_PCIE_2;
		else if (instance_num == 3)
			gtr_phy->type = XPSGTR_TYPE_PCIE_3;
		else
			return -EINVAL;
		break;
	case PHY_TYPE_SGMII:
		if (instance_num == 0)
			gtr_phy->type = XPSGTR_TYPE_SGMII0;
		else if (instance_num == 1)
			gtr_phy->type = XPSGTR_TYPE_SGMII1;
		else if (instance_num == 2)
			gtr_phy->type = XPSGTR_TYPE_SGMII2;
		else if (instance_num == 3)
			gtr_phy->type = XPSGTR_TYPE_SGMII3;
		else
			return -EINVAL;
		break;
	default:
		return -EINVAL;
	}

	return 0;
}

/**
 * xpsgtr_xlate - provides a PHY specific to a controller
 * @dev: pointer to device
 * @args: arguments from dts
 *
 * Return: pointer to kernel PHY device or error on failure
 */
static struct phy *xpsgtr_xlate(struct device *dev,
				   struct of_phandle_args *args)
{
	struct xpsgtr_dev *gtr_dev = dev_get_drvdata(dev);
	struct xpsgtr_phy *gtr_phy = NULL;
	struct device_node *phynode = args->np;
	int index;
	int i;
	u8 controller;
	u8 instance_num;

	if (args->args_count != 4) {
		dev_err(dev, "Invalid number of cells in 'phy' property\n");
		return ERR_PTR(-EINVAL);
	}
	if (!of_device_is_available(phynode)) {
		dev_warn(dev, "requested PHY is disabled\n");
		return ERR_PTR(-ENODEV);
	}
	for (index = 0; index < of_get_child_count(dev->of_node); index++) {
		if (phynode == gtr_dev->phys[index]->phy->dev.of_node) {
			gtr_phy = gtr_dev->phys[index];
			break;
		}
	}
	if (!gtr_phy) {
		dev_err(dev, "failed to find appropriate phy\n");
		return ERR_PTR(-EINVAL);
	}

	/* get type of controller from phys */
	controller = args->args[0];

	/* get controller instance number */
	instance_num = args->args[1];

	/* Check if lane sharing is required */
	gtr_phy->share_laneclk = args->args[2];

	/* get the required clk rate for controller from phys */
	gtr_phy->refclk_rate = args->args[3];

	/* derive lane type */
	if (xpsgtr_set_lanetype(gtr_phy, controller, instance_num) < 0) {
		dev_err(gtr_dev->dev, "Invalid lane type\n");
		return ERR_PTR(-EINVAL);
	}

	/* configures SSC settings for a lane */
	if (xpsgtr_configure_lane(gtr_phy) < 0) {
		dev_err(gtr_dev->dev, "Invalid clock rate: %d\n",
						gtr_phy->refclk_rate);
		return ERR_PTR(-EINVAL);
	}

	/*
	 * Check Interconnect Matrix is obeyed i.e, given lane type
	 * is allowed to operate on the lane.
	 */
	for (i = 0; i < CONTROLLERS_PER_LANE; i++) {
		if (icm_matrix[index][i] == gtr_phy->type)
			return gtr_phy->phy;
	}

	/* Should not reach here */
	return ERR_PTR(-EINVAL);
}

static struct phy_ops xpsgtr_phyops = {
	.init		= xpsgtr_phy_init,
	.owner		= THIS_MODULE,
};

/*
 * xpsgtr_get_resets - Gets reset signals based on reset-names property
 * @gtr_dev: pointer to structure which stores reset information
 *
 * Return: 0 on success or error value on failure
 */
static int xpsgtr_get_resets(struct xpsgtr_dev *gtr_dev)
{
	char *name;
	struct reset_control *rst_temp;

	gtr_dev->sata_rst = devm_reset_control_get(gtr_dev->dev, "sata_rst");
	if (IS_ERR(gtr_dev->sata_rst)) {
		name = "sata_rst";
		rst_temp = gtr_dev->sata_rst;
		goto error;
	}

	gtr_dev->dp_rst = devm_reset_control_get(gtr_dev->dev, "dp_rst");
	if (IS_ERR(gtr_dev->dp_rst)) {
		name = "dp_rst";
		rst_temp = gtr_dev->dp_rst;
		goto error;
	}

	gtr_dev->usb0_crst = devm_reset_control_get(gtr_dev->dev, "usb0_crst");
	if (IS_ERR(gtr_dev->usb0_crst)) {
		name = "usb0_crst";
		rst_temp = gtr_dev->usb0_crst;
		goto error;
	}

	gtr_dev->usb1_crst = devm_reset_control_get(gtr_dev->dev, "usb1_crst");
	if (IS_ERR(gtr_dev->usb1_crst)) {
		name = "usb1_crst";
		rst_temp = gtr_dev->usb1_crst;
		goto error;
	}

	gtr_dev->usb0_hibrst = devm_reset_control_get(gtr_dev->dev,
							"usb0_hibrst");
	if (IS_ERR(gtr_dev->usb0_hibrst)) {
		name = "usb0_hibrst";
		rst_temp = gtr_dev->usb0_hibrst;
		goto error;
	}

	gtr_dev->usb1_hibrst = devm_reset_control_get(gtr_dev->dev,
							"usb1_hibrst");
	if (IS_ERR(gtr_dev->usb1_hibrst)) {
		name = "usb1_hibrst";
		rst_temp = gtr_dev->usb1_hibrst;
		goto error;
	}

	gtr_dev->usb0_apbrst = devm_reset_control_get(gtr_dev->dev,
							"usb0_apbrst");
	if (IS_ERR(gtr_dev->usb0_apbrst)) {
		name = "usb0_apbrst";
		rst_temp = gtr_dev->usb0_apbrst;
		goto error;
	}

	gtr_dev->usb1_apbrst = devm_reset_control_get(gtr_dev->dev,
							"usb1_apbrst");
	if (IS_ERR(gtr_dev->usb1_apbrst)) {
		name = "usb1_apbrst";
		rst_temp = gtr_dev->usb1_apbrst;
		goto error;
	}

	gtr_dev->gem0_rst = devm_reset_control_get(gtr_dev->dev, "gem0_rst");
	if (IS_ERR(gtr_dev->gem0_rst)) {
		name = "gem0_rst";
		rst_temp = gtr_dev->gem0_rst;
		goto error;
	}

	gtr_dev->gem1_rst = devm_reset_control_get(gtr_dev->dev, "gem1_rst");
	if (IS_ERR(gtr_dev->gem1_rst)) {
		name = "gem1_rst";
		rst_temp = gtr_dev->gem1_rst;
		goto error;
	}

	gtr_dev->gem2_rst = devm_reset_control_get(gtr_dev->dev, "gem2_rst");
	if (IS_ERR(gtr_dev->gem2_rst)) {
		name = "gem2_rst";
		rst_temp = gtr_dev->gem2_rst;
		goto error;
	}

	gtr_dev->gem3_rst = devm_reset_control_get(gtr_dev->dev, "gem3_rst");
	if (IS_ERR(gtr_dev->gem3_rst)) {
		name = "gem3_rst";
		rst_temp = gtr_dev->gem3_rst;
		goto error;
	}

	return 0;
error:
	dev_err(gtr_dev->dev, "failed to get %s reset signal\n", name);
	return PTR_ERR(rst_temp);
}

/**
 * xpsgtr_probe - The device probe function for driver initialization.
 * @pdev: pointer to the platform device structure.
 *
 * Return: 0 for success and error value on failure
 */
static int xpsgtr_probe(struct platform_device *pdev)
{
	struct device_node *child, *np = pdev->dev.of_node;
	struct xpsgtr_dev *gtr_dev;
	struct phy_provider *provider;
	struct phy *phy;
	struct resource *res;
	char *soc_rev;
	int lanecount, port = 0, index = 0;
	int err;

	gtr_dev = devm_kzalloc(&pdev->dev, sizeof(*gtr_dev), GFP_KERNEL);
	if (!gtr_dev)
		return -ENOMEM;

	res = platform_get_resource_byname(pdev, IORESOURCE_MEM, "serdes");
	gtr_dev->serdes = devm_ioremap_resource(&pdev->dev, res);
	if (IS_ERR(gtr_dev->serdes))
		return PTR_ERR(gtr_dev->serdes);

	res = platform_get_resource_byname(pdev, IORESOURCE_MEM, "siou");
	gtr_dev->siou = devm_ioremap_resource(&pdev->dev, res);
	if (IS_ERR(gtr_dev->siou))
		return PTR_ERR(gtr_dev->siou);

	res = platform_get_resource_byname(pdev, IORESOURCE_MEM, "lpd");
	gtr_dev->lpd = devm_ioremap_resource(&pdev->dev, res);
	if (IS_ERR(gtr_dev->lpd))
		return PTR_ERR(gtr_dev->lpd);

	lanecount = of_get_child_count(np);
	if (lanecount > MAX_LANES || lanecount == 0)
		return -EINVAL;

	gtr_dev->phys = devm_kzalloc(&pdev->dev, sizeof(phy) * lanecount,
				       GFP_KERNEL);
	if (!gtr_dev->phys)
		return -ENOMEM;

	gtr_dev->dev = &pdev->dev;
	platform_set_drvdata(pdev, gtr_dev);
	mutex_init(&gtr_dev->gtr_mutex);

	/* Deferred probe is also handled if nvmem is not ready */
	soc_rev = zynqmp_nvmem_get_silicon_version(&pdev->dev,
						   "soc_revision");
	if (IS_ERR(soc_rev))
		return PTR_ERR(soc_rev);

	if (*soc_rev == ZYNQMP_SILICON_V1)
		gtr_dev->tx_term_fix = true;

	err = xpsgtr_get_resets(gtr_dev);
	if (err) {
		dev_err(&pdev->dev, "failed to get resets: %d\n", err);
		return err;
	}

	for_each_child_of_node(np, child) {
		struct xpsgtr_phy *gtr_phy;

		gtr_phy = devm_kzalloc(&pdev->dev, sizeof(*gtr_phy),
					 GFP_KERNEL);
		if (!gtr_phy)
			return -ENOMEM;

		/* Assign lane number to gtr_phy instance */
		gtr_phy->lane = index;

		/* Disable lane sharing as default */
		gtr_phy->share_laneclk = -1;

		gtr_dev->phys[port] = gtr_phy;
		phy = devm_phy_create(&pdev->dev, child, &xpsgtr_phyops);
		if (IS_ERR(phy)) {
			dev_err(&pdev->dev, "failed to create PHY\n");
			return PTR_ERR(phy);
		}
		gtr_dev->phys[port]->phy = phy;
		phy_set_drvdata(phy, gtr_dev->phys[port]);
		gtr_phy->data = gtr_dev;
		port++;
		index++;
	}
	provider = devm_of_phy_provider_register(&pdev->dev, xpsgtr_xlate);
	if (IS_ERR(provider)) {
		dev_err(&pdev->dev, "registering provider failed\n");
			return PTR_ERR(provider);
	}

	return 0;
}

/* Match table for of_platform binding */
static const struct of_device_id xpsgtr_of_match[] = {
	{ .compatible = "xlnx,zynqmp-psgtr", },
	{},
};
MODULE_DEVICE_TABLE(of, xpsgtr_of_match);

static struct platform_driver xpsgtr_driver = {
	.probe = xpsgtr_probe,
	.driver = {
		.name = "xilinx-psgtr",
		.of_match_table	= xpsgtr_of_match,
	},
};

module_platform_driver(xpsgtr_driver);

MODULE_AUTHOR("Xilinx Inc.");
MODULE_LICENSE("GPL v2");
MODULE_DESCRIPTION("Xilinx ZynqMP High speed Gigabit Transceiver");<|MERGE_RESOLUTION|>--- conflicted
+++ resolved
@@ -33,41 +33,19 @@
 #include <linux/platform_device.h>
 #include <linux/delay.h>
 #include <dt-bindings/phy/phy.h>
-<<<<<<< HEAD
-#include <linux/soc/xilinx/zynqmp/pm.h>
-=======
 #include <linux/soc/xilinx/zynqmp/fw.h>
 #include <linux/soc/xilinx/zynqmp/pm.h>
 #include <linux/reset.h>
->>>>>>> 41d036b3
 #include <linux/list.h>
 
 #define MAX_LANES			4
 
-<<<<<<< HEAD
-#define RST_LPD_IOU0			0x0230
-#define RST_LPD				0x023C
-#define RST_FPD				0x0100
-=======
->>>>>>> 41d036b3
 #define RST_ULPI			0x0250
 #define RST_ULPI_HI			0x202
 #define RST_ULPI_LOW			0x02
 
 #define RST_ULPI_TIMEOUT		10
 
-<<<<<<< HEAD
-#define SATA_RESET			BIT(1)
-#define DP_RESET			BIT(16)
-#define USB0_RESET			(BIT(6) | BIT(8) | BIT(10))
-#define USB1_RESET			(BIT(7) | BIT(9) | BIT(11))
-#define GEM0_RESET			BIT(0)
-#define GEM1_RESET			BIT(1)
-#define GEM2_RESET			BIT(2)
-#define GEM3_RESET			BIT(3)
-
-=======
->>>>>>> 41d036b3
 #define ICM_CFG0			0x10010
 #define ICM_CFG1			0x10014
 #define ICM_CFG0_L0_MASK		0x07
@@ -594,26 +572,6 @@
 	case XPSGTR_TYPE_SGMII3:
 		reset_control_assert(gtr_dev->gem3_rst);
 		break;
-	case XPSGTR_TYPE_SGMII0:
-		reg = readl(gtr_dev->lpd + RST_LPD_IOU0);
-		reg |= GEM0_RESET;
-		writel(reg, gtr_dev->lpd + RST_LPD_IOU0);
-		break;
-	case XPSGTR_TYPE_SGMII1:
-		reg = readl(gtr_dev->lpd + RST_LPD_IOU0);
-		reg |= GEM1_RESET;
-		writel(reg, gtr_dev->lpd + RST_LPD_IOU0);
-		break;
-	case XPSGTR_TYPE_SGMII2:
-		reg = readl(gtr_dev->lpd + RST_LPD_IOU0);
-		reg |= GEM2_RESET;
-		writel(reg, gtr_dev->lpd + RST_LPD_IOU0);
-		break;
-	case XPSGTR_TYPE_SGMII3:
-		reg = readl(gtr_dev->lpd + RST_LPD_IOU0);
-		reg |= GEM3_RESET;
-		writel(reg, gtr_dev->lpd + RST_LPD_IOU0);
-		break;
 	default:
 		break;
 	}
@@ -657,26 +615,6 @@
 		break;
 	case XPSGTR_TYPE_SGMII3:
 		reset_control_deassert(gtr_dev->gem3_rst);
-		break;
-	case XPSGTR_TYPE_SGMII0:
-		reg = readl(gtr_dev->lpd + RST_LPD_IOU0);
-		reg &= ~GEM0_RESET;
-		writel(reg, gtr_dev->lpd + RST_LPD_IOU0);
-		break;
-	case XPSGTR_TYPE_SGMII1:
-		reg = readl(gtr_dev->lpd + RST_LPD_IOU0);
-		reg &= ~GEM1_RESET;
-		writel(reg, gtr_dev->lpd + RST_LPD_IOU0);
-		break;
-	case XPSGTR_TYPE_SGMII2:
-		reg = readl(gtr_dev->lpd + RST_LPD_IOU0);
-		reg &= ~GEM2_RESET;
-		writel(reg, gtr_dev->lpd + RST_LPD_IOU0);
-		break;
-	case XPSGTR_TYPE_SGMII3:
-		reg = readl(gtr_dev->lpd + RST_LPD_IOU0);
-		reg &= ~GEM3_RESET;
-		writel(reg, gtr_dev->lpd + RST_LPD_IOU0);
 		break;
 	default:
 		break;
