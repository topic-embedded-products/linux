--- conflicted
+++ resolved
@@ -33,42 +33,20 @@
 #include <linux/platform_device.h>
 #include <linux/delay.h>
 #include <dt-bindings/phy/phy.h>
-<<<<<<< HEAD
-#include <linux/soc/xilinx/zynqmp/pm.h>
-=======
 #include <linux/soc/xilinx/zynqmp/fw.h>
 #include <linux/soc/xilinx/zynqmp/firmware.h>
 #include <linux/reset.h>
->>>>>>> f70f1fc9
 #include <linux/list.h>
 #include <linux/slab.h>
 
 #define MAX_LANES			4
 
-<<<<<<< HEAD
-#define RST_LPD_IOU0			0x0230
-#define RST_LPD				0x023C
-#define RST_FPD				0x0100
-=======
->>>>>>> f70f1fc9
 #define RST_ULPI			0x0250
 #define RST_ULPI_HI			0x202
 #define RST_ULPI_LOW			0x02
 
 #define RST_ULPI_TIMEOUT		10
-<<<<<<< HEAD
-
-#define SATA_RESET			BIT(1)
-#define DP_RESET			BIT(16)
-#define USB0_RESET			(BIT(6) | BIT(8) | BIT(10))
-#define USB1_RESET			(BIT(7) | BIT(9) | BIT(11))
-#define GEM0_RESET			BIT(0)
-#define GEM1_RESET			BIT(1)
-#define GEM2_RESET			BIT(2)
-#define GEM3_RESET			BIT(3)
-=======
 #define RST_TIMEOUT			1000
->>>>>>> f70f1fc9
 
 #define ICM_CFG0			0x10010
 #define ICM_CFG1			0x10014
@@ -176,11 +154,6 @@
 #define PROT_BUS_WIDTH_20		0x1
 #define PROT_BUS_WIDTH_40		0x2
 
-<<<<<<< HEAD
-#define TX_TERM_FIX_VAL			0x11
-
-=======
->>>>>>> f70f1fc9
 #define LANE_CLK_SHARE_MASK		0x8F
 
 #define SATA_CONTROL_OFFSET		0x0100
@@ -204,8 +177,6 @@
 #define GEM_SGMII_MODE			0x4
 #define GEM_FIFO_CLK_PL			0x8
 
-<<<<<<< HEAD
-=======
 #define PIPE_CLK_OFFSET			0x7c
 #define PIPE_CLK_ON			1
 #define PIPE_CLK_OFF			0
@@ -213,7 +184,6 @@
 #define PIPE_POWER_ON			1
 #define PIPE_POWER_OFF			0
 
->>>>>>> f70f1fc9
 #define XPSGTR_TYPE_USB0	0 /* USB controller 0 */
 #define XPSGTR_TYPE_USB1	1 /* USB controller 1 */
 #define XPSGTR_TYPE_SATA_0	2 /* SATA controller lane 0 */
@@ -711,26 +681,6 @@
 	case XPSGTR_TYPE_SGMII3:
 		ret = xpsgtr_reset_assert(gtr_dev->gem3_rst);
 		break;
-	case XPSGTR_TYPE_SGMII0:
-		reg = readl(gtr_dev->lpd + RST_LPD_IOU0);
-		reg |= GEM0_RESET;
-		writel(reg, gtr_dev->lpd + RST_LPD_IOU0);
-		break;
-	case XPSGTR_TYPE_SGMII1:
-		reg = readl(gtr_dev->lpd + RST_LPD_IOU0);
-		reg |= GEM1_RESET;
-		writel(reg, gtr_dev->lpd + RST_LPD_IOU0);
-		break;
-	case XPSGTR_TYPE_SGMII2:
-		reg = readl(gtr_dev->lpd + RST_LPD_IOU0);
-		reg |= GEM2_RESET;
-		writel(reg, gtr_dev->lpd + RST_LPD_IOU0);
-		break;
-	case XPSGTR_TYPE_SGMII3:
-		reg = readl(gtr_dev->lpd + RST_LPD_IOU0);
-		reg |= GEM3_RESET;
-		writel(reg, gtr_dev->lpd + RST_LPD_IOU0);
-		break;
 	default:
 		ret = -EINVAL;
 		break;
@@ -788,26 +738,6 @@
 		break;
 	case XPSGTR_TYPE_SGMII3:
 		ret = xpsgtr_reset_release(gtr_dev->gem3_rst);
-		break;
-	case XPSGTR_TYPE_SGMII0:
-		reg = readl(gtr_dev->lpd + RST_LPD_IOU0);
-		reg &= ~GEM0_RESET;
-		writel(reg, gtr_dev->lpd + RST_LPD_IOU0);
-		break;
-	case XPSGTR_TYPE_SGMII1:
-		reg = readl(gtr_dev->lpd + RST_LPD_IOU0);
-		reg &= ~GEM1_RESET;
-		writel(reg, gtr_dev->lpd + RST_LPD_IOU0);
-		break;
-	case XPSGTR_TYPE_SGMII2:
-		reg = readl(gtr_dev->lpd + RST_LPD_IOU0);
-		reg &= ~GEM2_RESET;
-		writel(reg, gtr_dev->lpd + RST_LPD_IOU0);
-		break;
-	case XPSGTR_TYPE_SGMII3:
-		reg = readl(gtr_dev->lpd + RST_LPD_IOU0);
-		reg &= ~GEM3_RESET;
-		writel(reg, gtr_dev->lpd + RST_LPD_IOU0);
 		break;
 	default:
 		ret = -EINVAL;
@@ -983,11 +913,7 @@
 static int xpsgtr_set_sgmii_pcs(struct xpsgtr_phy *gtr_phy)
 {
 	u32 shift, mask, value;
-<<<<<<< HEAD
-	u32 ret = 0;
-=======
 	int ret = 0;
->>>>>>> f70f1fc9
 	struct xpsgtr_dev *gtr_dev = gtr_phy->data;
 
 	/* Set the PCS signal detect to 1 */
@@ -1080,11 +1006,7 @@
 		 * we need to configure any lane ICM_CFG to valid protocol. This
 		 * will deassert the CMN_Resetn signal.
 		 */
-<<<<<<< HEAD
-		writel(TX_TERM_FIX_VAL, gtr_dev->serdes + ICM_CFG1);
-=======
 		xpsgtr_lane_setprotocol(gtr_phy);
->>>>>>> f70f1fc9
 
 		/* Clear Test Mode reset */
 		reg = readl(gtr_dev->serdes + TM_CMN_RST);
