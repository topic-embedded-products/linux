--- conflicted
+++ resolved
@@ -1223,7 +1223,6 @@
 /**
  * __rproc_boot() - boot a remote processor
  * @rproc: handle of a remote processor
- * @wait: wait for rproc registration completion
  *
  * Boot a remote processor (i.e. load its firmware, power it on, ...).
  *
@@ -1232,11 +1231,7 @@
  *
  * Returns 0 on success, and an appropriate error value otherwise.
  */
-<<<<<<< HEAD
-static int __rproc_boot(struct rproc *rproc, bool wait)
-=======
 static int __rproc_boot(struct rproc *rproc)
->>>>>>> f70f1fc9
 {
 	const struct firmware *firmware_p;
 	struct device *dev;
@@ -1275,10 +1270,6 @@
 		dev_err(dev, "request_firmware failed: %d\n", ret);
 		goto downref_rproc;
 	}
-
-	/* if rproc virtio is not yet configured, wait */
-	if (wait)
-		wait_for_completion(&rproc->firmware_loading_complete);
 
 	ret = rproc_fw_boot(rproc, firmware_p);
 
@@ -1298,24 +1289,9 @@
  */
 int rproc_boot(struct rproc *rproc)
 {
-<<<<<<< HEAD
-	return __rproc_boot(rproc, true);
-=======
 	return __rproc_boot(rproc);
->>>>>>> f70f1fc9
 }
 EXPORT_SYMBOL(rproc_boot);
-
-/**
- * rproc_boot_nowait() - boot a remote processor
- * @rproc: handle of a remote processor
- *
- * Same as rproc_boot() but don't wait for rproc registration completion
- */
-int rproc_boot_nowait(struct rproc *rproc)
-{
-	return __rproc_boot(rproc, false);
-}
 
 /**
  * rproc_shutdown() - power off the remote processor
