/*
 * Zynq Remote Processor driver
 *
 * Copyright (C) 2012 Michal Simek <monstr@monstr.eu>
 * Copyright (C) 2012 PetaLogix
 *
 * Based on origin OMAP Remote Processor driver
 *
 * Copyright (C) 2011 Texas Instruments, Inc.
 * Copyright (C) 2011 Google, Inc.
 *
 * This program is free software; you can redistribute it and/or
 * modify it under the terms of the GNU General Public License
 * version 2 as published by the Free Software Foundation.
 *
 * This program is distributed in the hope that it will be useful,
 * but WITHOUT ANY WARRANTY; without even the implied warranty of
 * MERCHANTABILITY or FITNESS FOR A PARTICULAR PURPOSE.  See the
 * GNU General Public License for more details.
 */

#include <linux/kernel.h>
#include <linux/module.h>
#include <linux/err.h>
#include <linux/platform_device.h>
#include <linux/dma-mapping.h>
#include <linux/remoteproc.h>
#include <linux/interrupt.h>
#include <linux/of_irq.h>
#include <linux/smp.h>
#include <linux/irqchip/arm-gic.h>
#include <asm/outercache.h>
#include <linux/slab.h>
#include <linux/cpu.h>
<<<<<<< HEAD
#include <linux/of_address.h>
=======
#include <linux/genalloc.h>
#include <../../arch/arm/mach-zynq/common.h>
>>>>>>> f70f1fc9

#include "remoteproc_internal.h"

#define MAX_NUM_VRINGS 2
#define NOTIFYID_ANY (-1)
/* Maximum on chip memories used by the driver*/
#define MAX_ON_CHIP_MEMS        32

/* Structure for storing IRQs */
struct irq_list {
	int irq;
	struct list_head list;
};

/* Structure for IPIs */
struct ipi_info {
	u32 irq;
	u32 notifyid;
	bool pending;
};

/* On-chip memory pool element */
struct mem_pool_st {
	struct list_head node;
	struct gen_pool *pool;
};

/* Private data */
struct zynq_rproc_pdata {
	struct irq_list irqs;
	struct rproc *rproc;
<<<<<<< HEAD
	u32 vring0;
	u32 vring1;
=======
	struct ipi_info ipis[MAX_NUM_VRINGS];
	struct list_head mem_pools;
	struct list_head mems;
	u32 mem_start;
	u32 mem_end;
>>>>>>> f70f1fc9
};

/* Store rproc for IPI handler */
static struct rproc *rproc;
static struct work_struct workqueue;

static void handle_event(struct work_struct *work)
{
	struct zynq_rproc_pdata *local = rproc->priv;

	if (rproc_vq_interrupt(local->rproc, local->ipis[0].notifyid) ==
				IRQ_NONE)
		dev_dbg(rproc->dev.parent, "no message found in vqid 0\n");
}

static void ipi_kick(void)
{
	dev_dbg(rproc->dev.parent, "KICK Linux because of pending message\n");
	schedule_work(&workqueue);
}

static void kick_pending_ipi(struct rproc *rproc)
{
	struct zynq_rproc_pdata *local = rproc->priv;
	int i;

	for (i = 0; i < MAX_NUM_VRINGS; i++) {

		/* Send swirq to firmware */
		if (local->ipis[i].pending == true) {
			gic_raise_softirq(cpumask_of(1),
					local->ipis[i].irq);
			local->ipis[i].pending = false;
		}
	}
}

static int zynq_rproc_start(struct rproc *rproc)
{
	struct device *dev = rproc->dev.parent;
	int ret;

	dev_dbg(dev, "%s\n", __func__);
	INIT_WORK(&workqueue, handle_event);

	ret = cpu_down(1);
	/* EBUSY means CPU is already released */
	if (ret && (ret != -EBUSY)) {
		dev_err(dev, "Can't release cpu1\n");
		return ret;
	}

	ret = zynq_cpun_start(rproc->bootaddr, 1);
	/* Trigger pending kicks */
	kick_pending_ipi(rproc);

	return ret;
}

/* kick a firmware */
static void zynq_rproc_kick(struct rproc *rproc, int vqid)
{
	struct device *dev = rproc->dev.parent;
	struct zynq_rproc_pdata *local = rproc->priv;
	struct rproc_vdev *rvdev, *rvtmp;
	struct fw_rsc_vdev *rsc;
	int i;

	dev_dbg(dev, "KICK Firmware to start send messages vqid %d\n", vqid);

	list_for_each_entry_safe(rvdev, rvtmp, &rproc->rvdevs, node) {
		rsc = (void *)rproc->table_ptr + rvdev->rsc_offset;
		for (i = 0; i < MAX_NUM_VRINGS; i++) {
			struct rproc_vring *rvring = &rvdev->vring[i];

			/* Send swirq to firmware */
			if (rvring->notifyid == vqid) {
				local->ipis[i].notifyid = vqid;
				/* As we do not turn off CPU1 until start,
				 * we delay firmware kick
				 */
				if (rproc->state == RPROC_RUNNING)
					gic_raise_softirq(cpumask_of(1),
						local->ipis[i].irq);
				else
					local->ipis[i].pending = true;
			}
		}

	}
}

/* power off the remote processor */
static int zynq_rproc_stop(struct rproc *rproc)
{
	int ret;
	struct device *dev = rproc->dev.parent;

	dev_dbg(rproc->dev.parent, "%s\n", __func__);

	/* Cpu can't be power on - for example in nosmp mode */
	ret = cpu_up(1);
	if (ret)
		dev_err(dev, "Can't power on cpu1 %d\n", ret);

	return 0;
}

static void *zynq_rproc_da_to_va(struct rproc *rproc, u64 da, int len)
{
	struct rproc_mem_entry *mem;
	void *va = 0;
	struct zynq_rproc_pdata *local = rproc->priv;

	list_for_each_entry(mem, &local->mems, node) {
		int offset = da - mem->da;

		/* try next carveout if da is too small */
		if (offset < 0)
			continue;

		/* try next carveout if da is too large */
		if (offset + len > mem->len)
			continue;

		va = mem->va + offset;

		break;
	}
	return va;
}

static struct rproc_ops zynq_rproc_ops = {
	.start		= zynq_rproc_start,
	.stop		= zynq_rproc_stop,
	.kick		= zynq_rproc_kick,
	.da_to_va	= zynq_rproc_da_to_va,
};

/* Just to detect bug if interrupt forwarding is broken */
static irqreturn_t zynq_remoteproc_interrupt(int irq, void *dev_id)
{
	struct device *dev = dev_id;

	dev_err(dev, "GIC IRQ %d is not forwarded correctly\n", irq);

	/*
	 *  MS: Calling this function doesn't need to be BUG
	 * especially for cases where firmware doesn't disable
	 * interrupts. In next probing can be som interrupts pending.
	 * The next scenario is for cases when you want to monitor
	 * non frequent interrupt through Linux kernel. Interrupt happen
	 * and it is forwarded to Linux which update own statistic
	 * in (/proc/interrupt) and forward it to firmware.
	 *
	 * gic_set_cpu(1, irq);	- setup cpu1 as destination cpu
	 * gic_raise_softirq(cpumask_of(1), irq); - forward irq to firmware
	 */

	gic_set_cpu(1, irq);
	return IRQ_HANDLED;
}

static void clear_irq(struct rproc *rproc)
{
	struct list_head *pos, *q;
	struct irq_list *tmp;
	struct zynq_rproc_pdata *local = rproc->priv;

	dev_info(rproc->dev.parent, "Deleting the irq_list\n");
	list_for_each_safe(pos, q, &local->irqs.list) {
		tmp = list_entry(pos, struct irq_list, list);
		free_irq(tmp->irq, rproc->dev.parent);
		gic_set_cpu(0, tmp->irq);
		list_del(pos);
		kfree(tmp);
	}
}

static int zynq_rproc_add_mems(struct zynq_rproc_pdata *pdata)
{
	struct mem_pool_st *mem_node;
	size_t mem_size;
	struct gen_pool *mem_pool;
	struct rproc_mem_entry *mem;
	dma_addr_t dma;
	void *va;
	struct device *dev = pdata->rproc->dev.parent;

	list_for_each_entry(mem_node, &pdata->mem_pools, node) {
		mem_pool = mem_node->pool;
		mem_size = gen_pool_size(mem_pool);
		mem  = devm_kzalloc(dev, sizeof(struct rproc_mem_entry),
				GFP_KERNEL);
		if (!mem)
			return -ENOMEM;

		va = gen_pool_dma_alloc(mem_pool, mem_size, &dma);
		if (!va) {
			dev_err(dev, "Failed to allocate dma carveout mem.\n");
			return -ENOMEM;
		}
		mem->priv = (void *)mem_pool;
		mem->va = va;
		mem->len = mem_size;
		mem->dma = dma;
		mem->da = dma;
		dev_dbg(dev, "%s: va = %p, da = 0x%x dma = 0x%x\n",
			__func__, va, mem->da, mem->dma);
		list_add_tail(&mem->node, &pdata->mems);
	}
	return 0;
}

static int zynq_remoteproc_probe(struct platform_device *pdev)
{
	int ret = 0;
	struct irq_list *tmp;
	int count = 0;
	struct zynq_rproc_pdata *local;
<<<<<<< HEAD
	struct device_node *node;
	struct resource memory;

	ret = cpu_down(1);
	/* EBUSY means CPU is already released */
	if (ret && (ret != -EBUSY)) {
		dev_err(&pdev->dev, "Can't release cpu1\n");
		return -ENOMEM;
	}

	local = devm_kzalloc(&pdev->dev, sizeof(struct zynq_rproc_pdata),
			     GFP_KERNEL);
	if (!local)
		return -ENOMEM;

	platform_set_drvdata(pdev, local);

	/* Declare memory for firmware. */
	node = of_parse_phandle(pdev->dev.of_node, "memory-region", 0);
	if (node) {
		ret = of_address_to_resource(node, 0, &memory);
		if (ret) {
			dev_err(&pdev->dev, "Can't get memory-region resource\n");
			return ret;
		}
	} else {
		res = platform_get_resource(pdev, IORESOURCE_MEM, 0);
		if (!res) {
			dev_err(&pdev->dev, "invalid address\n");
			return -ENODEV;
		}
		memory.start = res->start;
		memory.end = res->end;
		memory.flags = IORESOURCE_MEM;
	}
	/* Alloc phys addr for firmware */
	ret = dma_declare_coherent_memory(&pdev->dev, memory.start,
		memory.start, memory.end - memory.start + 1,
		DMA_MEMORY_IO);
	if (!ret) {
		dev_err(&pdev->dev, "dma_declare_coherent_memory failed\n");
=======
	struct gen_pool *mem_pool = NULL;
	struct mem_pool_st *mem_node = NULL;
	char mem_name[16];
	int i;

	rproc = rproc_alloc(&pdev->dev, dev_name(&pdev->dev),
		&zynq_rproc_ops, NULL,
		sizeof(struct zynq_rproc_pdata));
	if (!rproc) {
		dev_err(&pdev->dev, "rproc allocation failed\n");
>>>>>>> f70f1fc9
		ret = -ENOMEM;
		return ret;
	}
	local = rproc->priv;
	local->rproc = rproc;

	platform_set_drvdata(pdev, rproc);

	ret = dma_set_coherent_mask(&pdev->dev, DMA_BIT_MASK(32));
	if (ret) {
		dev_err(&pdev->dev, "dma_set_coherent_mask: %d\n", ret);
		goto dma_mask_fault;
	}

	/* Init list for IRQs - it can be long list */
	INIT_LIST_HEAD(&local->irqs.list);

	/* Alloc IRQ based on DTS to be sure that no other driver will use it */
	while (1) {
		int irq;

		irq = platform_get_irq(pdev, count++);
		if (irq == -ENXIO || irq == -EINVAL)
			break;

		tmp = kzalloc(sizeof(struct irq_list), GFP_KERNEL);
		if (!tmp) {
			ret = -ENOMEM;
			goto irq_fault;
		}

		tmp->irq = irq;

		dev_dbg(&pdev->dev, "%d: Alloc irq: %d\n", count, tmp->irq);

		/* Allocating shared IRQs will ensure that any module will
		 * use these IRQs
		 */
		ret = request_irq(tmp->irq, zynq_remoteproc_interrupt, 0,
					dev_name(&pdev->dev), &pdev->dev);
		if (ret) {
			dev_err(&pdev->dev, "IRQ %d already allocated\n",
								tmp->irq);
			goto irq_fault;
		}

		/*
		 * MS: Here is place for detecting problem with firmware
		 * which doesn't work correctly with interrupts
		 *
		 * MS: Comment if you want to count IRQs on Linux
		 */
		gic_set_cpu(1, tmp->irq);
		list_add(&(tmp->list), &(local->irqs.list));
	}

	/* Allocate free IPI number */
	/* Read vring0 ipi number */
	ret = of_property_read_u32(pdev->dev.of_node, "vring0",
				&local->ipis[0].irq);
	if (ret < 0) {
		dev_err(&pdev->dev, "unable to read property");
		goto irq_fault;
	}

	ret = set_ipi_handler(local->ipis[0].irq, ipi_kick,
			"Firmware kick");
	if (ret) {
		dev_err(&pdev->dev, "IPI handler already registered\n");
		goto irq_fault;
	}

	/* Read vring1 ipi number */
	ret = of_property_read_u32(pdev->dev.of_node, "vring1",
				&local->ipis[1].irq);
	if (ret < 0) {
		dev_err(&pdev->dev, "unable to read property");
		goto ipi_fault;
	}

<<<<<<< HEAD
	/* Module param firmware first */
	if (firmware)
		prop = firmware;
	else
		prop = of_get_property(pdev->dev.of_node, "firmware", NULL);

	if (!prop) {
		ret = -ENODEV;
		dev_err(&pdev->dev, "No firmware\n");
		goto ipi_fault;
	}

	dev_dbg(&pdev->dev, "Using firmware: %s\n", prop);
	local->rproc = rproc_alloc(&pdev->dev, dev_name(&pdev->dev),
			&zynq_rproc_ops, prop, sizeof(struct rproc));
	if (!local->rproc) {
		ret = -ENOMEM;
		dev_err(&pdev->dev, "rproc allocation failed\n");
		goto ipi_fault;
	}

	ret = rproc_add(local->rproc);
	if (ret) {
		dev_err(&pdev->dev, "rproc registration failed\n");
		goto rproc_fault;
	}

=======
	/* Find on-chip memory */
	INIT_LIST_HEAD(&local->mem_pools);
	INIT_LIST_HEAD(&local->mems);
	for (i = 0; ; i++) {
		char *srams_name = "srams";

		mem_pool = of_gen_pool_get(pdev->dev.of_node,
					   srams_name, i);
		if (mem_pool) {
			mem_node = devm_kzalloc(&pdev->dev,
					sizeof(struct mem_pool_st),
					GFP_KERNEL);
			if (!mem_node)
				goto ipi_fault;
			mem_node->pool = mem_pool;
			list_add_tail(&mem_node->node, &local->mem_pools);
		} else {
			break;
		}
	}
	ret = zynq_rproc_add_mems(local);
	if (ret) {
		dev_err(&pdev->dev, "rproc failed to add mems\n");
		goto ipi_fault;
	}

	ret = rproc_add(local->rproc);
	if (ret) {
		dev_err(&pdev->dev, "rproc registration failed\n");
		goto ipi_fault;
	}

>>>>>>> f70f1fc9
	return 0;

ipi_fault:
	clear_ipi_handler(local->ipis[0].irq);

irq_fault:
	clear_irq(rproc);

dma_mask_fault:
<<<<<<< HEAD
	dma_release_declared_memory(&pdev->dev);

dma_fault:
	if (cpu_up(1)) /* Cpu can't power on for example in nosmp mode */
		dev_err(&pdev->dev, "Can't power on cpu1\n");
=======
	rproc_free(rproc);
>>>>>>> f70f1fc9

	return ret;
}

static int zynq_remoteproc_remove(struct platform_device *pdev)
{
	struct rproc *rproc = platform_get_drvdata(pdev);
	struct zynq_rproc_pdata *local = rproc->priv;
	struct rproc_mem_entry *mem;

	dev_info(&pdev->dev, "%s\n", __func__);

	rproc_del(rproc);

	clear_ipi_handler(local->ipis[0].irq);
	clear_irq(rproc);

	list_for_each_entry(mem, &local->mems, node) {
		if (mem->priv)
			gen_pool_free((struct gen_pool *)mem->priv,
				      (unsigned long)mem->va, mem->len);
	}

	rproc_free(rproc);

	return 0;
}

/* Match table for OF platform binding */
static const struct of_device_id zynq_remoteproc_match[] = {
	{ .compatible = "xlnx,zynq_remoteproc", },
	{ /* end of list */ },
};
MODULE_DEVICE_TABLE(of, zynq_remoteproc_match);

static struct platform_driver zynq_remoteproc_driver = {
	.probe = zynq_remoteproc_probe,
	.remove = zynq_remoteproc_remove,
	.driver = {
		.name = "zynq_remoteproc",
		.of_match_table = zynq_remoteproc_match,
	},
};
module_platform_driver(zynq_remoteproc_driver);

MODULE_AUTHOR("Michal Simek <monstr@monstr.eu");
MODULE_LICENSE("GPL v2");
MODULE_DESCRIPTION("Zynq remote processor control driver");<|MERGE_RESOLUTION|>--- conflicted
+++ resolved
@@ -32,12 +32,8 @@
 #include <asm/outercache.h>
 #include <linux/slab.h>
 #include <linux/cpu.h>
-<<<<<<< HEAD
-#include <linux/of_address.h>
-=======
 #include <linux/genalloc.h>
 #include <../../arch/arm/mach-zynq/common.h>
->>>>>>> f70f1fc9
 
 #include "remoteproc_internal.h"
 
@@ -69,16 +65,11 @@
 struct zynq_rproc_pdata {
 	struct irq_list irqs;
 	struct rproc *rproc;
-<<<<<<< HEAD
-	u32 vring0;
-	u32 vring1;
-=======
 	struct ipi_info ipis[MAX_NUM_VRINGS];
 	struct list_head mem_pools;
 	struct list_head mems;
 	u32 mem_start;
 	u32 mem_end;
->>>>>>> f70f1fc9
 };
 
 /* Store rproc for IPI handler */
@@ -299,49 +290,6 @@
 	struct irq_list *tmp;
 	int count = 0;
 	struct zynq_rproc_pdata *local;
-<<<<<<< HEAD
-	struct device_node *node;
-	struct resource memory;
-
-	ret = cpu_down(1);
-	/* EBUSY means CPU is already released */
-	if (ret && (ret != -EBUSY)) {
-		dev_err(&pdev->dev, "Can't release cpu1\n");
-		return -ENOMEM;
-	}
-
-	local = devm_kzalloc(&pdev->dev, sizeof(struct zynq_rproc_pdata),
-			     GFP_KERNEL);
-	if (!local)
-		return -ENOMEM;
-
-	platform_set_drvdata(pdev, local);
-
-	/* Declare memory for firmware. */
-	node = of_parse_phandle(pdev->dev.of_node, "memory-region", 0);
-	if (node) {
-		ret = of_address_to_resource(node, 0, &memory);
-		if (ret) {
-			dev_err(&pdev->dev, "Can't get memory-region resource\n");
-			return ret;
-		}
-	} else {
-		res = platform_get_resource(pdev, IORESOURCE_MEM, 0);
-		if (!res) {
-			dev_err(&pdev->dev, "invalid address\n");
-			return -ENODEV;
-		}
-		memory.start = res->start;
-		memory.end = res->end;
-		memory.flags = IORESOURCE_MEM;
-	}
-	/* Alloc phys addr for firmware */
-	ret = dma_declare_coherent_memory(&pdev->dev, memory.start,
-		memory.start, memory.end - memory.start + 1,
-		DMA_MEMORY_IO);
-	if (!ret) {
-		dev_err(&pdev->dev, "dma_declare_coherent_memory failed\n");
-=======
 	struct gen_pool *mem_pool = NULL;
 	struct mem_pool_st *mem_node = NULL;
 	char mem_name[16];
@@ -352,7 +300,6 @@
 		sizeof(struct zynq_rproc_pdata));
 	if (!rproc) {
 		dev_err(&pdev->dev, "rproc allocation failed\n");
->>>>>>> f70f1fc9
 		ret = -ENOMEM;
 		return ret;
 	}
@@ -433,35 +380,6 @@
 		goto ipi_fault;
 	}
 
-<<<<<<< HEAD
-	/* Module param firmware first */
-	if (firmware)
-		prop = firmware;
-	else
-		prop = of_get_property(pdev->dev.of_node, "firmware", NULL);
-
-	if (!prop) {
-		ret = -ENODEV;
-		dev_err(&pdev->dev, "No firmware\n");
-		goto ipi_fault;
-	}
-
-	dev_dbg(&pdev->dev, "Using firmware: %s\n", prop);
-	local->rproc = rproc_alloc(&pdev->dev, dev_name(&pdev->dev),
-			&zynq_rproc_ops, prop, sizeof(struct rproc));
-	if (!local->rproc) {
-		ret = -ENOMEM;
-		dev_err(&pdev->dev, "rproc allocation failed\n");
-		goto ipi_fault;
-	}
-
-	ret = rproc_add(local->rproc);
-	if (ret) {
-		dev_err(&pdev->dev, "rproc registration failed\n");
-		goto rproc_fault;
-	}
-
-=======
 	/* Find on-chip memory */
 	INIT_LIST_HEAD(&local->mem_pools);
 	INIT_LIST_HEAD(&local->mems);
@@ -494,7 +412,6 @@
 		goto ipi_fault;
 	}
 
->>>>>>> f70f1fc9
 	return 0;
 
 ipi_fault:
@@ -504,15 +421,7 @@
 	clear_irq(rproc);
 
 dma_mask_fault:
-<<<<<<< HEAD
-	dma_release_declared_memory(&pdev->dev);
-
-dma_fault:
-	if (cpu_up(1)) /* Cpu can't power on for example in nosmp mode */
-		dev_err(&pdev->dev, "Can't power on cpu1\n");
-=======
 	rproc_free(rproc);
->>>>>>> f70f1fc9
 
 	return ret;
 }
