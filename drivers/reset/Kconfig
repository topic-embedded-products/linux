config ARCH_HAS_RESET_CONTROLLER
	bool

menuconfig RESET_CONTROLLER
	bool "Reset Controller Support"
	default y if ARCH_HAS_RESET_CONTROLLER
	help
	  Generic Reset Controller support.

	  This framework is designed to abstract reset handling of devices
	  via GPIOs or SoC-internal reset controller modules.

	  If unsure, say no.

if RESET_CONTROLLER

config RESET_ATH79
	bool "AR71xx Reset Driver" if COMPILE_TEST
	default ATH79
	help
	  This enables the ATH79 reset controller driver that supports the
	  AR71xx SoC reset controller.

config RESET_BERLIN
	bool "Berlin Reset Driver" if COMPILE_TEST
	default ARCH_BERLIN
	help
	  This enables the reset controller driver for Marvell Berlin SoCs.

config RESET_LPC18XX
	bool "LPC18xx/43xx Reset Driver" if COMPILE_TEST
	default ARCH_LPC18XX
	help
	  This enables the reset controller driver for NXP LPC18xx/43xx SoCs.

config RESET_MESON
	bool "Meson Reset Driver" if COMPILE_TEST
	default ARCH_MESON
	help
	  This enables the reset driver for Amlogic Meson SoCs.

config RESET_OXNAS
	bool

config RESET_PISTACHIO
	bool "Pistachio Reset Driver" if COMPILE_TEST
	default MACH_PISTACHIO
	help
	  This enables the reset driver for ImgTec Pistachio SoCs.

config RESET_SOCFPGA
	bool "SoCFPGA Reset Driver" if COMPILE_TEST
	default ARCH_SOCFPGA
	help
	  This enables the reset controller driver for Altera SoCFPGAs.

config RESET_STM32
	bool "STM32 Reset Driver" if COMPILE_TEST
	default ARCH_STM32
	help
	  This enables the RCC reset controller driver for STM32 MCUs.

config RESET_SUNXI
	bool "Allwinner SoCs Reset Driver" if COMPILE_TEST && !ARCH_SUNXI
	default ARCH_SUNXI
	help
	  This enables the reset driver for Allwinner SoCs.

config TI_SYSCON_RESET
	tristate "TI SYSCON Reset Driver"
	depends on HAS_IOMEM
	select MFD_SYSCON
	help
	  This enables the reset driver support for TI devices with
	  memory-mapped reset registers as part of a syscon device node. If
	  you wish to use the reset framework for such memory-mapped devices,
	  say Y here. Otherwise, say N.

config RESET_UNIPHIER
	tristate "Reset controller driver for UniPhier SoCs"
	depends on ARCH_UNIPHIER || COMPILE_TEST
	depends on OF && MFD_SYSCON
	default ARCH_UNIPHIER
	help
	  Support for reset controllers on UniPhier SoCs.
	  Say Y if you want to control reset signals provided by System Control
	  block, Media I/O block, Peripheral Block.

config RESET_ZYNQ
	bool "ZYNQ Reset Driver" if COMPILE_TEST
	default ARCH_ZYNQ
	help
	  This enables the reset controller driver for Xilinx Zynq SoCs.

config ZYNQMP_RESET_CONTROLLER
	bool "Xilinx ZYNQMP Reset Controller Support"
<<<<<<< HEAD
        help
	 ZYNQMP Reset Controller support.

         This framework is designed to abstract reset handling of devices
         via SoC-internal reset controller modules.
=======
	help
	  ZYNQMP Reset Controller support.
>>>>>>> 41d036b3

	  This framework is designed to abstract reset handling of devices
	  via SoC-internal reset controller modules.

	  If sure, say yes.If unsure, say no.

source "drivers/reset/sti/Kconfig"
source "drivers/reset/hisilicon/Kconfig"

endif<|MERGE_RESOLUTION|>--- conflicted
+++ resolved
@@ -94,16 +94,8 @@
 
 config ZYNQMP_RESET_CONTROLLER
 	bool "Xilinx ZYNQMP Reset Controller Support"
-<<<<<<< HEAD
-        help
-	 ZYNQMP Reset Controller support.
-
-         This framework is designed to abstract reset handling of devices
-         via SoC-internal reset controller modules.
-=======
 	help
 	  ZYNQMP Reset Controller support.
->>>>>>> 41d036b3
 
 	  This framework is designed to abstract reset handling of devices
 	  via SoC-internal reset controller modules.
