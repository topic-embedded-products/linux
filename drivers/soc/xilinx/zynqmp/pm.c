--- conflicted
+++ resolved
@@ -89,15 +89,12 @@
 	FPGA_LOAD,
 	FPGA_GET_STATUS,
 	GET_CHIPID,
-<<<<<<< HEAD
-=======
 };
 
 enum pm_api_cb_id {
 	PM_INIT_SUSPEND_CB = 30,
 	PM_ACKNOWLEDGE_CB,
 	PM_NOTIFY_CB,
->>>>>>> 41d036b3
 };
 
 /* PMU-FW return status codes */
@@ -582,8 +579,6 @@
 {
 	u32 ret_payload[PAYLOAD_ARG_CNT];
 
-<<<<<<< HEAD
-=======
 	if (!result)
 		return -EINVAL;
 
@@ -596,7 +591,6 @@
 }
 EXPORT_SYMBOL_GPL(zynqmp_pm_get_operating_characteristic);
 
->>>>>>> 41d036b3
 /* Direct-Control API functions */
 
 /**
@@ -681,11 +675,7 @@
 /**
  * zynqmp_pm_fpga_load - Perform the fpga load
  * @address:    Address to write to
-<<<<<<< HEAD
- * @size        pl bitstream size
-=======
  * @size:       pl bitstream size
->>>>>>> 41d036b3
  * @flags:
  *	BIT(0) - Bit-stream type.
  *		 0 - Full Bit-stream.
@@ -741,12 +731,6 @@
 
 static irqreturn_t zynqmp_pm_isr(int irq, void *data)
 {
-<<<<<<< HEAD
-	u32 buf[PAYLOAD_ARG_CNT];
-
-	zynqmp_pm_get_callback_data(buf);
-
-=======
 	u32 payload[CB_PAYLOAD_SIZE];
 
 	zynqmp_pm_get_callback_data(payload);
@@ -766,7 +750,6 @@
 	}
 
 done:
->>>>>>> 41d036b3
 	return IRQ_HANDLED;
 }
 
@@ -1202,11 +1185,6 @@
 		return ret;
 	}
 
-<<<<<<< HEAD
-	dev_info(&pdev->dev, "Power management API v%d.%d\n",
-		ZYNQMP_PM_VERSION_MAJOR, ZYNQMP_PM_VERSION_MINOR);
-
-=======
 	zynqmp_pm_init_suspend_work = devm_kzalloc(&pdev->dev,
 			sizeof(struct zynqmp_pm_work_struct), GFP_KERNEL);
 	if (!zynqmp_pm_init_suspend_work)
@@ -1218,7 +1196,6 @@
 	dev_info(&pdev->dev, "Power management API v%d.%d\n",
 		ZYNQMP_PM_VERSION_MAJOR, ZYNQMP_PM_VERSION_MINOR);
 
->>>>>>> 41d036b3
 	zynqmp_pm_api_debugfs_init(&pdev->dev);
 
 	return 0;
@@ -1242,49 +1219,25 @@
 {
 	struct device_node *np;
 	int ret = 0;
-<<<<<<< HEAD
-
-	np = of_find_compatible_node(NULL, NULL, "xlnx,zynqmp-pm");
-	if (!np) {
-		pr_err("%s: pm node not found\n", __func__);
-		ret = -ENXIO;
-		goto np_err;
-	}
-
-=======
 
 	np = of_find_compatible_node(NULL, NULL, "xlnx,zynqmp-pm");
 	if (!np)
 		panic("%s: pm node not found\n", __func__);
 
->>>>>>> 41d036b3
 	get_set_conduit_method(np);
 
 	/* Check PM API version number */
 	zynqmp_pm_get_api_version(&pm_api_version);
 	if (pm_api_version != ZYNQMP_PM_VERSION) {
-<<<<<<< HEAD
-		pr_err("%s power management API version error. Expected: v%d.%d - Found: v%d.%d\n",
-		       __func__,
-		       ZYNQMP_PM_VERSION_MAJOR, ZYNQMP_PM_VERSION_MINOR,
-		       pm_api_version >> 16, pm_api_version & 0xffff);
-
-		do_fw_call = do_fw_call_fail;
-=======
 		panic("%s power management API version error. Expected: v%d.%d - Found: v%d.%d\n",
 		       __func__,
 		       ZYNQMP_PM_VERSION_MAJOR, ZYNQMP_PM_VERSION_MINOR,
 		       pm_api_version >> 16, pm_api_version & 0xffff);
->>>>>>> 41d036b3
 	}
 
 	pr_info("%s Power management API v%d.%d\n", __func__,
 		ZYNQMP_PM_VERSION_MAJOR, ZYNQMP_PM_VERSION_MINOR);
 
-<<<<<<< HEAD
-np_err:
-=======
->>>>>>> 41d036b3
 	of_node_put(np);
 	return ret;
 }
