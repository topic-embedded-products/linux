/*
 * Cadence SPI controller driver (master mode only)
 *
 * Copyright (C) 2008 - 2014 Xilinx, Inc.
 *
 * based on Blackfin On-Chip SPI Driver (spi_bfin5xx.c)
 *
 * This program is free software; you can redistribute it and/or modify it under
 * the terms of the GNU General Public License version 2 as published by the
 * Free Software Foundation; either version 2 of the License, or (at your
 * option) any later version.
 */

#include <linux/clk.h>
#include <linux/delay.h>
#include <linux/interrupt.h>
#include <linux/io.h>
#include <linux/module.h>
#include <linux/of_irq.h>
#include <linux/of_address.h>
#include <linux/platform_device.h>
#include <linux/spi/spi.h>

/* Name of this driver */
#define CDNS_SPI_NAME		"cdns-spi"

/* Register offset definitions */
#define CDNS_SPI_CR_OFFSET	0x00 /* Configuration  Register, RW */
#define CDNS_SPI_ISR_OFFSET	0x04 /* Interrupt Status Register, RO */
#define CDNS_SPI_IER_OFFSET	0x08 /* Interrupt Enable Register, WO */
#define CDNS_SPI_IDR_OFFSET	0x0c /* Interrupt Disable Register, WO */
#define CDNS_SPI_IMR_OFFSET	0x10 /* Interrupt Enabled Mask Register, RO */
#define CDNS_SPI_ER_OFFSET	0x14 /* Enable/Disable Register, RW */
#define CDNS_SPI_DR_OFFSET	0x18 /* Delay Register, RW */
#define CDNS_SPI_TXD_OFFSET	0x1C /* Data Transmit Register, WO */
#define CDNS_SPI_RXD_OFFSET	0x20 /* Data Receive Register, RO */
#define CDNS_SPI_SICR_OFFSET	0x24 /* Slave Idle Count Register, RW */
#define CDNS_SPI_THLD_OFFSET	0x28 /* Transmit FIFO Watermark Register,RW */

/*
 * SPI Configuration Register bit Masks
 *
 * This register contains various control bits that affect the operation
 * of the SPI controller
 */
#define CDNS_SPI_CR_MANSTRT_MASK	0x00010000 /* Manual TX Start */
#define CDNS_SPI_CR_CPHA_MASK		0x00000004 /* Clock Phase Control */
#define CDNS_SPI_CR_CPOL_MASK		0x00000002 /* Clock Polarity Control */
#define CDNS_SPI_CR_SSCTRL_MASK		0x00003C00 /* Slave Select Mask */
#define CDNS_SPI_CR_BAUD_DIV_MASK	0x00000038 /* Baud Rate Divisor Mask */
#define CDNS_SPI_CR_MSTREN_MASK		0x00000001 /* Master Enable Mask */
#define CDNS_SPI_CR_MANSTRTEN_MASK	0x00008000 /* Manual TX Enable Mask */
#define CDNS_SPI_CR_SSFORCE_MASK	0x00004000 /* Manual SS Enable Mask */
#define CDNS_SPI_CR_BAUD_DIV_4_MASK	0x00000008 /* Default Baud Div Mask */
#define CDNS_SPI_CR_DEFAULT_MASK	(CDNS_SPI_CR_MSTREN_MASK | \
					CDNS_SPI_CR_SSCTRL_MASK | \
					CDNS_SPI_CR_SSFORCE_MASK | \
					CDNS_SPI_CR_BAUD_DIV_4_MASK)

/*
 * SPI Configuration Register - Baud rate and slave select
 *
 * These are the values used in the calculation of baud rate divisor and
 * setting the slave select.
 */

#define CDNS_SPI_BAUD_DIV_MAX		7 /* Baud rate divisor maximum */
#define CDNS_SPI_BAUD_DIV_MIN		1 /* Baud rate divisor minimum */
#define CDNS_SPI_BAUD_DIV_SHIFT		3 /* Baud rate divisor shift in CR */
#define CDNS_SPI_SS_SHIFT		10 /* Slave Select field shift in CR */
#define CDNS_SPI_SS0			0x1 /* Slave Select zero */

/*
 * SPI Interrupt Registers bit Masks
 *
 * All the four interrupt registers (Status/Mask/Enable/Disable) have the same
 * bit definitions.
 */
#define CDNS_SPI_IXR_TXOW_MASK	0x00000004 /* SPI TX FIFO Overwater */
#define CDNS_SPI_IXR_MODF_MASK	0x00000002 /* SPI Mode Fault */
#define CDNS_SPI_IXR_RXNEMTY_MASK 0x00000010 /* SPI RX FIFO Not Empty */
#define CDNS_SPI_IXR_DEFAULT_MASK	(CDNS_SPI_IXR_TXOW_MASK | \
					CDNS_SPI_IXR_MODF_MASK)
#define CDNS_SPI_IXR_TXFULL_MASK	0x00000008 /* SPI TX Full */
#define CDNS_SPI_IXR_ALL_MASK	0x0000007F /* SPI all interrupts */

/*
 * SPI Enable Register bit Masks
 *
 * This register is used to enable or disable the SPI controller
 */
#define CDNS_SPI_ER_ENABLE_MASK	0x00000001 /* SPI Enable Bit Mask */
#define CDNS_SPI_ER_DISABLE_MASK	0x0 /* SPI Disable Bit Mask */

/* SPI FIFO depth in bytes */
#define CDNS_SPI_FIFO_DEPTH	128

/* Default number of chip select lines */
#define CDNS_SPI_DEFAULT_NUM_CS		4

/**
 * struct cdns_spi - This definition defines spi driver instance
 * @regs:		Virtual address of the SPI controller registers
 * @ref_clk:		Pointer to the peripheral clock
 * @pclk:		Pointer to the APB clock
 * @speed_hz:		Current SPI bus clock speed in Hz
 * @txbuf:		Pointer	to the TX buffer
 * @rxbuf:		Pointer to the RX buffer
 * @tx_bytes:		Number of bytes left to transfer
 * @rx_bytes:		Number of bytes requested
 * @dev_busy:		Device busy flag
 * @is_decoded_cs:	Flag for decoder property set or not
 */
struct cdns_spi {
	void __iomem *regs;
	struct clk *ref_clk;
	struct clk *pclk;
	unsigned int clk_rate;
	u32 speed_hz;
	const u8 *txbuf;
	u8 *rxbuf;
	int tx_bytes;
	int rx_bytes;
	u8 dev_busy;
	u32 is_decoded_cs;
};

/* Macros for the SPI controller read/write */
static inline u32 cdns_spi_read(struct cdns_spi *xspi, u32 offset)
{
	return readl_relaxed(xspi->regs + offset);
}

static inline void cdns_spi_write(struct cdns_spi *xspi, u32 offset, u32 val)
{
	writel_relaxed(val, xspi->regs + offset);
}

/**
 * cdns_spi_init_hw - Initialize the hardware and configure the SPI controller
 * @xspi:	Pointer to the cdns_spi structure
 *
 * On reset the SPI controller is configured to be in master mode, baud rate
 * divisor is set to 4, threshold value for TX FIFO not full interrupt is set
 * to 1 and size of the word to be transferred as 8 bit.
 * This function initializes the SPI controller to disable and clear all the
 * interrupts, enable manual slave select and manual start, deselect all the
 * chip select lines, and enable the SPI controller.
 */
static void cdns_spi_init_hw(struct cdns_spi *xspi)
{
	cdns_spi_write(xspi, CDNS_SPI_ER_OFFSET,
		       CDNS_SPI_ER_DISABLE_MASK);
	cdns_spi_write(xspi, CDNS_SPI_IDR_OFFSET,
		       CDNS_SPI_IXR_ALL_MASK);

	/* Clear the RX FIFO */
	while (cdns_spi_read(xspi, CDNS_SPI_ISR_OFFSET) &
	       CDNS_SPI_IXR_RXNEMTY_MASK)
		cdns_spi_read(xspi, CDNS_SPI_RXD_OFFSET);

	cdns_spi_write(xspi, CDNS_SPI_ISR_OFFSET,
		       CDNS_SPI_IXR_ALL_MASK);
	cdns_spi_write(xspi, CDNS_SPI_CR_OFFSET,
		       CDNS_SPI_CR_DEFAULT_MASK);
	cdns_spi_write(xspi, CDNS_SPI_ER_OFFSET,
		       CDNS_SPI_ER_ENABLE_MASK);
}

/**
 * cdns_spi_chipselect - Select or deselect the chip select line
 * @spi:	Pointer to the spi_device structure
 * @is_on:	Select(0) or deselect (1) the chip select line
 */
static void cdns_spi_chipselect(struct spi_device *spi, bool is_high)
{
	struct cdns_spi *xspi = spi_master_get_devdata(spi->master);
	u32 ctrl_reg;

	ctrl_reg = cdns_spi_read(xspi, CDNS_SPI_CR_OFFSET);

	if (is_high) {
		/* Deselect the slave */
		ctrl_reg |= CDNS_SPI_CR_SSCTRL_MASK;
	} else {
		/* Select the slave */
		ctrl_reg &= ~CDNS_SPI_CR_SSCTRL_MASK;
		if (!(xspi->is_decoded_cs))
			ctrl_reg |= ((~(CDNS_SPI_SS0 << spi->chip_select)) <<
				     CDNS_SPI_SS_SHIFT) &
				     CDNS_SPI_CR_SSCTRL_MASK;
		else
			ctrl_reg |= (spi->chip_select << CDNS_SPI_SS_SHIFT) &
				     CDNS_SPI_CR_SSCTRL_MASK;
	}

	cdns_spi_write(xspi, CDNS_SPI_CR_OFFSET, ctrl_reg);
}

/**
 * cdns_spi_config_clock_mode - Sets clock polarity and phase
 * @spi:	Pointer to the spi_device structure
 *
 * Sets the requested clock polarity and phase.
 */
static void cdns_spi_config_clock_mode(struct spi_device *spi)
{
	struct cdns_spi *xspi = spi_master_get_devdata(spi->master);
	u32 ctrl_reg;

	ctrl_reg = cdns_spi_read(xspi, CDNS_SPI_CR_OFFSET);

	/* Set the SPI clock phase and clock polarity */
	ctrl_reg &= ~(CDNS_SPI_CR_CPHA_MASK | CDNS_SPI_CR_CPOL_MASK);
	if (spi->mode & SPI_CPHA)
		ctrl_reg |= CDNS_SPI_CR_CPHA_MASK;
	if (spi->mode & SPI_CPOL)
		ctrl_reg |= CDNS_SPI_CR_CPOL_MASK;

	cdns_spi_write(xspi, CDNS_SPI_CR_OFFSET, ctrl_reg);
}

/**
 * cdns_spi_config_clock_freq - Sets clock frequency
 * @spi:	Pointer to the spi_device structure
 * @transfer:	Pointer to the spi_transfer structure which provides
 *		information about next transfer setup parameters
 *
 * Sets the requested clock frequency.
 * Note: If the requested frequency is not an exact match with what can be
 * obtained using the prescalar value the driver sets the clock frequency which
 * is lower than the requested frequency (maximum lower) for the transfer. If
 * the requested frequency is higher or lower than that is supported by the SPI
 * controller the driver will set the highest or lowest frequency supported by
 * controller.
 */
static void cdns_spi_config_clock_freq(struct spi_device *spi,
				  struct spi_transfer *transfer)
{
	struct cdns_spi *xspi = spi_master_get_devdata(spi->master);
	u32 ctrl_reg, baud_rate_val;
	unsigned long frequency;

<<<<<<< HEAD
	if (transfer && transfer->speed_hz)
		req_hz = transfer->speed_hz;
	else
		req_hz = spi->max_speed_hz;

	frequency = xspi->clk_rate;
=======
	frequency = clk_get_rate(xspi->ref_clk);
>>>>>>> e358f832

	ctrl_reg = cdns_spi_read(xspi, CDNS_SPI_CR_OFFSET);

	/* Set the clock frequency */
	if (xspi->speed_hz != transfer->speed_hz) {
		/* first valid value is 1 */
		baud_rate_val = CDNS_SPI_BAUD_DIV_MIN;
		while ((baud_rate_val < CDNS_SPI_BAUD_DIV_MAX) &&
		       (frequency / (2 << baud_rate_val)) > transfer->speed_hz)
			baud_rate_val++;

		ctrl_reg &= ~CDNS_SPI_CR_BAUD_DIV_MASK;
		ctrl_reg |= baud_rate_val << CDNS_SPI_BAUD_DIV_SHIFT;

		xspi->speed_hz = frequency / (2 << baud_rate_val);
	}
	cdns_spi_write(xspi, CDNS_SPI_CR_OFFSET, ctrl_reg);
}

/**
 * cdns_spi_setup_transfer - Configure SPI controller for specified transfer
 * @spi:	Pointer to the spi_device structure
 * @transfer:	Pointer to the spi_transfer structure which provides
 *		information about next transfer setup parameters
 *
 * Sets the operational mode of SPI controller for the next SPI transfer and
 * sets the requested clock frequency.
 *
 * Return:	Always 0
 */
static int cdns_spi_setup_transfer(struct spi_device *spi,
				   struct spi_transfer *transfer)
{
	struct cdns_spi *xspi = spi_master_get_devdata(spi->master);

	cdns_spi_config_clock_freq(spi, transfer);

	dev_dbg(&spi->dev, "%s, mode %d, %u bits/w, %u clock speed\n",
		__func__, spi->mode, spi->bits_per_word,
		xspi->speed_hz);

	return 0;
}

/**
 * cdns_spi_fill_tx_fifo - Fills the TX FIFO with as many bytes as possible
 * @xspi:	Pointer to the cdns_spi structure
 */
static void cdns_spi_fill_tx_fifo(struct cdns_spi *xspi)
{
	unsigned long trans_cnt = 0;

	while ((trans_cnt < CDNS_SPI_FIFO_DEPTH) &&
	       (xspi->tx_bytes > 0)) {
		if (xspi->txbuf)
			cdns_spi_write(xspi, CDNS_SPI_TXD_OFFSET,
				       *xspi->txbuf++);
		else
			cdns_spi_write(xspi, CDNS_SPI_TXD_OFFSET, 0);

		xspi->tx_bytes--;
		trans_cnt++;
	}
}

/**
 * cdns_spi_irq - Interrupt service routine of the SPI controller
 * @irq:	IRQ number
 * @dev_id:	Pointer to the xspi structure
 *
 * This function handles TX empty and Mode Fault interrupts only.
 * On TX empty interrupt this function reads the received data from RX FIFO and
 * fills the TX FIFO if there is any data remaining to be transferred.
 * On Mode Fault interrupt this function indicates that transfer is completed,
 * the SPI subsystem will identify the error as the remaining bytes to be
 * transferred is non-zero.
 *
 * Return:	IRQ_HANDLED when handled; IRQ_NONE otherwise.
 */
static irqreturn_t cdns_spi_irq(int irq, void *dev_id)
{
	struct spi_master *master = dev_id;
	struct cdns_spi *xspi = spi_master_get_devdata(master);
	u32 intr_status, status;

	status = IRQ_NONE;
	intr_status = cdns_spi_read(xspi, CDNS_SPI_ISR_OFFSET);
	cdns_spi_write(xspi, CDNS_SPI_ISR_OFFSET, intr_status);

	if (intr_status & CDNS_SPI_IXR_MODF_MASK) {
		/* Indicate that transfer is completed, the SPI subsystem will
		 * identify the error as the remaining bytes to be
		 * transferred is non-zero
		 */
		cdns_spi_write(xspi, CDNS_SPI_IDR_OFFSET,
			       CDNS_SPI_IXR_DEFAULT_MASK);
		spi_finalize_current_transfer(master);
		status = IRQ_HANDLED;
	} else if (intr_status & CDNS_SPI_IXR_TXOW_MASK) {
		unsigned long trans_cnt;

		trans_cnt = xspi->rx_bytes - xspi->tx_bytes;

		/* Read out the data from the RX FIFO */
		while (trans_cnt) {
			u8 data;

			data = cdns_spi_read(xspi, CDNS_SPI_RXD_OFFSET);
			if (xspi->rxbuf)
				*xspi->rxbuf++ = data;

			xspi->rx_bytes--;
			trans_cnt--;
		}

		if (xspi->tx_bytes) {
			/* There is more data to send */
			cdns_spi_fill_tx_fifo(xspi);
		} else {
			/* Transfer is completed */
			cdns_spi_write(xspi, CDNS_SPI_IDR_OFFSET,
				       CDNS_SPI_IXR_DEFAULT_MASK);
			spi_finalize_current_transfer(master);
		}
		status = IRQ_HANDLED;
	}

	return status;
}

/**
 * cdns_transfer_one - Initiates the SPI transfer
 * @master:	Pointer to spi_master structure
 * @spi:	Pointer to the spi_device structure
 * @transfer:	Pointer to the spi_transfer structure which provides
 *		information about next transfer parameters
 *
 * This function fills the TX FIFO, starts the SPI transfer and
 * returns a positive transfer count so that core will wait for completion.
 *
 * Return:	Number of bytes transferred in the last transfer
 */
static int cdns_transfer_one(struct spi_master *master,
			     struct spi_device *spi,
			     struct spi_transfer *transfer)
{
	struct cdns_spi *xspi = spi_master_get_devdata(master);

	xspi->txbuf = transfer->tx_buf;
	xspi->rxbuf = transfer->rx_buf;
	xspi->tx_bytes = transfer->len;
	xspi->rx_bytes = transfer->len;

	cdns_spi_setup_transfer(spi, transfer);

	cdns_spi_fill_tx_fifo(xspi);

	cdns_spi_write(xspi, CDNS_SPI_IER_OFFSET,
		       CDNS_SPI_IXR_DEFAULT_MASK);
	return transfer->len;
}

/**
 * cdns_prepare_transfer_hardware - Prepares hardware for transfer.
 * @master:	Pointer to the spi_master structure which provides
 *		information about the controller.
 *
 * This function enables SPI master controller.
 *
 * Return:	0 always
 */
static int cdns_prepare_transfer_hardware(struct spi_master *master)
{
	struct cdns_spi *xspi = spi_master_get_devdata(master);

	cdns_spi_config_clock_mode(master->cur_msg->spi);

	cdns_spi_write(xspi, CDNS_SPI_ER_OFFSET,
		       CDNS_SPI_ER_ENABLE_MASK);

	return 0;
}

/**
 * cdns_unprepare_transfer_hardware - Relaxes hardware after transfer
 * @master:	Pointer to the spi_master structure which provides
 *		information about the controller.
 *
 * This function disables the SPI master controller.
 *
 * Return:	0 always
 */
static int cdns_unprepare_transfer_hardware(struct spi_master *master)
{
	struct cdns_spi *xspi = spi_master_get_devdata(master);

	cdns_spi_write(xspi, CDNS_SPI_ER_OFFSET,
		       CDNS_SPI_ER_DISABLE_MASK);

	return 0;
}

/**
 * cdns_spi_probe - Probe method for the SPI driver
 * @pdev:	Pointer to the platform_device structure
 *
 * This function initializes the driver data structures and the hardware.
 *
 * Return:	0 on success and error value on error
 */
static int cdns_spi_probe(struct platform_device *pdev)
{
	int ret = 0, irq;
	struct spi_master *master;
	struct cdns_spi *xspi;
	struct resource *res;
<<<<<<< HEAD
	unsigned long aper_clk_rate;
=======
	u32 num_cs;
>>>>>>> e358f832

	master = spi_alloc_master(&pdev->dev, sizeof(*xspi));
	if (master == NULL)
		return -ENOMEM;

	xspi = spi_master_get_devdata(master);
	master->dev.of_node = pdev->dev.of_node;
	platform_set_drvdata(pdev, master);

	res = platform_get_resource(pdev, IORESOURCE_MEM, 0);
	xspi->regs = devm_ioremap_resource(&pdev->dev, res);
	if (IS_ERR(xspi->regs)) {
		ret = PTR_ERR(xspi->regs);
		goto remove_master;
	}

	xspi->pclk = devm_clk_get(&pdev->dev, "pclk");
	if (IS_ERR(xspi->pclk)) {
		dev_err(&pdev->dev, "pclk clock not found.\n");
		ret = PTR_ERR(xspi->pclk);
		goto remove_master;
	}

	xspi->ref_clk = devm_clk_get(&pdev->dev, "ref_clk");
	if (IS_ERR(xspi->ref_clk)) {
		dev_err(&pdev->dev, "ref_clk clock not found.\n");
		ret = PTR_ERR(xspi->ref_clk);
		goto remove_master;
	}

	ret = clk_prepare_enable(xspi->pclk);
	if (ret) {
		dev_err(&pdev->dev, "Unable to enable APB clock.\n");
		goto remove_master;
	}

	ret = clk_prepare_enable(xspi->ref_clk);
	if (ret) {
		dev_err(&pdev->dev, "Unable to enable device clock.\n");
		goto clk_dis_apb;
	}

	/* SPI controller initializations */
	cdns_spi_init_hw(xspi);

	irq = platform_get_irq(pdev, 0);
	if (irq <= 0) {
		ret = -ENXIO;
		dev_err(&pdev->dev, "irq number is invalid\n");
		goto remove_master;
	}

	ret = devm_request_irq(&pdev->dev, irq, cdns_spi_irq,
			       0, pdev->name, master);
	if (ret != 0) {
		ret = -ENXIO;
		dev_err(&pdev->dev, "request_irq failed\n");
		goto remove_master;
	}

	ret = of_property_read_u32(pdev->dev.of_node, "num-cs", &num_cs);

	if (ret < 0)
		master->num_chipselect = CDNS_SPI_DEFAULT_NUM_CS;
	else
		master->num_chipselect = num_cs;

	ret = of_property_read_u32(pdev->dev.of_node, "is-decoded-cs",
				   &xspi->is_decoded_cs);

	if (ret < 0)
		xspi->is_decoded_cs = 0;

	master->prepare_transfer_hardware = cdns_prepare_transfer_hardware;
	master->transfer_one = cdns_transfer_one;
	master->unprepare_transfer_hardware = cdns_unprepare_transfer_hardware;
	master->set_cs = cdns_spi_chipselect;
	master->mode_bits = SPI_CPOL | SPI_CPHA;

	/* Set to default valid value */
<<<<<<< HEAD
	aper_clk_rate = clk_get_rate(xspi->pclk) / 2 * 3;
	if (aper_clk_rate > clk_get_rate(xspi->ref_clk))
		clk_set_rate(xspi->ref_clk, aper_clk_rate);

	xspi->speed_hz = clk_get_rate(xspi->ref_clk) / 4;
	xspi->clk_rate = clk_get_rate(xspi->ref_clk);
=======
	master->max_speed_hz = clk_get_rate(xspi->ref_clk) / 4;
	xspi->speed_hz = master->max_speed_hz;
>>>>>>> e358f832

	master->bits_per_word_mask = SPI_BPW_MASK(8);

	ret = spi_register_master(master);
	if (ret) {
		dev_err(&pdev->dev, "spi_register_master failed\n");
		goto clk_dis_all;
	}

	return ret;

clk_dis_all:
	clk_disable_unprepare(xspi->ref_clk);
clk_dis_apb:
	clk_disable_unprepare(xspi->pclk);
remove_master:
	spi_master_put(master);
	return ret;
}

/**
 * cdns_spi_remove - Remove method for the SPI driver
 * @pdev:	Pointer to the platform_device structure
 *
 * This function is called if a device is physically removed from the system or
 * if the driver module is being unloaded. It frees all resources allocated to
 * the device.
 *
 * Return:	0 on success and error value on error
 */
static int cdns_spi_remove(struct platform_device *pdev)
{
	struct spi_master *master = platform_get_drvdata(pdev);
	struct cdns_spi *xspi = spi_master_get_devdata(master);

	cdns_spi_write(xspi, CDNS_SPI_ER_OFFSET,
		       CDNS_SPI_ER_DISABLE_MASK);

	clk_disable_unprepare(xspi->ref_clk);
	clk_disable_unprepare(xspi->pclk);

	spi_unregister_master(master);

	return 0;
}

/**
 * cdns_spi_suspend - Suspend method for the SPI driver
 * @dev:	Address of the platform_device structure
 *
 * This function disables the SPI controller and
 * changes the driver state to "suspend"
 *
 * Return:	Always 0
 */
static int __maybe_unused cdns_spi_suspend(struct device *dev)
{
	struct platform_device *pdev = container_of(dev,
			struct platform_device, dev);
	struct spi_master *master = platform_get_drvdata(pdev);
	struct cdns_spi *xspi = spi_master_get_devdata(master);

	spi_master_suspend(master);

	clk_disable_unprepare(xspi->ref_clk);

	clk_disable_unprepare(xspi->pclk);

	return 0;
}

/**
 * cdns_spi_resume - Resume method for the SPI driver
 * @dev:	Address of the platform_device structure
 *
 * This function changes the driver state to "ready"
 *
 * Return:	0 on success and error value on error
 */
static int __maybe_unused cdns_spi_resume(struct device *dev)
{
	struct platform_device *pdev = container_of(dev,
			struct platform_device, dev);
	struct spi_master *master = platform_get_drvdata(pdev);
	struct cdns_spi *xspi = spi_master_get_devdata(master);
	int ret = 0;

	ret = clk_prepare_enable(xspi->pclk);
	if (ret) {
		dev_err(dev, "Cannot enable APB clock.\n");
		return ret;
	}

	ret = clk_prepare_enable(xspi->ref_clk);
	if (ret) {
		dev_err(dev, "Cannot enable device clock.\n");
		clk_disable(xspi->pclk);
		return ret;
	}
	spi_master_resume(master);

	return 0;
}

static SIMPLE_DEV_PM_OPS(cdns_spi_dev_pm_ops, cdns_spi_suspend,
			 cdns_spi_resume);

static struct of_device_id cdns_spi_of_match[] = {
	{ .compatible = "xlnx,zynq-spi-r1p6" },
	{ .compatible = "cdns,spi-r1p6" },
	{ /* end of table */ }
};
MODULE_DEVICE_TABLE(of, cdns_spi_of_match);

/* cdns_spi_driver - This structure defines the SPI subsystem platform driver */
static struct platform_driver cdns_spi_driver = {
	.probe	= cdns_spi_probe,
	.remove	= cdns_spi_remove,
	.driver = {
		.name = CDNS_SPI_NAME,
		.owner = THIS_MODULE,
		.of_match_table = cdns_spi_of_match,
		.pm = &cdns_spi_dev_pm_ops,
	},
};

module_platform_driver(cdns_spi_driver);

MODULE_AUTHOR("Xilinx, Inc.");
MODULE_DESCRIPTION("Cadence SPI driver");
MODULE_LICENSE("GPL");<|MERGE_RESOLUTION|>--- conflicted
+++ resolved
@@ -115,7 +115,6 @@
 	void __iomem *regs;
 	struct clk *ref_clk;
 	struct clk *pclk;
-	unsigned int clk_rate;
 	u32 speed_hz;
 	const u8 *txbuf;
 	u8 *rxbuf;
@@ -241,16 +240,7 @@
 	u32 ctrl_reg, baud_rate_val;
 	unsigned long frequency;
 
-<<<<<<< HEAD
-	if (transfer && transfer->speed_hz)
-		req_hz = transfer->speed_hz;
-	else
-		req_hz = spi->max_speed_hz;
-
-	frequency = xspi->clk_rate;
-=======
 	frequency = clk_get_rate(xspi->ref_clk);
->>>>>>> e358f832
 
 	ctrl_reg = cdns_spi_read(xspi, CDNS_SPI_CR_OFFSET);
 
@@ -467,11 +457,7 @@
 	struct spi_master *master;
 	struct cdns_spi *xspi;
 	struct resource *res;
-<<<<<<< HEAD
-	unsigned long aper_clk_rate;
-=======
 	u32 num_cs;
->>>>>>> e358f832
 
 	master = spi_alloc_master(&pdev->dev, sizeof(*xspi));
 	if (master == NULL)
@@ -552,17 +538,8 @@
 	master->mode_bits = SPI_CPOL | SPI_CPHA;
 
 	/* Set to default valid value */
-<<<<<<< HEAD
-	aper_clk_rate = clk_get_rate(xspi->pclk) / 2 * 3;
-	if (aper_clk_rate > clk_get_rate(xspi->ref_clk))
-		clk_set_rate(xspi->ref_clk, aper_clk_rate);
-
-	xspi->speed_hz = clk_get_rate(xspi->ref_clk) / 4;
-	xspi->clk_rate = clk_get_rate(xspi->ref_clk);
-=======
 	master->max_speed_hz = clk_get_rate(xspi->ref_clk) / 4;
 	xspi->speed_hz = master->max_speed_hz;
->>>>>>> e358f832
 
 	master->bits_per_word_mask = SPI_BPW_MASK(8);
 
