/*
 * Xilinx Zynq SPI controller driver (master mode only)
 *
 * Copyright (C) 2008 - 2014 Xilinx, Inc.
 *
 * based on Blackfin On-Chip SPI Driver (spi_bfin5xx.c)
 *
 * This program is free software; you can redistribute it and/or modify it under
 * the terms of the GNU General Public License version 2 as published by the
 * Free Software Foundation; either version 2 of the License, or (at your
 * option) any later version.
 */

#include <linux/clk.h>
#include <linux/delay.h>
#include <linux/interrupt.h>
#include <linux/io.h>
#include <linux/module.h>
#include <linux/of_irq.h>
#include <linux/of_address.h>
#include <linux/platform_device.h>
#include <linux/spi/spi.h>
#include <linux/spinlock.h>
#include <linux/workqueue.h>

/*
 * Name of this driver
 */
#define ZYNQ_SPI_NAME		"zynq-spi"

/*
 * Register offset definitions
 */
#define ZYNQ_SPI_CR_OFFSET	0x00 /* Configuration  Register, RW */
#define ZYNQ_SPI_ISR_OFFSET	0x04 /* Interrupt Status Register, RO */
#define ZYNQ_SPI_IER_OFFSET	0x08 /* Interrupt Enable Register, WO */
#define ZYNQ_SPI_IDR_OFFSET	0x0c /* Interrupt Disable Register, WO */
#define ZYNQ_SPI_IMR_OFFSET	0x10 /* Interrupt Enabled Mask Register, RO */
#define ZYNQ_SPI_ER_OFFSET	0x14 /* Enable/Disable Register, RW */
#define ZYNQ_SPI_DR_OFFSET	0x18 /* Delay Register, RW */
#define ZYNQ_SPI_TXD_OFFSET	0x1C /* Data Transmit Register, WO */
#define ZYNQ_SPI_RXD_OFFSET	0x20 /* Data Receive Register, RO */
#define ZYNQ_SPI_SICR_OFFSET	0x24 /* Slave Idle Count Register, RW */
#define ZYNQ_SPI_THLD_OFFSET	0x28 /* Transmit FIFO Watermark Register,RW */

/*
 * SPI Configuration Register bit Masks
 *
 * This register contains various control bits that affect the operation
 * of the SPI controller
 */
#define ZYNQ_SPI_CR_MANSTRT_MASK	0x00010000 /* Manual TX Start */
#define ZYNQ_SPI_CR_CPHA_MASK	0x00000004 /* Clock Phase Control */
#define ZYNQ_SPI_CR_CPOL_MASK	0x00000002 /* Clock Polarity Control */
#define ZYNQ_SPI_CR_SSCTRL_MASK	0x00003C00 /* Slave Select Mask */

/*
 * SPI Interrupt Registers bit Masks
 *
 * All the four interrupt registers (Status/Mask/Enable/Disable) have the same
 * bit definitions.
 */
#define ZYNQ_SPI_IXR_TXOW_MASK	0x00000004 /* SPI TX FIFO Overwater */
#define ZYNQ_SPI_IXR_MODF_MASK	0x00000002 /* SPI Mode Fault */
#define ZYNQ_SPI_IXR_RXNEMTY_MASK 0x00000010 /* SPI RX FIFO Not Empty */
#define ZYNQ_SPI_IXR_ALL_MASK	(ZYNQ_SPI_IXR_TXOW_MASK | \
				 ZYNQ_SPI_IXR_MODF_MASK)

/*
 * SPI Enable Register bit Masks
 *
 * This register is used to enable or disable the SPI controller
 */
#define ZYNQ_SPI_ER_ENABLE_MASK	0x00000001 /* SPI Enable Bit Mask */

/*
 * Definitions for the status of queue
 */
#define ZYNQ_SPI_QUEUE_STOPPED	0
#define ZYNQ_SPI_QUEUE_RUNNING	1

/*
 * Macros for the SPI controller read/write
 */
#define zynq_spi_read(addr)	__raw_readl(addr)
#define zynq_spi_write(addr, val)	__raw_writel((val), (addr))

/**
 * struct zynq_spi - This definition defines spi driver instance
 * @workqueue:		Queue of all the transfers
 * @work:		Information about current transfer
 * @queue:		Head of the queue
 * @queue_state:	Queue status
 * @regs:		Virtual address of the SPI controller registers
 * @devclk:		Pointer to the peripheral clock
 * @aperclk:		Pointer to the APER clock
 * @irq:		IRQ number
 * @speed_hz:		Current SPI bus clock speed in Hz
 * @trans_queue_lock:	Lock used for accessing transfer queue
 * @ctrl_reg_lock:	Lock used for accessing configuration register
 * @txbuf:		Pointer	to the TX buffer
 * @rxbuf:		Pointer to the RX buffer
 * @remaining_bytes:	Number of bytes left to transfer
 * @dev_busy:		Device busy flag
 * @done:		Transfer complete status
 */
struct zynq_spi {
	struct workqueue_struct *workqueue;
	struct work_struct work;
	struct list_head queue;
	int queue_state;
	void __iomem *regs;
	struct clk *devclk;
	struct clk *aperclk;
<<<<<<< HEAD
	unsigned int clk_rate;
	struct notifier_block clk_rate_change_nb;
=======
>>>>>>> eae41966
	int irq;
	u32 speed_hz;
	spinlock_t trans_queue_lock;
	spinlock_t ctrl_reg_lock;
	const u8 *txbuf;
	u8 *rxbuf;
	int remaining_bytes;
	u8 dev_busy;
	struct completion done;
};

/**
 * zynq_spi_init_hw - Initialize the hardware and configure the SPI controller
 * @regs_base:		Base address of SPI controller
 *
 * On reset the SPI controller is configured to be in master mode, baud rate
 * divisor is set to 2, threshold value for TX FIFO not full interrupt is set
 * to 1 and size of the word to be transferred as 8 bit.
 * This function initializes the SPI controller to disable and clear all the
 * interrupts, enable manual slave select and manual start, deselect all the
 * chip select lines, and enable the SPI controller.
 */
static void zynq_spi_init_hw(void __iomem *regs_base)
{
	zynq_spi_write(regs_base + ZYNQ_SPI_ER_OFFSET,
		       ~ZYNQ_SPI_ER_ENABLE_MASK);
	zynq_spi_write(regs_base + ZYNQ_SPI_IDR_OFFSET, 0x7F);

	/* Clear the RX FIFO */
	while (zynq_spi_read(regs_base + ZYNQ_SPI_ISR_OFFSET) &
			ZYNQ_SPI_IXR_RXNEMTY_MASK)
		zynq_spi_read(regs_base + ZYNQ_SPI_RXD_OFFSET);

	zynq_spi_write(regs_base + ZYNQ_SPI_ISR_OFFSET, 0x7F);
	zynq_spi_write(regs_base + ZYNQ_SPI_CR_OFFSET, 0x0000FC01);
	zynq_spi_write(regs_base + ZYNQ_SPI_ER_OFFSET, ZYNQ_SPI_ER_ENABLE_MASK);
}

/**
 * zynq_spi_chipselect - Select or deselect the chip select line
 * @spi:	Pointer to the spi_device structure
 * @is_on:	Select(1) or deselect (0) the chip select line
 */
static void zynq_spi_chipselect(struct spi_device *spi, int is_on)
{
	struct zynq_spi *xspi = spi_master_get_devdata(spi->master);
	u32 ctrl_reg;
	unsigned long flags;

	spin_lock_irqsave(&xspi->ctrl_reg_lock, flags);

	ctrl_reg = zynq_spi_read(xspi->regs + ZYNQ_SPI_CR_OFFSET);

	if (is_on) {
		/* Select the slave */
		ctrl_reg &= ~ZYNQ_SPI_CR_SSCTRL_MASK;
		ctrl_reg |= (((~(0x0001 << spi->chip_select)) << 10) &
				ZYNQ_SPI_CR_SSCTRL_MASK);
	} else {
		/* Deselect the slave */
		ctrl_reg |= ZYNQ_SPI_CR_SSCTRL_MASK;
	}

	zynq_spi_write(xspi->regs + ZYNQ_SPI_CR_OFFSET, ctrl_reg);

	spin_unlock_irqrestore(&xspi->ctrl_reg_lock, flags);
}

/**
 * zynq_spi_setup_transfer - Configure SPI controller for specified transfer
 * @spi:	Pointer to the spi_device structure
 * @transfer:	Pointer to the spi_transfer structure which provides information
 *		about next transfer setup parameters
 *
 * Sets the operational mode of SPI controller for the next SPI transfer and
 * sets the requested clock frequency.
 *
 * Return:	0 on success and error value on error
 *
 * Note: If the requested frequency is not an exact match with what can be
 * obtained using the prescalar value the driver sets the clock frequency which
 * is lower than the requested frequency (maximum lower) for the transfer. If
 * the requested frequency is higher or lower than that is supported by the SPI
 * controller the driver will set the highest or lowest frequency supported by
 * controller.
 */
static int zynq_spi_setup_transfer(struct spi_device *spi,
		struct spi_transfer *transfer)
{
	struct zynq_spi *xspi = spi_master_get_devdata(spi->master);
	u8 bits_per_word;
	u32 ctrl_reg;
	u32 req_hz;
	u32 baud_rate_val;
	unsigned long flags;

	bits_per_word = (transfer) ?
			transfer->bits_per_word : spi->bits_per_word;
	req_hz = (transfer) ? transfer->speed_hz : spi->max_speed_hz;

	if (bits_per_word != 8) {
		dev_err(&spi->dev, "%s, unsupported bits per word %x\n",
			__func__, spi->bits_per_word);
		return -EINVAL;
	}

	spin_lock_irqsave(&xspi->ctrl_reg_lock, flags);

	zynq_spi_write(xspi->regs + ZYNQ_SPI_ER_OFFSET,
		       ~ZYNQ_SPI_ER_ENABLE_MASK);
	ctrl_reg = zynq_spi_read(xspi->regs + ZYNQ_SPI_CR_OFFSET);

	/* Set the SPI clock phase and clock polarity */
	ctrl_reg &= (~ZYNQ_SPI_CR_CPHA_MASK) & (~ZYNQ_SPI_CR_CPOL_MASK);
	if (spi->mode & SPI_CPHA)
		ctrl_reg |= ZYNQ_SPI_CR_CPHA_MASK;
	if (spi->mode & SPI_CPOL)
		ctrl_reg |= ZYNQ_SPI_CR_CPOL_MASK;

	/* Set the clock frequency */
	if (xspi->speed_hz != req_hz) {
		baud_rate_val = 1;
		while ((baud_rate_val < 8) && (xspi->clk_rate /
					(2 << baud_rate_val)) > req_hz)
			baud_rate_val++;

		ctrl_reg &= 0xFFFFFFC7;
		ctrl_reg |= (baud_rate_val << 3);

		xspi->speed_hz =
			(xspi->clk_rate / (2 << baud_rate_val));
	}

	zynq_spi_write(xspi->regs + ZYNQ_SPI_CR_OFFSET, ctrl_reg);
	zynq_spi_write(xspi->regs + ZYNQ_SPI_ER_OFFSET,
		       ZYNQ_SPI_ER_ENABLE_MASK);

	spin_unlock_irqrestore(&xspi->ctrl_reg_lock, flags);

	dev_dbg(&spi->dev, "%s, mode %d, %u bits/w, %u clock speed\n",
		__func__, spi->mode, spi->bits_per_word,
		xspi->speed_hz);

	return 0;
}

/**
 * zynq_spi_setup - Configure the SPI controller
 * @spi:	Pointer to the spi_device structure
 *
 * Sets the operational mode of SPI controller for the next SPI transfer, sets
 * the baud rate and divisor value to setup the requested spi clock.
 *
 * Return:	0 on success and error value on error
 */
static int zynq_spi_setup(struct spi_device *spi)
{
	if (!spi->max_speed_hz)
		return -EINVAL;

	if (!spi->bits_per_word)
		spi->bits_per_word = 8;

	return zynq_spi_setup_transfer(spi, NULL);
}

/**
 * zynq_spi_fill_tx_fifo - Fills the TX FIFO with as many bytes as possible
 * @xspi:	Pointer to the zynq_spi structure
 */
static void zynq_spi_fill_tx_fifo(struct zynq_spi *xspi)
{
	while ((zynq_spi_read(xspi->regs + ZYNQ_SPI_ISR_OFFSET) &
		0x00000008) == 0
		&& (xspi->remaining_bytes > 0)) {
		if (xspi->txbuf)
			zynq_spi_write(xspi->regs + ZYNQ_SPI_TXD_OFFSET,
					*xspi->txbuf++);
		else
			zynq_spi_write(xspi->regs + ZYNQ_SPI_TXD_OFFSET, 0);

		xspi->remaining_bytes--;
	}
}

/**
 * zynq_spi_irq - Interrupt service routine of the SPI controller
 * @irq:	IRQ number
 * @dev_id:	Pointer to the xspi structure
 *
 * This function handles TX empty and Mode Fault interrupts only.
 * On TX empty interrupt this function reads the received data from RX FIFO and
 * fills the TX FIFO if there is any data remaining to be transferred.
 * On Mode Fault interrupt this function indicates that transfer is completed,
 * the SPI subsystem will identify the error as the remaining bytes to be
 * transferred is non-zero.
 *
 * Return:	IRQ_HANDLED always
 */
static irqreturn_t zynq_spi_irq(int irq, void *dev_id)
{
	struct zynq_spi *xspi = dev_id;
	u32 intr_status;

	intr_status = zynq_spi_read(xspi->regs + ZYNQ_SPI_ISR_OFFSET);
	zynq_spi_write(xspi->regs + ZYNQ_SPI_ISR_OFFSET, intr_status);
	zynq_spi_write(xspi->regs + ZYNQ_SPI_IDR_OFFSET, ZYNQ_SPI_IXR_ALL_MASK);

	if (intr_status & ZYNQ_SPI_IXR_MODF_MASK) {
		/* Indicate that transfer is completed, the SPI subsystem will
		 * identify the error as the remaining bytes to be
		 * transferred is non-zero */
		complete(&xspi->done);
	} else if (intr_status & ZYNQ_SPI_IXR_TXOW_MASK) {
		u32 ctrl_reg;

		/* Read out the data from the RX FIFO */
		while (zynq_spi_read(xspi->regs + ZYNQ_SPI_ISR_OFFSET) &
				ZYNQ_SPI_IXR_RXNEMTY_MASK) {
			u8 data;

			data = zynq_spi_read(xspi->regs + ZYNQ_SPI_RXD_OFFSET);
			if (xspi->rxbuf)
				*xspi->rxbuf++ = data;

			/* Data memory barrier is placed here to ensure that
			 * data read operation is completed before the status
			 * read is initiated. Without dmb, there are chances
			 * that data and status reads will appear at the SPI
			 * peripheral back-to-back which results in an
			 * incorrect status read.
			 */
			dmb();
		}

		if (xspi->remaining_bytes) {
			/* There is more data to send */
			zynq_spi_fill_tx_fifo(xspi);

			zynq_spi_write(xspi->regs + ZYNQ_SPI_IER_OFFSET,
					ZYNQ_SPI_IXR_ALL_MASK);

			spin_lock(&xspi->ctrl_reg_lock);

			ctrl_reg = zynq_spi_read(xspi->regs +
						 ZYNQ_SPI_CR_OFFSET);
			ctrl_reg |= ZYNQ_SPI_CR_MANSTRT_MASK;
			zynq_spi_write(xspi->regs + ZYNQ_SPI_CR_OFFSET,
				       ctrl_reg);

			spin_unlock(&xspi->ctrl_reg_lock);
		} else {
			/* Transfer is completed */
			complete(&xspi->done);
		}
	}

	return IRQ_HANDLED;
}

/**
 * zynq_spi_start_transfer - Initiates the SPI transfer
 * @spi:	Pointer to the spi_device structure
 * @transfer:	Pointer to the spi_transfer structure which provide information
 *		about next transfer parameters
 *
 * This function fills the TX FIFO, starts the SPI transfer, and waits for the
 * transfer to be completed.
 *
 * Return:	Number of bytes transferred in the last transfer
 */
static int zynq_spi_start_transfer(struct spi_device *spi,
			struct spi_transfer *transfer)
{
	struct zynq_spi *xspi = spi_master_get_devdata(spi->master);
	u32 ctrl_reg;
	unsigned long flags;
	int ret;

	xspi->txbuf = transfer->tx_buf;
	xspi->rxbuf = transfer->rx_buf;
	xspi->remaining_bytes = transfer->len;
	reinit_completion(&xspi->done);

	zynq_spi_fill_tx_fifo(xspi);

	zynq_spi_write(xspi->regs + ZYNQ_SPI_IER_OFFSET, ZYNQ_SPI_IXR_ALL_MASK);

	spin_lock_irqsave(&xspi->ctrl_reg_lock, flags);

	/* Start the transfer by enabling manual start bit */
	ctrl_reg = zynq_spi_read(xspi->regs + ZYNQ_SPI_CR_OFFSET);
	ctrl_reg |= ZYNQ_SPI_CR_MANSTRT_MASK;
	zynq_spi_write(xspi->regs + ZYNQ_SPI_CR_OFFSET, ctrl_reg);

	spin_unlock_irqrestore(&xspi->ctrl_reg_lock, flags);

	ret = wait_for_completion_timeout(&xspi->done, 5 * HZ);
	if (ret == 0)
		return -EIO;

	return (transfer->len) - (xspi->remaining_bytes);
}

/**
 * zynq_spi_work_queue - Perform transfers
 * @work:	Pointer to the work_struct structure
 *
 * Get the transfer request from queue to perform transfers
 */
static void zynq_spi_work_queue(struct work_struct *work)
{
	struct zynq_spi *xspi = container_of(work, struct zynq_spi, work);
	unsigned long flags;

	spin_lock_irqsave(&xspi->trans_queue_lock, flags);
	xspi->dev_busy = 1;

	if (list_empty(&xspi->queue) ||
		xspi->queue_state == ZYNQ_SPI_QUEUE_STOPPED) {
		xspi->dev_busy = 0;
		spin_unlock_irqrestore(&xspi->trans_queue_lock, flags);
		return;
	}

	while (!list_empty(&xspi->queue)) {
		struct spi_message *msg;
		struct spi_device *spi;
		struct spi_transfer *transfer = NULL;
		unsigned cs_change = 1;
		int status = 0;

		msg = container_of(xspi->queue.next, struct spi_message, queue);
		list_del_init(&msg->queue);
		spin_unlock_irqrestore(&xspi->trans_queue_lock, flags);
		spi = msg->spi;

		list_for_each_entry(transfer, &msg->transfers, transfer_list) {
			if ((transfer->bits_per_word || transfer->speed_hz) &&
								cs_change) {
				status = zynq_spi_setup_transfer(spi, transfer);
				if (status < 0)
					break;
			}

			if (cs_change)
				zynq_spi_chipselect(spi, 1);

			cs_change = transfer->cs_change;

			if (!transfer->tx_buf && !transfer->rx_buf &&
				transfer->len) {
				status = -EINVAL;
				break;
			}

			if (transfer->len)
				status = zynq_spi_start_transfer(spi, transfer);

			if (status != transfer->len) {
				if (status > 0)
					status = -EMSGSIZE;
				break;
			}
			msg->actual_length += status;
			status = 0;

			if (transfer->delay_usecs)
				udelay(transfer->delay_usecs);

			if (!cs_change)
				continue;
			if (transfer->transfer_list.next == &msg->transfers)
				break;

			zynq_spi_chipselect(spi, 0);
		}

		msg->status = status;
		msg->complete(msg->context);

		if (!(status == 0 && cs_change))
			zynq_spi_chipselect(spi, 0);

		spin_lock_irqsave(&xspi->trans_queue_lock, flags);
	}
	xspi->dev_busy = 0;
	spin_unlock_irqrestore(&xspi->trans_queue_lock, flags);
}

/**
 * zynq_spi_transfer - Add a new transfer request at the tail of work queue
 * @spi:	Pointer to the spi_device structure
 * @message:	Pointer to the spi_transfer structure which provide information
 *		about next transfer parameters
 *
 * Return:	0 on success and error value on error
 */
static int zynq_spi_transfer(struct spi_device *spi,
			     struct spi_message *message)
{
	struct zynq_spi *xspi = spi_master_get_devdata(spi->master);
	struct spi_transfer *transfer;
	unsigned long flags;

	if (xspi->queue_state == ZYNQ_SPI_QUEUE_STOPPED)
		return -ESHUTDOWN;

	message->actual_length = 0;
	message->status = -EINPROGRESS;

	/* Check each transfer's parameters */
	list_for_each_entry(transfer, &message->transfers, transfer_list) {
		u8 bits_per_word =
			transfer->bits_per_word ? : spi->bits_per_word;

		bits_per_word = bits_per_word ? : 8;
		if (!transfer->tx_buf && !transfer->rx_buf && transfer->len)
			return -EINVAL;
		if (bits_per_word != 8)
			return -EINVAL;
	}

	spin_lock_irqsave(&xspi->trans_queue_lock, flags);
	list_add_tail(&message->queue, &xspi->queue);
	if (!xspi->dev_busy)
		queue_work(xspi->workqueue, &xspi->work);
	spin_unlock_irqrestore(&xspi->trans_queue_lock, flags);

	return 0;
}

/**
 * zynq_spi_start_queue - Starts the queue of the SPI driver
 * @xspi:	Pointer to the zynq_spi structure
 *
 * Return:	0 on success and error value on error
 */
static inline int zynq_spi_start_queue(struct zynq_spi *xspi)
{
	unsigned long flags;

	spin_lock_irqsave(&xspi->trans_queue_lock, flags);

	if (xspi->queue_state == ZYNQ_SPI_QUEUE_RUNNING || xspi->dev_busy) {
		spin_unlock_irqrestore(&xspi->trans_queue_lock, flags);
		return -EBUSY;
	}

	xspi->queue_state = ZYNQ_SPI_QUEUE_RUNNING;
	spin_unlock_irqrestore(&xspi->trans_queue_lock, flags);

	return 0;
}

/**
 * zynq_spi_stop_queue - Stops the queue of the SPI driver
 * @xspi:	Pointer to the zynq_spi structure
 *
 * This function waits till queue is empty and then stops the queue.
 * Maximum time out is set to 5 seconds.
 *
 * Return:	0 on success and error value on error
 */
static inline int zynq_spi_stop_queue(struct zynq_spi *xspi)
{
	unsigned long flags;
	unsigned limit = 500;
	int ret = 0;

	if (xspi->queue_state != ZYNQ_SPI_QUEUE_RUNNING)
		return ret;

	spin_lock_irqsave(&xspi->trans_queue_lock, flags);

	while ((!list_empty(&xspi->queue) || xspi->dev_busy) && limit--) {
		spin_unlock_irqrestore(&xspi->trans_queue_lock, flags);
		msleep(10);
		spin_lock_irqsave(&xspi->trans_queue_lock, flags);
	}

	if (!list_empty(&xspi->queue) || xspi->dev_busy)
		ret = -EBUSY;

	if (ret == 0)
		xspi->queue_state = ZYNQ_SPI_QUEUE_STOPPED;

	spin_unlock_irqrestore(&xspi->trans_queue_lock, flags);

	return ret;
}

/**
 * zynq_spi_destroy_queue - Destroys the queue of the SPI driver
 * @xspi:	Pointer to the zynq_spi structure
 *
 * Return:	0 on success and error value on error
 */
static inline int zynq_spi_destroy_queue(struct zynq_spi *xspi)
{
	int ret;

	ret = zynq_spi_stop_queue(xspi);
	if (ret != 0)
		return ret;

	destroy_workqueue(xspi->workqueue);

	return 0;
}

/**
 * zynq_spi_probe - Probe method for the SPI driver
 * @pdev:	Pointer to the platform_device structure
 *
 * This function initializes the driver data structures and the hardware.
 *
 * Return:	0 on success and error value on error
 */
static int zynq_spi_probe(struct platform_device *pdev)
{
	int ret = 0;
	struct spi_master *master;
	struct zynq_spi *xspi;
	struct resource *res;
	unsigned long aper_clk_rate;

	master = spi_alloc_master(&pdev->dev, sizeof(*xspi));
	if (master == NULL)
		return -ENOMEM;

	xspi = spi_master_get_devdata(master);
	master->dev.of_node = pdev->dev.of_node;
	platform_set_drvdata(pdev, master);

	res = platform_get_resource(pdev, IORESOURCE_MEM, 0);
	xspi->regs = devm_ioremap_resource(&pdev->dev, res);
	if (IS_ERR(xspi->regs)) {
		ret = PTR_ERR(xspi->regs);
		goto remove_master;
	}

	xspi->irq = platform_get_irq(pdev, 0);
	if (xspi->irq < 0) {
		ret = -ENXIO;
		dev_err(&pdev->dev, "irq number is negative\n");
		goto remove_master;
	}

	ret = devm_request_irq(&pdev->dev, xspi->irq, zynq_spi_irq,
			       0, pdev->name, xspi);
	if (ret != 0) {
		ret = -ENXIO;
		dev_err(&pdev->dev, "request_irq failed\n");
		goto remove_master;
	}

	xspi->aperclk = devm_clk_get(&pdev->dev, "aper_clk");
	if (IS_ERR(xspi->aperclk)) {
		dev_err(&pdev->dev, "aper_clk clock not found.\n");
		ret = PTR_ERR(xspi->aperclk);
		goto remove_master;
	}

	xspi->devclk = devm_clk_get(&pdev->dev, "ref_clk");
	if (IS_ERR(xspi->devclk)) {
		dev_err(&pdev->dev, "ref_clk clock not found.\n");
		ret = PTR_ERR(xspi->devclk);
		goto remove_master;
	}

	ret = clk_prepare_enable(xspi->aperclk);
	if (ret) {
		dev_err(&pdev->dev, "Unable to enable APER clock.\n");
		goto remove_master;
	}

	ret = clk_prepare_enable(xspi->devclk);
	if (ret) {
		dev_err(&pdev->dev, "Unable to enable device clock.\n");
		goto clk_dis_aper;
	}

	/* SPI controller initializations */
	zynq_spi_init_hw(xspi->regs);

	init_completion(&xspi->done);

	ret = of_property_read_u32(pdev->dev.of_node, "num-chip-select",
				   (u32 *)&master->num_chipselect);
	if (ret < 0) {
		dev_err(&pdev->dev, "couldn't determine num-chip-select\n");
		goto clk_dis_all;
	}
	master->setup = zynq_spi_setup;
	master->transfer = zynq_spi_transfer;
	master->mode_bits = SPI_CPOL | SPI_CPHA;

	aper_clk_rate = clk_get_rate(xspi->aperclk) / 2 * 3;
	if (aper_clk_rate > clk_get_rate(xspi->devclk))
		clk_set_rate(xspi->devclk, aper_clk_rate);

	xspi->speed_hz = clk_get_rate(xspi->devclk) / 2;
	xspi->clk_rate = clk_get_rate(xspi->devclk);

	xspi->dev_busy = 0;

	INIT_LIST_HEAD(&xspi->queue);
	spin_lock_init(&xspi->trans_queue_lock);
	spin_lock_init(&xspi->ctrl_reg_lock);

	xspi->queue_state = ZYNQ_SPI_QUEUE_STOPPED;
	xspi->dev_busy = 0;

	INIT_WORK(&xspi->work, zynq_spi_work_queue);
	xspi->workqueue =
		create_singlethread_workqueue(dev_name(&pdev->dev));
	if (!xspi->workqueue) {
		ret = -ENOMEM;
		dev_err(&pdev->dev, "problem initializing queue\n");
		goto clk_dis_all;
	}

	ret = zynq_spi_start_queue(xspi);
	if (ret != 0) {
		dev_err(&pdev->dev, "problem starting queue\n");
		goto remove_queue;
	}

	ret = spi_register_master(master);
	if (ret) {
		dev_err(&pdev->dev, "spi_register_master failed\n");
		goto remove_queue;
	}

	dev_info(&pdev->dev, "at 0x%08X mapped to 0x%08X, irq=%d\n", res->start,
			(u32 __force)xspi->regs, xspi->irq);

	return ret;

remove_queue:
	(void)zynq_spi_destroy_queue(xspi);
clk_dis_all:
	clk_disable_unprepare(xspi->devclk);
clk_dis_aper:
	clk_disable_unprepare(xspi->aperclk);
remove_master:
	spi_master_put(master);
	return ret;
}

/**
 * zynq_spi_remove - Remove method for the SPI driver
 * @pdev:	Pointer to the platform_device structure
 *
 * This function is called if a device is physically removed from the system or
 * if the driver module is being unloaded. It frees all resources allocated to
 * the device.
 *
 * Return:	0 on success and error value on error
 */
static int zynq_spi_remove(struct platform_device *pdev)
{
	struct spi_master *master = platform_get_drvdata(pdev);
	struct zynq_spi *xspi = spi_master_get_devdata(master);
	int ret = 0;

	ret = zynq_spi_destroy_queue(xspi);
	if (ret != 0)
		return ret;

	zynq_spi_write(xspi->regs + ZYNQ_SPI_ER_OFFSET,
		       ~ZYNQ_SPI_ER_ENABLE_MASK);

	clk_disable_unprepare(xspi->devclk);
	clk_disable_unprepare(xspi->aperclk);

	spi_unregister_master(master);
	spi_master_put(master);

	dev_dbg(&pdev->dev, "remove succeeded\n");
	return 0;

}

#ifdef CONFIG_PM_SLEEP
/**
 * zynq_spi_suspend - Suspend method for the SPI driver
 * @dev:	Address of the platform_device structure
 *
 * This function stops the SPI driver queue and disables the SPI controller
 *
 * Return:	0 on success and error value on error
 */
static int zynq_spi_suspend(struct device *dev)
{
	struct platform_device *pdev = container_of(dev,
			struct platform_device, dev);
	struct spi_master *master = platform_get_drvdata(pdev);
	struct zynq_spi *xspi = spi_master_get_devdata(master);
	int ret = 0;

	ret = zynq_spi_stop_queue(xspi);
	if (ret != 0)
		return ret;

	zynq_spi_write(xspi->regs + ZYNQ_SPI_ER_OFFSET,
		       ~ZYNQ_SPI_ER_ENABLE_MASK);

	clk_disable(xspi->devclk);
	clk_disable(xspi->aperclk);

	dev_dbg(&pdev->dev, "suspend succeeded\n");
	return 0;
}

/**
 * zynq_spi_resume - Resume method for the SPI driver
 * @dev:	Address of the platform_device structure
 *
 * This function starts the SPI driver queue and initializes the SPI controller
 *
 * Return:	0 on success and error value on error
 */
static int zynq_spi_resume(struct device *dev)
{
	struct platform_device *pdev = container_of(dev,
			struct platform_device, dev);
	struct spi_master *master = platform_get_drvdata(pdev);
	struct zynq_spi *xspi = spi_master_get_devdata(master);
	int ret = 0;

	ret = clk_enable(xspi->aperclk);
	if (ret) {
		dev_err(dev, "Cannot enable APER clock.\n");
		return ret;
	}

	ret = clk_enable(xspi->devclk);
	if (ret) {
		dev_err(dev, "Cannot enable device clock.\n");
		clk_disable(xspi->aperclk);
		return ret;
	}

	zynq_spi_init_hw(xspi->regs);

	ret = zynq_spi_start_queue(xspi);
	if (ret != 0) {
		dev_err(&pdev->dev, "problem starting queue (%d)\n", ret);
		return ret;
	}

	dev_dbg(&pdev->dev, "resume succeeded\n");
	return 0;
}
#endif /* ! CONFIG_PM_SLEEP */

static SIMPLE_DEV_PM_OPS(zynq_spi_dev_pm_ops, zynq_spi_suspend,
			 zynq_spi_resume);

/* Work with hotplug and coldplug */
MODULE_ALIAS("platform:" ZYNQ_SPI_NAME);

static struct of_device_id zynq_spi_of_match[] = {
	{ .compatible = "xlnx,zynq-spi-1.00.a", },
	{ /* end of table */}
};
MODULE_DEVICE_TABLE(of, zynq_spi_of_match);

/*
 * zynq_spi_driver - This structure defines the SPI subsystem platform driver
 */
static struct platform_driver zynq_spi_driver = {
	.probe	= zynq_spi_probe,
	.remove	= zynq_spi_remove,
	.driver = {
		.name = ZYNQ_SPI_NAME,
		.owner = THIS_MODULE,
		.of_match_table = zynq_spi_of_match,
		.pm = &zynq_spi_dev_pm_ops,
	},
};

module_platform_driver(zynq_spi_driver);

MODULE_AUTHOR("Xilinx, Inc.");
MODULE_DESCRIPTION("Xilinx Zynq SPI driver");
MODULE_LICENSE("GPL");
<|MERGE_RESOLUTION|>--- conflicted
+++ resolved
@@ -112,11 +112,6 @@
 	void __iomem *regs;
 	struct clk *devclk;
 	struct clk *aperclk;
-<<<<<<< HEAD
-	unsigned int clk_rate;
-	struct notifier_block clk_rate_change_nb;
-=======
->>>>>>> eae41966
 	int irq;
 	u32 speed_hz;
 	spinlock_t trans_queue_lock;
@@ -211,7 +206,7 @@
 	u32 ctrl_reg;
 	u32 req_hz;
 	u32 baud_rate_val;
-	unsigned long flags;
+	unsigned long flags, frequency;
 
 	bits_per_word = (transfer) ?
 			transfer->bits_per_word : spi->bits_per_word;
@@ -222,6 +217,8 @@
 			__func__, spi->bits_per_word);
 		return -EINVAL;
 	}
+
+	frequency = clk_get_rate(xspi->devclk);
 
 	spin_lock_irqsave(&xspi->ctrl_reg_lock, flags);
 
@@ -238,16 +235,15 @@
 
 	/* Set the clock frequency */
 	if (xspi->speed_hz != req_hz) {
-		baud_rate_val = 1;
-		while ((baud_rate_val < 8) && (xspi->clk_rate /
+		baud_rate_val = 1;	/* first valid value is 1 */
+		while ((baud_rate_val < 8) && (frequency /
 					(2 << baud_rate_val)) > req_hz)
 			baud_rate_val++;
 
 		ctrl_reg &= 0xFFFFFFC7;
 		ctrl_reg |= (baud_rate_val << 3);
 
-		xspi->speed_hz =
-			(xspi->clk_rate / (2 << baud_rate_val));
+		xspi->speed_hz = (frequency / (2 << baud_rate_val));
 	}
 
 	zynq_spi_write(xspi->regs + ZYNQ_SPI_CR_OFFSET, ctrl_reg);
@@ -642,7 +638,6 @@
 	struct spi_master *master;
 	struct zynq_spi *xspi;
 	struct resource *res;
-	unsigned long aper_clk_rate;
 
 	master = spi_alloc_master(&pdev->dev, sizeof(*xspi));
 	if (master == NULL)
@@ -715,12 +710,7 @@
 	master->transfer = zynq_spi_transfer;
 	master->mode_bits = SPI_CPOL | SPI_CPHA;
 
-	aper_clk_rate = clk_get_rate(xspi->aperclk) / 2 * 3;
-	if (aper_clk_rate > clk_get_rate(xspi->devclk))
-		clk_set_rate(xspi->devclk, aper_clk_rate);
-
 	xspi->speed_hz = clk_get_rate(xspi->devclk) / 2;
-	xspi->clk_rate = clk_get_rate(xspi->devclk);
 
 	xspi->dev_busy = 0;
 
