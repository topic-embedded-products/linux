/*
 * Xilinx Zynq UltraScale+ MPSoC Quad-SPI (QSPI) controller driver
 * (master mode only)
 *
 * Copyright (C) 2009 - 2015 Xilinx, Inc.
 *
 * This program is free software; you can redistribute it and/or modify it
 * under the terms of the GNU General Public License version 2 as published
 * by the Free Software Foundation; either version 2 of the License, or
 * (at your option) any later version.
 */

#include <linux/clk.h>
#include <linux/delay.h>
#include <linux/dma-mapping.h>
#include <linux/dmaengine.h>
#include <linux/interrupt.h>
#include <linux/io.h>
#include <linux/module.h>
#include <linux/of_irq.h>
#include <linux/of_address.h>
#include <linux/platform_device.h>
#include <linux/pm_runtime.h>
#include <linux/spi/spi.h>
#include <linux/spinlock.h>
#include <linux/workqueue.h>
<<<<<<< HEAD
#include <linux/soc/xilinx/zynqmp/pm.h>
=======
#include <linux/soc/xilinx/zynqmp/firmware.h>
>>>>>>> f70f1fc9

/* Generic QSPI register offsets */
#define GQSPI_CONFIG_OFST		0x00000100
#define GQSPI_ISR_OFST			0x00000104
#define GQSPI_IDR_OFST			0x0000010C
#define GQSPI_IER_OFST			0x00000108
#define GQSPI_IMASK_OFST		0x00000110
#define GQSPI_EN_OFST			0x00000114
#define GQSPI_TXD_OFST			0x0000011C
#define GQSPI_RXD_OFST			0x00000120
#define GQSPI_TX_THRESHOLD_OFST		0x00000128
#define GQSPI_RX_THRESHOLD_OFST		0x0000012C
#define GQSPI_LPBK_DLY_ADJ_OFST		0x00000138
#define GQSPI_GEN_FIFO_OFST		0x00000140
#define GQSPI_SEL_OFST			0x00000144
#define GQSPI_GF_THRESHOLD_OFST		0x00000150
#define GQSPI_FIFO_CTRL_OFST		0x0000014C
#define GQSPI_QSPIDMA_DST_CTRL_OFST	0x0000080C
#define GQSPI_QSPIDMA_DST_SIZE_OFST	0x00000804
#define GQSPI_QSPIDMA_DST_STS_OFST	0x00000808
#define GQSPI_QSPIDMA_DST_I_STS_OFST	0x00000814
#define GQSPI_QSPIDMA_DST_I_EN_OFST	0x00000818
#define GQSPI_QSPIDMA_DST_I_DIS_OFST	0x0000081C
#define GQSPI_QSPIDMA_DST_I_MASK_OFST	0x00000820
#define GQSPI_QSPIDMA_DST_ADDR_OFST	0x00000800
#define GQSPI_QSPIDMA_DST_ADDR_MSB_OFST 0x00000828
#define GQSPI_DATA_DLY_ADJ_OFST		0x000001F8
#define IOU_TAPDLY_BYPASS_OFST		0xFF180390

/* GQSPI register bit masks */
#define GQSPI_SEL_MASK				0x00000001
#define GQSPI_EN_MASK				0x00000001
#define GQSPI_LPBK_DLY_ADJ_USE_LPBK_MASK	0x00000020
#define GQSPI_ISR_WR_TO_CLR_MASK		0x00000002
#define GQSPI_IDR_ALL_MASK			0x00000FBE
#define GQSPI_CFG_MODE_EN_MASK			0xC0000000
#define GQSPI_CFG_GEN_FIFO_START_MODE_MASK	0x20000000
#define GQSPI_CFG_ENDIAN_MASK			0x04000000
#define GQSPI_CFG_EN_POLL_TO_MASK		0x00100000
#define GQSPI_CFG_WP_HOLD_MASK			0x00080000
#define GQSPI_CFG_BAUD_RATE_DIV_MASK		0x00000038
#define GQSPI_CFG_CLK_PHA_MASK			0x00000004
#define GQSPI_CFG_CLK_POL_MASK			0x00000002
#define GQSPI_CFG_START_GEN_FIFO_MASK		0x10000000
#define GQSPI_GENFIFO_IMM_DATA_MASK		0x000000FF
#define GQSPI_GENFIFO_DATA_XFER			0x00000100
#define GQSPI_GENFIFO_EXP			0x00000200
#define GQSPI_GENFIFO_MODE_SPI			0x00000400
#define GQSPI_GENFIFO_MODE_DUALSPI		0x00000800
#define GQSPI_GENFIFO_MODE_QUADSPI		0x00000C00
#define GQSPI_GENFIFO_MODE_MASK			0x00000C00
#define GQSPI_GENFIFO_CS_LOWER			0x00001000
#define GQSPI_GENFIFO_CS_UPPER			0x00002000
#define GQSPI_GENFIFO_BUS_LOWER			0x00004000
#define GQSPI_GENFIFO_BUS_UPPER			0x00008000
#define GQSPI_GENFIFO_BUS_BOTH			0x0000C000
#define GQSPI_GENFIFO_BUS_MASK			0x0000C000
#define GQSPI_GENFIFO_TX			0x00010000
#define GQSPI_GENFIFO_RX			0x00020000
#define GQSPI_GENFIFO_STRIPE			0x00040000
#define GQSPI_GENFIFO_POLL			0x00080000
#define GQSPI_GENFIFO_EXP_START			0x00000100
#define GQSPI_FIFO_CTRL_RST_RX_FIFO_MASK	0x00000004
#define GQSPI_FIFO_CTRL_RST_TX_FIFO_MASK	0x00000002
#define GQSPI_FIFO_CTRL_RST_GEN_FIFO_MASK	0x00000001
#define GQSPI_ISR_RXEMPTY_MASK			0x00000800
#define GQSPI_ISR_GENFIFOFULL_MASK		0x00000400
#define GQSPI_ISR_GENFIFONOT_FULL_MASK		0x00000200
#define GQSPI_ISR_TXEMPTY_MASK			0x00000100
#define GQSPI_ISR_GENFIFOEMPTY_MASK		0x00000080
#define GQSPI_ISR_RXFULL_MASK			0x00000020
#define GQSPI_ISR_RXNEMPTY_MASK			0x00000010
#define GQSPI_ISR_TXFULL_MASK			0x00000008
#define GQSPI_ISR_TXNOT_FULL_MASK		0x00000004
#define GQSPI_ISR_POLL_TIME_EXPIRE_MASK		0x00000002
#define GQSPI_IER_TXNOT_FULL_MASK		0x00000004
#define GQSPI_IER_RXEMPTY_MASK			0x00000800
#define GQSPI_IER_POLL_TIME_EXPIRE_MASK		0x00000002
#define GQSPI_IER_RXNEMPTY_MASK			0x00000010
#define GQSPI_IER_GENFIFOEMPTY_MASK		0x00000080
#define GQSPI_IER_TXEMPTY_MASK			0x00000100
#define GQSPI_QSPIDMA_DST_INTR_ALL_MASK		0x000000FE
#define GQSPI_QSPIDMA_DST_STS_WTC		0x0000E000
#define GQSPI_CFG_MODE_EN_DMA_MASK		0x80000000
#define GQSPI_ISR_IDR_MASK			0x00000994
#define GQSPI_QSPIDMA_DST_I_EN_DONE_MASK	0x00000002
#define GQSPI_QSPIDMA_DST_I_STS_DONE_MASK	0x00000002
#define GQSPI_IRQ_MASK				0x00000980

#define GQSPI_CFG_BAUD_RATE_DIV_SHIFT		3
#define GQSPI_GENFIFO_CS_SETUP			0x4
#define GQSPI_GENFIFO_CS_HOLD			0x3
#define GQSPI_TXD_DEPTH				64
#define GQSPI_RX_FIFO_THRESHOLD			32
#define GQSPI_RX_FIFO_FILL	(GQSPI_RX_FIFO_THRESHOLD * 4)
#define GQSPI_TX_FIFO_THRESHOLD_RESET_VAL	32
#define GQSPI_TX_FIFO_FILL	(GQSPI_TXD_DEPTH -\
				GQSPI_TX_FIFO_THRESHOLD_RESET_VAL)
#define GQSPI_GEN_FIFO_THRESHOLD_RESET_VAL	0X10
#define GQSPI_QSPIDMA_DST_CTRL_RESET_VAL	0x803FFA00
#define GQSPI_SELECT_FLASH_CS_LOWER		0x1
#define GQSPI_SELECT_FLASH_CS_UPPER		0x2
#define GQSPI_SELECT_FLASH_CS_BOTH		0x3
#define GQSPI_SELECT_FLASH_BUS_LOWER		0x1
#define GQSPI_SELECT_FLASH_BUS_UPPER		0x2
#define GQSPI_SELECT_FLASH_BUS_BOTH		0x3
#define GQSPI_BAUD_DIV_MAX	7	/* Baud rate divisor maximum */
#define GQSPI_BAUD_DIV_SHIFT	2	/* Baud rate divisor shift */
#define GQSPI_SELECT_MODE_SPI		0x1
#define GQSPI_SELECT_MODE_DUALSPI	0x2
#define GQSPI_SELECT_MODE_QUADSPI	0x4
#define GQSPI_DMA_UNALIGN		0x3
#define GQSPI_DEFAULT_NUM_CS	1	/* Default number of chip selects */
#define GQSPI_RX_BUS_WIDTH_QUAD		0x4
#define GQSPI_RX_BUS_WIDTH_DUAL		0x2
#define GQSPI_RX_BUS_WIDTH_SINGLE	0x1
#define GQSPI_LPBK_DLY_ADJ_LPBK_SHIFT	5
#define GQSPI_LPBK_DLY_ADJ_DLY_1	0x2
#define GQSPI_LPBK_DLY_ADJ_DLY_1_SHIFT	3
#define GQSPI_LPBK_DLY_ADJ_DLY_0	0x3
#define GQSPI_USE_DATA_DLY		0x1
#define GQSPI_USE_DATA_DLY_SHIFT	31
#define GQSPI_DATA_DLY_ADJ_VALUE	0x2
#define GQSPI_DATA_DLY_ADJ_SHIFT	28
#define TAP_DLY_BYPASS_LQSPI_RX_VALUE	0x1
#define TAP_DLY_BYPASS_LQSPI_RX_SHIFT	2

#define GQSPI_FREQ_40MHZ	40000000
#define GQSPI_FREQ_100MHZ	100000000
#define GQSPI_FREQ_150MHZ	150000000
#define IOU_TAPDLY_BYPASS_MASK	0x7

<<<<<<< HEAD
=======
#define SPI_AUTOSUSPEND_TIMEOUT		3000
>>>>>>> f70f1fc9
enum mode_type {GQSPI_MODE_IO, GQSPI_MODE_DMA};

/**
 * struct zynqmp_qspi - Defines qspi driver instance
 * @regs:		Virtual address of the QSPI controller registers
 * @refclk:		Pointer to the peripheral clock
 * @pclk:		Pointer to the APB clock
 * @irq:		IRQ number
 * @dev:		Pointer to struct device
 * @txbuf:		Pointer to the TX buffer
 * @rxbuf:		Pointer to the RX buffer
 * @bytes_to_transfer:	Number of bytes left to transfer
 * @bytes_to_receive:	Number of bytes left to receive
 * @genfifocs:		Used for chip select
 * @genfifobus:		Used to select the upper or lower bus
 * @dma_rx_bytes:	Remaining bytes to receive by DMA mode
 * @dma_addr:		DMA address after mapping the kernel buffer
 * @rx_bus_width:	Used to represent number of data wires
 * @genfifoentry:	Used for storing the genfifoentry instruction.
 * @isinstr:		To determine whether the transfer is instruction
 * @mode:		Defines the mode in which QSPI is operating
 * @speed_hz:		Current SPI bus clock speed in hz
<<<<<<< HEAD
=======
 * @io_mode:		Defines the operating mode, either IO or dma
>>>>>>> f70f1fc9
 */
struct zynqmp_qspi {
	void __iomem *regs;
	struct clk *refclk;
	struct clk *pclk;
	int irq;
	struct device *dev;
	const void *txbuf;
	void *rxbuf;
	int bytes_to_transfer;
	int bytes_to_receive;
	u32 genfifocs;
	u32 genfifobus;
	u32 dma_rx_bytes;
	dma_addr_t dma_addr;
	u32 rx_bus_width;
	u32 genfifoentry;
	bool isinstr;
	enum mode_type mode;
	u32 speed_hz;
<<<<<<< HEAD
=======
	bool io_mode;
>>>>>>> f70f1fc9
};

/**
 * zynqmp_gqspi_read -	For GQSPI controller read operation
 * @xqspi:	Pointer to the zynqmp_qspi structure
 * @offset:	Offset from where to read
 *
 * Return: Value read from the qspi register
 */
static u32 zynqmp_gqspi_read(struct zynqmp_qspi *xqspi, u32 offset)
{
	return readl_relaxed(xqspi->regs + offset);
}

/**
 * zynqmp_gqspi_write -	For GQSPI controller write operation
 * @xqspi:	Pointer to the zynqmp_qspi structure
 * @offset:	Offset where to write
 * @val:	Value to be written
 */
static inline void zynqmp_gqspi_write(struct zynqmp_qspi *xqspi, u32 offset,
				      u32 val)
{
	writel_relaxed(val, (xqspi->regs + offset));
}

/**
 * zynqmp_gqspi_selectslave -	For selection of slave device
 * @instanceptr:	Pointer to the zynqmp_qspi structure
 * @slavecs:	For chip select
 * @slavebus:	To check which bus is selected- upper or lower
 */
static void zynqmp_gqspi_selectslave(struct zynqmp_qspi *instanceptr,
				     u8 slavecs, u8 slavebus)
{
	/*
	 * Bus and CS lines selected here will be updated in the instance and
	 * used for subsequent GENFIFO entries during transfer.
	 */

	/* Choose slave select line */
	switch (slavecs) {
	case GQSPI_SELECT_FLASH_CS_BOTH:
		instanceptr->genfifocs = GQSPI_GENFIFO_CS_LOWER |
			GQSPI_GENFIFO_CS_UPPER;
		break;
	case GQSPI_SELECT_FLASH_CS_UPPER:
		instanceptr->genfifocs = GQSPI_GENFIFO_CS_UPPER;
		break;
	case GQSPI_SELECT_FLASH_CS_LOWER:
		instanceptr->genfifocs = GQSPI_GENFIFO_CS_LOWER;
		break;
	default:
		dev_warn(instanceptr->dev, "Invalid slave select\n");
	}

	/* Choose the bus */
	switch (slavebus) {
	case GQSPI_SELECT_FLASH_BUS_BOTH:
		instanceptr->genfifobus = GQSPI_GENFIFO_BUS_LOWER |
			GQSPI_GENFIFO_BUS_UPPER;
		break;
	case GQSPI_SELECT_FLASH_BUS_UPPER:
		instanceptr->genfifobus = GQSPI_GENFIFO_BUS_UPPER;
		break;
	case GQSPI_SELECT_FLASH_BUS_LOWER:
		instanceptr->genfifobus = GQSPI_GENFIFO_BUS_LOWER;
		break;
	default:
		dev_warn(instanceptr->dev, "Invalid slave bus\n");
	}
}

/**
<<<<<<< HEAD
 * zynqmp_qspi_set_tapdelay:	To configure qspi tap delays
 * @xqspi:		Pointer to the zynqmp_qspi structure
 * @baudrateval:	Buadrate to configure
 */
void zynqmp_qspi_set_tapdelay(struct zynqmp_qspi *xqspi, u32 baudrateval)
=======
 * zynqmp_qspi_set_tapdelay -	To configure qspi tap delays
 * @xqspi:		Pointer to the zynqmp_qspi structure
 * @baudrateval:	Buadrate to configure
 */
static void zynqmp_qspi_set_tapdelay(struct zynqmp_qspi *xqspi, u32 baudrateval)
>>>>>>> f70f1fc9
{
	u32 tapdlybypass = 0, lpbkdlyadj = 0, datadlyadj = 0, clk_rate;
	u32 reqhz = 0;

	clk_rate = clk_get_rate(xqspi->refclk);
	reqhz = (clk_rate / (GQSPI_BAUD_DIV_SHIFT << baudrateval));

	if (reqhz < GQSPI_FREQ_40MHZ) {
		zynqmp_pm_mmio_read(IOU_TAPDLY_BYPASS_OFST, &tapdlybypass);
		tapdlybypass |= (TAP_DLY_BYPASS_LQSPI_RX_VALUE <<
				TAP_DLY_BYPASS_LQSPI_RX_SHIFT);
	} else if (reqhz < GQSPI_FREQ_100MHZ) {
		zynqmp_pm_mmio_read(IOU_TAPDLY_BYPASS_OFST, &tapdlybypass);
		tapdlybypass |= (TAP_DLY_BYPASS_LQSPI_RX_VALUE <<
				TAP_DLY_BYPASS_LQSPI_RX_SHIFT);
		lpbkdlyadj = zynqmp_gqspi_read(xqspi, GQSPI_LPBK_DLY_ADJ_OFST);
		lpbkdlyadj |= (GQSPI_LPBK_DLY_ADJ_USE_LPBK_MASK);
		datadlyadj = zynqmp_gqspi_read(xqspi, GQSPI_DATA_DLY_ADJ_OFST);
		datadlyadj |= ((GQSPI_USE_DATA_DLY << GQSPI_USE_DATA_DLY_SHIFT)
				| (GQSPI_DATA_DLY_ADJ_VALUE <<
					GQSPI_DATA_DLY_ADJ_SHIFT));
	} else if (reqhz < GQSPI_FREQ_150MHZ) {
		lpbkdlyadj = zynqmp_gqspi_read(xqspi, GQSPI_LPBK_DLY_ADJ_OFST);
		lpbkdlyadj |= ((GQSPI_LPBK_DLY_ADJ_USE_LPBK_MASK) |
				GQSPI_LPBK_DLY_ADJ_DLY_0);
	}

	zynqmp_pm_mmio_write(IOU_TAPDLY_BYPASS_OFST, IOU_TAPDLY_BYPASS_MASK,
			tapdlybypass);
	zynqmp_gqspi_write(xqspi, GQSPI_LPBK_DLY_ADJ_OFST, lpbkdlyadj);
	zynqmp_gqspi_write(xqspi, GQSPI_DATA_DLY_ADJ_OFST, datadlyadj);
}

/**
<<<<<<< HEAD
 * zynqmp_qspi_init_hw:	Initialize the hardware
=======
 * zynqmp_qspi_init_hw -	Initialize the hardware
>>>>>>> f70f1fc9
 * @xqspi:	Pointer to the zynqmp_qspi structure
 *
 * The default settings of the QSPI controller's configurable parameters on
 * reset are
 *	- Master mode
 *	- TX threshold set to 1
 *	- RX threshold set to 1
 *	- Flash memory interface mode enabled
 * This function performs the following actions
 *	- Disable and clear all the interrupts
 *	- Enable manual slave select
 *	- Enable manual start
 *	- Deselect all the chip select lines
 *	- Set the little endian mode of TX FIFO and
 *	- Enable the QSPI controller
 */
static void zynqmp_qspi_init_hw(struct zynqmp_qspi *xqspi)
{
	u32 config_reg;

	/* Select the GQSPI mode */
	zynqmp_gqspi_write(xqspi, GQSPI_SEL_OFST, GQSPI_SEL_MASK);
	/* Clear and disable interrupts */
	zynqmp_gqspi_write(xqspi, GQSPI_ISR_OFST,
			   zynqmp_gqspi_read(xqspi, GQSPI_ISR_OFST) |
			   GQSPI_ISR_WR_TO_CLR_MASK);
	/* Clear the DMA STS */
	zynqmp_gqspi_write(xqspi, GQSPI_QSPIDMA_DST_I_STS_OFST,
			   zynqmp_gqspi_read(xqspi,
					     GQSPI_QSPIDMA_DST_I_STS_OFST));
	zynqmp_gqspi_write(xqspi, GQSPI_QSPIDMA_DST_STS_OFST,
			   zynqmp_gqspi_read(xqspi,
					     GQSPI_QSPIDMA_DST_STS_OFST) |
					     GQSPI_QSPIDMA_DST_STS_WTC);
	zynqmp_gqspi_write(xqspi, GQSPI_IDR_OFST, GQSPI_IDR_ALL_MASK);
	zynqmp_gqspi_write(xqspi,
			   GQSPI_QSPIDMA_DST_I_DIS_OFST,
			   GQSPI_QSPIDMA_DST_INTR_ALL_MASK);
	/* Disable the GQSPI */
	zynqmp_gqspi_write(xqspi, GQSPI_EN_OFST, 0x0);
	config_reg = zynqmp_gqspi_read(xqspi, GQSPI_CONFIG_OFST);
	config_reg &= ~GQSPI_CFG_MODE_EN_MASK;
	/* Manual start */
	config_reg |= GQSPI_CFG_GEN_FIFO_START_MODE_MASK;
	/* Little endian by default */
	config_reg &= ~GQSPI_CFG_ENDIAN_MASK;
	/* Disable poll time out */
	config_reg &= ~GQSPI_CFG_EN_POLL_TO_MASK;
	/* Set hold bit */
	config_reg |= GQSPI_CFG_WP_HOLD_MASK;
	/* Clear pre-scalar by default */
	config_reg &= ~GQSPI_CFG_BAUD_RATE_DIV_MASK;
	/* CPHA 0 */
	config_reg &= ~GQSPI_CFG_CLK_PHA_MASK;
	/* CPOL 0 */
	config_reg &= ~GQSPI_CFG_CLK_POL_MASK;
	zynqmp_gqspi_write(xqspi, GQSPI_CONFIG_OFST, config_reg);

	/* Clear the TX and RX FIFO */
	zynqmp_gqspi_write(xqspi, GQSPI_FIFO_CTRL_OFST,
			   GQSPI_FIFO_CTRL_RST_RX_FIFO_MASK |
			   GQSPI_FIFO_CTRL_RST_TX_FIFO_MASK |
			   GQSPI_FIFO_CTRL_RST_GEN_FIFO_MASK);
	/* Set by default to allow for high frequencies */
	zynqmp_gqspi_write(xqspi, GQSPI_LPBK_DLY_ADJ_OFST,
			   zynqmp_gqspi_read(xqspi, GQSPI_LPBK_DLY_ADJ_OFST) |
			   GQSPI_LPBK_DLY_ADJ_USE_LPBK_MASK);
	/* Reset thresholds */
	zynqmp_gqspi_write(xqspi, GQSPI_TX_THRESHOLD_OFST,
			   GQSPI_TX_FIFO_THRESHOLD_RESET_VAL);
	zynqmp_gqspi_write(xqspi, GQSPI_RX_THRESHOLD_OFST,
			   GQSPI_RX_FIFO_THRESHOLD);
	zynqmp_gqspi_write(xqspi, GQSPI_GF_THRESHOLD_OFST,
			   GQSPI_GEN_FIFO_THRESHOLD_RESET_VAL);
	zynqmp_gqspi_selectslave(xqspi,
				 GQSPI_SELECT_FLASH_CS_LOWER,
				 GQSPI_SELECT_FLASH_BUS_LOWER);
	if (!xqspi->io_mode) {
		/* Initialize DMA */
		zynqmp_gqspi_write(xqspi,
			GQSPI_QSPIDMA_DST_CTRL_OFST,
			GQSPI_QSPIDMA_DST_CTRL_RESET_VAL);
	}
	/* Enable the GQSPI */
	zynqmp_gqspi_write(xqspi, GQSPI_EN_OFST, GQSPI_EN_MASK);
}

/**
 * zynqmp_qspi_copy_read_data -	Copy data to RX buffer
 * @xqspi:	Pointer to the zynqmp_qspi structure
 * @data:	The variable where data is stored
 * @size:	Number of bytes to be copied from data to RX buffer
 */
static void zynqmp_qspi_copy_read_data(struct zynqmp_qspi *xqspi,
				       ulong data, u8 size)
{
	memcpy(xqspi->rxbuf, &data, size);
	xqspi->rxbuf += size;
	xqspi->bytes_to_receive -= size;
}

/**
 * zynqmp_prepare_transfer_hardware -	Prepares hardware for transfer.
 * @master:	Pointer to the spi_master structure which provides
 *		information about the controller.
 *
 * This function enables SPI master controller.
 *
 * Return:	0 on success; error value otherwise
 */
static int zynqmp_prepare_transfer_hardware(struct spi_master *master)
{
	struct zynqmp_qspi *xqspi = spi_master_get_devdata(master);

	zynqmp_gqspi_write(xqspi, GQSPI_EN_OFST, GQSPI_EN_MASK);
	return 0;
}

/**
 * zynqmp_unprepare_transfer_hardware -	Relaxes hardware after transfer
 * @master:	Pointer to the spi_master structure which provides
 *		information about the controller.
 *
 * This function disables the SPI master controller.
 *
 * Return:	Always 0
 */
static int zynqmp_unprepare_transfer_hardware(struct spi_master *master)
{
	struct zynqmp_qspi *xqspi = spi_master_get_devdata(master);

	zynqmp_gqspi_write(xqspi, GQSPI_EN_OFST, 0x0);
	return 0;
}

/**
 * zynqmp_qspi_chipselect -	Select or deselect the chip select line
 * @qspi:	Pointer to the spi_device structure
 * @is_high:	Select(0) or deselect (1) the chip select line
 */
static void zynqmp_qspi_chipselect(struct spi_device *qspi, bool is_high)
{
	struct zynqmp_qspi *xqspi = spi_master_get_devdata(qspi->master);
	ulong timeout;
	u32 genfifoentry = 0x0, statusreg;

	genfifoentry |= GQSPI_GENFIFO_MODE_SPI;

	if (qspi->master->flags & SPI_MASTER_BOTH_CS) {
		zynqmp_gqspi_selectslave(xqspi,
			GQSPI_SELECT_FLASH_CS_BOTH,
			GQSPI_SELECT_FLASH_BUS_BOTH);
	} else if (qspi->master->flags & SPI_MASTER_U_PAGE) {
		zynqmp_gqspi_selectslave(xqspi,
			GQSPI_SELECT_FLASH_CS_UPPER,
			GQSPI_SELECT_FLASH_BUS_LOWER);
	} else {
		zynqmp_gqspi_selectslave(xqspi,
			GQSPI_SELECT_FLASH_CS_LOWER,
			GQSPI_SELECT_FLASH_BUS_LOWER);
	}

	genfifoentry |= xqspi->genfifobus;

	if (!is_high) {
		genfifoentry |= xqspi->genfifocs;
		genfifoentry |= GQSPI_GENFIFO_CS_SETUP;
		xqspi->isinstr = true;
	} else {
		genfifoentry |= GQSPI_GENFIFO_CS_HOLD;
	}

	zynqmp_gqspi_write(xqspi, GQSPI_GEN_FIFO_OFST, genfifoentry);

	/* Dummy generic FIFO entry */
	zynqmp_gqspi_write(xqspi, GQSPI_GEN_FIFO_OFST, 0x0);

	/* Manually start the generic FIFO command */
	zynqmp_gqspi_write(xqspi, GQSPI_CONFIG_OFST,
			zynqmp_gqspi_read(xqspi, GQSPI_CONFIG_OFST) |
			GQSPI_CFG_START_GEN_FIFO_MASK);

	timeout = jiffies + msecs_to_jiffies(1000);

	/* Wait until the generic FIFO command is empty */
	do {
		statusreg = zynqmp_gqspi_read(xqspi, GQSPI_ISR_OFST);

		if ((statusreg & GQSPI_ISR_GENFIFOEMPTY_MASK) &&
			(statusreg & GQSPI_ISR_TXEMPTY_MASK))
			break;
		cpu_relax();
	} while (!time_after_eq(jiffies, timeout));

	if (time_after_eq(jiffies, timeout))
		dev_err(xqspi->dev, "Chip select timed out\n");
}

/**
 * zynqmp_qspi_setup_transfer -	Configure QSPI controller for specified
 *				transfer
 * @qspi:	Pointer to the spi_device structure
 * @transfer:	Pointer to the spi_transfer structure which provides
 *		information about next transfer setup parameters
 *
 * Sets the operational mode of QSPI controller for the next QSPI transfer and
 * sets the requested clock frequency.
 *
 * Return:	Always 0
 *
 * Note:
 *	If the requested frequency is not an exact match with what can be
 *	obtained using the pre-scalar value, the driver sets the clock
 *	frequency which is lower than the requested frequency (maximum lower)
 *	for the transfer.
 *
 *	If the requested frequency is higher or lower than that is supported
 *	by the QSPI controller the driver will set the highest or lowest
 *	frequency supported by controller.
 */
static int zynqmp_qspi_setup_transfer(struct spi_device *qspi,
				      struct spi_transfer *transfer)
{
	struct zynqmp_qspi *xqspi = spi_master_get_devdata(qspi->master);
	ulong clk_rate;
	u32 config_reg, req_hz, baud_rate_val = 0;

	if (transfer)
		req_hz = transfer->speed_hz;
	else
		req_hz = qspi->max_speed_hz;

	if (xqspi->speed_hz != req_hz) {
		/* Set the clock frequency */
		/* If req_hz == 0, default to lowest speed */
		clk_rate = clk_get_rate(xqspi->refclk);

		while ((baud_rate_val < GQSPI_BAUD_DIV_MAX) &&
		       (clk_rate /
			(GQSPI_BAUD_DIV_SHIFT << baud_rate_val)) > req_hz)
			baud_rate_val++;

		config_reg = zynqmp_gqspi_read(xqspi, GQSPI_CONFIG_OFST);

		/* Set the QSPI clock phase and clock polarity */
		config_reg &= (~GQSPI_CFG_CLK_PHA_MASK) &
			(~GQSPI_CFG_CLK_POL_MASK);

		if (qspi->mode & SPI_CPHA)
			config_reg |= GQSPI_CFG_CLK_PHA_MASK;
		if (qspi->mode & SPI_CPOL)
			config_reg |= GQSPI_CFG_CLK_POL_MASK;
		config_reg &= ~GQSPI_CFG_BAUD_RATE_DIV_MASK;
		config_reg |= (baud_rate_val << GQSPI_CFG_BAUD_RATE_DIV_SHIFT);
		zynqmp_gqspi_write(xqspi, GQSPI_CONFIG_OFST, config_reg);
		xqspi->speed_hz = clk_rate / (GQSPI_BAUD_DIV_SHIFT <<
				baud_rate_val);
		zynqmp_qspi_set_tapdelay(xqspi, baud_rate_val);
	}

	return 0;
}

/**
 * zynqmp_qspi_setup -	Configure the QSPI controller
 * @qspi:	Pointer to the spi_device structure
 *
 * Sets the operational mode of QSPI controller for the next QSPI transfer,
 * baud rate and divisor value to setup the requested qspi clock.
 *
 * Return:	0 on success; error value otherwise.
 */
static int zynqmp_qspi_setup(struct spi_device *qspi)
{
	if (qspi->master->busy)
		return -EBUSY;
	return 0;
}

/**
 * zynqmp_qspi_filltxfifo -	Fills the TX FIFO as long as there is room in
 *				the FIFO or the bytes required to be
 *				transmitted.
 * @xqspi:	Pointer to the zynqmp_qspi structure
 * @size:	Number of bytes to be copied from TX buffer to TX FIFO
 */
static void zynqmp_qspi_filltxfifo(struct zynqmp_qspi *xqspi, int size)
{
	u32 count = 0, intermediate;

	while ((xqspi->bytes_to_transfer > 0) && (count < size)) {
		memcpy(&intermediate, xqspi->txbuf, 4);
		zynqmp_gqspi_write(xqspi, GQSPI_TXD_OFST, intermediate);

		if (xqspi->bytes_to_transfer >= 4) {
			xqspi->txbuf += 4;
			xqspi->bytes_to_transfer -= 4;
		} else {
			xqspi->txbuf += xqspi->bytes_to_transfer;
			xqspi->bytes_to_transfer = 0;
		}
		count++;
	}
}

/**
 * zynqmp_qspi_readrxfifo -	Fills the RX FIFO as long as there is room in
 *				the FIFO.
 * @xqspi:	Pointer to the zynqmp_qspi structure
 * @size:	Number of bytes to be copied from RX buffer to RX FIFO
 */
static void zynqmp_qspi_readrxfifo(struct zynqmp_qspi *xqspi, u32 size)
{
	ulong data;
	int count = 0;

	while ((count < size) && (xqspi->bytes_to_receive > 0)) {
		if (xqspi->bytes_to_receive >= 4) {
			(*(u32 *) xqspi->rxbuf) =
				zynqmp_gqspi_read(xqspi, GQSPI_RXD_OFST);
			xqspi->rxbuf += 4;
			xqspi->bytes_to_receive -= 4;
			count += 4;
		} else {
			data = zynqmp_gqspi_read(xqspi, GQSPI_RXD_OFST);
			count += xqspi->bytes_to_receive;
			zynqmp_qspi_copy_read_data(xqspi, data,
						   xqspi->bytes_to_receive);
			xqspi->bytes_to_receive = 0;
		}
	}
}

/**
 * zynqmp_qspi_preparedummy -	Prepares the dummy entry
 *
 * @xqspi:	Pointer to the zynqmp_qspi structure
 * @transfer:	It is a pointer to the structure containing transfer data.
 * @genfifoentry:	genfifoentry is pointer to the variable in which
 *			GENFIFO	mask is returned to calling function
 */
static void zynqmp_qspi_preparedummy(struct zynqmp_qspi *xqspi,
					struct spi_transfer *transfer,
					u32 *genfifoentry)
{
	/* For dummy Tx and Rx are NULL */
	*genfifoentry &= ~(GQSPI_GENFIFO_TX | GQSPI_GENFIFO_RX);

	/* SPI mode */
	*genfifoentry &= ~GQSPI_GENFIFO_MODE_QUADSPI;
	if (xqspi->rx_bus_width == GQSPI_RX_BUS_WIDTH_QUAD)
		*genfifoentry |= GQSPI_GENFIFO_MODE_QUADSPI;
	else if (xqspi->rx_bus_width == GQSPI_RX_BUS_WIDTH_DUAL)
		*genfifoentry |= GQSPI_GENFIFO_MODE_DUALSPI;
	else
		*genfifoentry |= GQSPI_GENFIFO_MODE_SPI;

	/* Immediate data */
	*genfifoentry &= ~GQSPI_GENFIFO_IMM_DATA_MASK;
	*genfifoentry |= transfer->dummy;
}

/**
 * zynqmp_process_dma_irq -	Handler for DMA done interrupt of QSPI
 *				controller
 * @xqspi:	zynqmp_qspi instance pointer
 *
 * This function handles DMA interrupt only.
 */
static void zynqmp_process_dma_irq(struct zynqmp_qspi *xqspi)
{
	u32 config_reg, genfifoentry;

	dma_unmap_single(xqspi->dev, xqspi->dma_addr,
				xqspi->dma_rx_bytes, DMA_FROM_DEVICE);
	xqspi->rxbuf += xqspi->dma_rx_bytes;
	xqspi->bytes_to_receive -= xqspi->dma_rx_bytes;
	xqspi->dma_rx_bytes = 0;

	/* Disabling the DMA interrupts */
	zynqmp_gqspi_write(xqspi, GQSPI_QSPIDMA_DST_I_DIS_OFST,
					GQSPI_QSPIDMA_DST_I_EN_DONE_MASK);

	if (xqspi->bytes_to_receive > 0) {
		/* Switch to IO mode,for remaining bytes to receive */
		config_reg = zynqmp_gqspi_read(xqspi, GQSPI_CONFIG_OFST);
		config_reg &= ~GQSPI_CFG_MODE_EN_MASK;
		zynqmp_gqspi_write(xqspi, GQSPI_CONFIG_OFST, config_reg);

		/* Initiate the transfer of remaining bytes */
		genfifoentry = xqspi->genfifoentry;
		genfifoentry |= xqspi->bytes_to_receive;
		zynqmp_gqspi_write(xqspi, GQSPI_GEN_FIFO_OFST, genfifoentry);

		/* Dummy generic FIFO entry */
		zynqmp_gqspi_write(xqspi, GQSPI_GEN_FIFO_OFST, 0x0);

		/* Manual start */
		zynqmp_gqspi_write(xqspi, GQSPI_CONFIG_OFST,
			(zynqmp_gqspi_read(xqspi, GQSPI_CONFIG_OFST) |
			GQSPI_CFG_START_GEN_FIFO_MASK));

		/* Enable the RX interrupts for IO mode */
		zynqmp_gqspi_write(xqspi, GQSPI_IER_OFST,
				GQSPI_IER_GENFIFOEMPTY_MASK |
				GQSPI_IER_RXNEMPTY_MASK |
				GQSPI_IER_RXEMPTY_MASK);
	}
}

/**
 * zynqmp_qspi_irq -	Interrupt service routine of the QSPI controller
 * @irq:	IRQ number
 * @dev_id:	Pointer to the xqspi structure
 *
 * This function handles TX empty only.
 * On TX empty interrupt this function reads the received data from RX FIFO
 * and fills the TX FIFO if there is any data remaining to be transferred.
 *
 * Return:	IRQ_HANDLED when interrupt is handled
 *		IRQ_NONE otherwise.
 */
static irqreturn_t zynqmp_qspi_irq(int irq, void *dev_id)
{
	struct spi_master *master = dev_id;
	struct zynqmp_qspi *xqspi = spi_master_get_devdata(master);
	int ret = IRQ_NONE;
	u32 status, mask, dma_status = 0;

	status = zynqmp_gqspi_read(xqspi, GQSPI_ISR_OFST);
	zynqmp_gqspi_write(xqspi, GQSPI_ISR_OFST, status);
	mask = (status & ~(zynqmp_gqspi_read(xqspi, GQSPI_IMASK_OFST)));

	/* Read and clear DMA status */
	if (xqspi->mode == GQSPI_MODE_DMA) {
		dma_status =
			zynqmp_gqspi_read(xqspi, GQSPI_QSPIDMA_DST_I_STS_OFST);
		zynqmp_gqspi_write(xqspi, GQSPI_QSPIDMA_DST_I_STS_OFST,
								dma_status);
	}

	if (mask & GQSPI_ISR_TXNOT_FULL_MASK) {
		zynqmp_qspi_filltxfifo(xqspi, GQSPI_TX_FIFO_FILL);
		ret = IRQ_HANDLED;
	}

	if (dma_status & GQSPI_QSPIDMA_DST_I_STS_DONE_MASK) {
		zynqmp_process_dma_irq(xqspi);
		ret = IRQ_HANDLED;
	} else if ((mask & GQSPI_IER_RXNEMPTY_MASK)) {
		zynqmp_qspi_readrxfifo(xqspi, GQSPI_RX_FIFO_FILL);
		ret = IRQ_HANDLED;
	}
	if (!(mask & GQSPI_IER_RXEMPTY_MASK) &&
		(mask & GQSPI_IER_GENFIFOEMPTY_MASK)) {
		zynqmp_qspi_readrxfifo(xqspi, GQSPI_RX_FIFO_FILL);
		ret = IRQ_HANDLED;
	}

	if ((xqspi->bytes_to_receive == 0) && (xqspi->bytes_to_transfer == 0)
			&& ((status & GQSPI_IRQ_MASK) == GQSPI_IRQ_MASK)) {
		zynqmp_gqspi_write(xqspi, GQSPI_IDR_OFST, GQSPI_ISR_IDR_MASK);
		xqspi->isinstr = false;
		spi_finalize_current_transfer(master);
		ret = IRQ_HANDLED;
	}
	return ret;
}

/**
 * zynqmp_qspi_selectspimode -	Selects SPI mode - x1 or x2 or x4.
 * @xqspi:	xqspi is a pointer to the GQSPI instance
 * @spimode:	spimode - SPI or DUAL or QUAD.
 * Return:	Mask to set desired SPI mode in GENFIFO entry.
 */
static inline u32 zynqmp_qspi_selectspimode(struct zynqmp_qspi *xqspi,
						u8 spimode)
{
	u32 mask = 0;

	switch (spimode) {
	case GQSPI_SELECT_MODE_DUALSPI:
		mask = GQSPI_GENFIFO_MODE_DUALSPI;
		break;
	case GQSPI_SELECT_MODE_QUADSPI:
		mask = GQSPI_GENFIFO_MODE_QUADSPI;
		break;
	case GQSPI_SELECT_MODE_SPI:
		mask = GQSPI_GENFIFO_MODE_SPI;
		break;
	default:
		dev_warn(xqspi->dev, "Invalid SPI mode\n");
	}

	return mask;
}

/**
 * zynq_qspi_setuprxdma -	This function sets up the RX DMA operation
 * @xqspi:	xqspi is a pointer to the GQSPI instance.
 */
static void zynq_qspi_setuprxdma(struct zynqmp_qspi *xqspi)
{
	u32 rx_bytes, rx_rem, config_reg;
	dma_addr_t addr;
	u64 dma_align =  (u64)(uintptr_t)xqspi->rxbuf;

	if (((xqspi->bytes_to_receive < 8) || (xqspi->io_mode)) ||
		((dma_align & GQSPI_DMA_UNALIGN) != 0x0)) {
		/* Setting to IO mode */
		config_reg = zynqmp_gqspi_read(xqspi, GQSPI_CONFIG_OFST);
		config_reg &= ~GQSPI_CFG_MODE_EN_MASK;
		zynqmp_gqspi_write(xqspi, GQSPI_CONFIG_OFST, config_reg);
		xqspi->mode = GQSPI_MODE_IO;
		xqspi->dma_rx_bytes = 0;
		return;
	}

	rx_rem = xqspi->bytes_to_receive % 4;
	rx_bytes = (xqspi->bytes_to_receive - rx_rem);

	addr = dma_map_single(xqspi->dev, (void *)xqspi->rxbuf,
						rx_bytes, DMA_FROM_DEVICE);
	if (dma_mapping_error(xqspi->dev, addr))
		dev_err(xqspi->dev, "ERR:rxdma:memory not mapped\n");

	xqspi->dma_rx_bytes = rx_bytes;
	xqspi->dma_addr = addr;
	zynqmp_gqspi_write(xqspi, GQSPI_QSPIDMA_DST_ADDR_OFST,
				(u32)(addr & 0xffffffff));
	addr = ((addr >> 16) >> 16);
	zynqmp_gqspi_write(xqspi, GQSPI_QSPIDMA_DST_ADDR_MSB_OFST,
				((u32)addr) & 0xfff);

	/* Enabling the DMA mode */
	config_reg = zynqmp_gqspi_read(xqspi, GQSPI_CONFIG_OFST);
	config_reg &= ~GQSPI_CFG_MODE_EN_MASK;
	config_reg |= GQSPI_CFG_MODE_EN_DMA_MASK;
	zynqmp_gqspi_write(xqspi, GQSPI_CONFIG_OFST, config_reg);

	/* Switch to DMA mode */
	xqspi->mode = GQSPI_MODE_DMA;

	/* Write the number of bytes to transfer */
	zynqmp_gqspi_write(xqspi, GQSPI_QSPIDMA_DST_SIZE_OFST, rx_bytes);
}

/**
 * zynqmp_qspi_txrxsetup -	This function checks the TX/RX buffers in
 *				the transfer and sets up the GENFIFO entries,
 *				TX FIFO as required.
 * @xqspi:	xqspi is a pointer to the GQSPI instance.
 * @transfer:	It is a pointer to the structure containing transfer data.
 * @genfifoentry:	genfifoentry is pointer to the variable in which
 *			GENFIFO	mask is returned to calling function
 */
static void zynqmp_qspi_txrxsetup(struct zynqmp_qspi *xqspi,
				  struct spi_transfer *transfer,
				  u32 *genfifoentry)
{
	u32 config_reg;

	/* Transmit */
	if ((xqspi->txbuf != NULL) && (xqspi->rxbuf == NULL)) {
		/* Setup data to be TXed */
		*genfifoentry &= ~GQSPI_GENFIFO_RX;
		*genfifoentry |= GQSPI_GENFIFO_DATA_XFER;
		*genfifoentry |= GQSPI_GENFIFO_TX;
		*genfifoentry |=
			zynqmp_qspi_selectspimode(xqspi, transfer->tx_nbits);
		xqspi->bytes_to_transfer = transfer->len - (transfer->dummy/8);
		if (xqspi->mode == GQSPI_MODE_DMA) {
			config_reg = zynqmp_gqspi_read(xqspi,
							GQSPI_CONFIG_OFST);
			config_reg &= ~GQSPI_CFG_MODE_EN_MASK;
			zynqmp_gqspi_write(xqspi, GQSPI_CONFIG_OFST,
								config_reg);
			xqspi->mode = GQSPI_MODE_IO;
		}
		zynqmp_qspi_filltxfifo(xqspi, GQSPI_TXD_DEPTH);
		/* Discard RX data */
		xqspi->bytes_to_receive = 0;
	} else if ((xqspi->txbuf == NULL) && (xqspi->rxbuf != NULL)) {
		/* Receive */

		/* TX auto fill */
		*genfifoentry &= ~GQSPI_GENFIFO_TX;
		/* Setup RX */
		*genfifoentry |= GQSPI_GENFIFO_DATA_XFER;
		*genfifoentry |= GQSPI_GENFIFO_RX;
		*genfifoentry |=
			zynqmp_qspi_selectspimode(xqspi, transfer->rx_nbits);
		xqspi->bytes_to_transfer = 0;
		xqspi->bytes_to_receive = transfer->len;
		zynq_qspi_setuprxdma(xqspi);
	}
}

/**
 * zynqmp_qspi_start_transfer -	Initiates the QSPI transfer
 * @master:	Pointer to the spi_master structure which provides
 *		information about the controller.
 * @qspi:	Pointer to the spi_device structure
 * @transfer:	Pointer to the spi_transfer structure which provide information
 *		about next transfer parameters
 *
 * This function fills the TX FIFO, starts the QSPI transfer, and waits for the
 * transfer to be completed.
 *
 * Return:	Number of bytes transferred in the last transfer
 */
static int zynqmp_qspi_start_transfer(struct spi_master *master,
				      struct spi_device *qspi,
				      struct spi_transfer *transfer)
{
	struct zynqmp_qspi *xqspi = spi_master_get_devdata(master);
	u32 genfifoentry = 0x0, transfer_len;

	xqspi->txbuf = transfer->tx_buf;
	xqspi->rxbuf = transfer->rx_buf;

	zynqmp_qspi_setup_transfer(qspi, transfer);

	genfifoentry |= xqspi->genfifocs;
	genfifoentry |= xqspi->genfifobus;

	if ((!xqspi->isinstr) &&
		(master->flags & SPI_MASTER_DATA_STRIPE))
		genfifoentry |= GQSPI_GENFIFO_STRIPE;

	zynqmp_qspi_txrxsetup(xqspi, transfer, &genfifoentry);

	if (xqspi->mode == GQSPI_MODE_DMA)
		transfer_len = xqspi->dma_rx_bytes;
	else
		transfer_len = transfer->len - (transfer->dummy/8);

	xqspi->genfifoentry = genfifoentry;
	if ((transfer_len) < GQSPI_GENFIFO_IMM_DATA_MASK) {
		genfifoentry &= ~GQSPI_GENFIFO_IMM_DATA_MASK;
		genfifoentry |= transfer_len;
		zynqmp_gqspi_write(xqspi, GQSPI_GEN_FIFO_OFST, genfifoentry);
		if (transfer->dummy) {
			zynqmp_qspi_preparedummy(xqspi, transfer,
					&genfifoentry);
			zynqmp_gqspi_write(xqspi, GQSPI_GEN_FIFO_OFST,
					genfifoentry);
		}
	} else {
		int tempcount = transfer_len;
		u32 exponent = 8;	/* 2^8 = 256 */
		u8 imm_data = tempcount & 0xFF;

		tempcount &= ~(tempcount & 0xFF);
		/* Immediate entry */
		if (tempcount != 0) {
			/* Exponent entries */
			genfifoentry |= GQSPI_GENFIFO_EXP;
			while (tempcount != 0) {
				if (tempcount & GQSPI_GENFIFO_EXP_START) {
					genfifoentry &=
					    ~GQSPI_GENFIFO_IMM_DATA_MASK;
					genfifoentry |= exponent;
					zynqmp_gqspi_write(xqspi,
							   GQSPI_GEN_FIFO_OFST,
							   genfifoentry);
				}
				tempcount = tempcount >> 1;
				exponent++;
			}
		}
		if (imm_data != 0) {
			genfifoentry &= ~GQSPI_GENFIFO_EXP;
			genfifoentry &= ~GQSPI_GENFIFO_IMM_DATA_MASK;
			genfifoentry |= (u8) (imm_data & 0xFF);
			zynqmp_gqspi_write(xqspi,
					   GQSPI_GEN_FIFO_OFST, genfifoentry);
		}
	}

	if ((xqspi->mode == GQSPI_MODE_IO) &&
			(xqspi->rxbuf != NULL)) {
		/* Dummy generic FIFO entry */
		zynqmp_gqspi_write(xqspi, GQSPI_GEN_FIFO_OFST, 0x0);
	}

	/* Since we are using manual mode */
	zynqmp_gqspi_write(xqspi, GQSPI_CONFIG_OFST,
			   zynqmp_gqspi_read(xqspi, GQSPI_CONFIG_OFST) |
			   GQSPI_CFG_START_GEN_FIFO_MASK);

	if (xqspi->txbuf != NULL)
		/* Enable interrupts for TX */
		zynqmp_gqspi_write(xqspi, GQSPI_IER_OFST,
				   GQSPI_IER_TXEMPTY_MASK |
					GQSPI_IER_GENFIFOEMPTY_MASK |
					GQSPI_IER_TXNOT_FULL_MASK);

	if (xqspi->rxbuf != NULL) {
		/* Enable interrupts for RX */
		if (xqspi->mode == GQSPI_MODE_DMA) {
			/* Enable DMA interrupts */
			zynqmp_gqspi_write(xqspi,
					GQSPI_QSPIDMA_DST_I_EN_OFST,
					GQSPI_QSPIDMA_DST_I_EN_DONE_MASK);
		} else {
			zynqmp_gqspi_write(xqspi, GQSPI_IER_OFST,
					GQSPI_IER_GENFIFOEMPTY_MASK |
					GQSPI_IER_RXNEMPTY_MASK |
					GQSPI_IER_RXEMPTY_MASK);
		}
	}

	return transfer->len;
}

/**
 * zynqmp_qspi_suspend -	Suspend method for the QSPI driver
 * @dev:	Address of the platform_device structure
 *
 * This function stops the QSPI driver queue and disables the QSPI controller
 *
 * Return:	Always 0
 */
static int __maybe_unused zynqmp_qspi_suspend(struct device *dev)
{
	struct platform_device *pdev = to_platform_device(dev);
	struct spi_master *master = platform_get_drvdata(pdev);

	spi_master_suspend(master);

	zynqmp_unprepare_transfer_hardware(master);

	return 0;
}

/**
 * zynqmp_qspi_resume -	Resume method for the QSPI driver
 * @dev:	Address of the platform_device structure
 *
 * The function starts the QSPI driver queue and initializes the QSPI
 * controller
 *
 * Return:	0 on success; error value otherwise
 */
static int __maybe_unused zynqmp_qspi_resume(struct device *dev)
{
	struct platform_device *pdev = to_platform_device(dev);
	struct spi_master *master = platform_get_drvdata(pdev);
	struct zynqmp_qspi *xqspi = spi_master_get_devdata(master);
	int ret = 0;

	ret = clk_enable(xqspi->pclk);
	if (ret) {
		dev_err(dev, "Cannot enable APB clock.\n");
		return ret;
	}

	ret = clk_enable(xqspi->refclk);
	if (ret) {
		dev_err(dev, "Cannot enable device clock.\n");
		clk_disable(xqspi->pclk);
		return ret;
	}

	zynqmp_qspi_init_hw(xqspi);
	spi_master_resume(master);

	clk_disable(xqspi->refclk);
	clk_disable(xqspi->pclk);

	return 0;
}

/**
 * zynqmp_runtime_suspend - Runtime suspend method for the SPI driver
 * @dev:	Address of the platform_device structure
 *
 * This function disables the clocks
 *
 * Return:	Always 0
 */
static int __maybe_unused zynqmp_runtime_suspend(struct device *dev)
{
	struct platform_device *pdev = to_platform_device(dev);
	struct spi_master *master = platform_get_drvdata(pdev);
	struct zynqmp_qspi *xqspi = spi_master_get_devdata(master);

	clk_disable(xqspi->refclk);
	clk_disable(xqspi->pclk);

	return 0;
}

/**
 * zynqmp_runtime_resume - Runtime resume method for the SPI driver
 * @dev:	Address of the platform_device structure
 *
 * This function enables the clocks
 *
 * Return:	0 on success and error value on error
 */
static int __maybe_unused zynqmp_runtime_resume(struct device *dev)
{
	struct platform_device *pdev = to_platform_device(dev);
	struct spi_master *master = platform_get_drvdata(pdev);
	struct zynqmp_qspi *xqspi = spi_master_get_devdata(master);
	int ret;

	ret = clk_enable(xqspi->pclk);
	if (ret) {
		dev_err(dev, "Cannot enable APB clock.\n");
		return ret;
	}

	ret = clk_enable(xqspi->refclk);
	if (ret) {
		dev_err(dev, "Cannot enable device clock.\n");
		clk_disable(xqspi->pclk);
		return ret;
	}

	return 0;
}

static const struct dev_pm_ops zynqmp_qspi_dev_pm_ops = {
	SET_RUNTIME_PM_OPS(zynqmp_runtime_suspend,
			   zynqmp_runtime_resume, NULL)
	SET_SYSTEM_SLEEP_PM_OPS(zynqmp_qspi_suspend, zynqmp_qspi_resume)
};

/**
 * zynqmp_qspi_probe -	Probe method for the QSPI driver
 * @pdev:	Pointer to the platform_device structure
 *
 * This function initializes the driver data structures and the hardware.
 *
 * Return:	0 on success; error value otherwise
 */
static int zynqmp_qspi_probe(struct platform_device *pdev)
{
	int ret = 0;
	struct spi_master *master;
	struct zynqmp_qspi *xqspi;
	struct resource *res;
	struct device *dev = &pdev->dev;
	struct device_node *nc;
	u32 num_cs;
	u32 rx_bus_width;

	master = spi_alloc_master(&pdev->dev, sizeof(*xqspi));
	if (!master)
		return -ENOMEM;

	xqspi = spi_master_get_devdata(master);
	master->dev.of_node = pdev->dev.of_node;
	platform_set_drvdata(pdev, master);

	res = platform_get_resource(pdev, IORESOURCE_MEM, 0);
	xqspi->regs = devm_ioremap_resource(&pdev->dev, res);
	if (IS_ERR(xqspi->regs)) {
		ret = PTR_ERR(xqspi->regs);
		goto remove_master;
	}

	xqspi->dev = dev;
	xqspi->pclk = devm_clk_get(&pdev->dev, "pclk");
	if (IS_ERR(xqspi->pclk)) {
		dev_err(dev, "pclk clock not found.\n");
		ret = PTR_ERR(xqspi->pclk);
		goto remove_master;
	}

	ret = clk_prepare_enable(xqspi->pclk);
	if (ret) {
		dev_err(dev, "Unable to enable APB clock.\n");
		goto remove_master;
	}

	xqspi->refclk = devm_clk_get(&pdev->dev, "ref_clk");
	if (IS_ERR(xqspi->refclk)) {
		dev_err(dev, "ref_clk clock not found.\n");
		ret = PTR_ERR(xqspi->refclk);
		goto clk_dis_pclk;
	}

	ret = clk_prepare_enable(xqspi->refclk);
	if (ret) {
		dev_err(dev, "Unable to enable device clock.\n");
		goto clk_dis_pclk;
	}

	pm_runtime_use_autosuspend(&pdev->dev);
	pm_runtime_set_autosuspend_delay(&pdev->dev, SPI_AUTOSUSPEND_TIMEOUT);
	pm_runtime_set_active(&pdev->dev);
	pm_runtime_enable(&pdev->dev);

	if (of_property_read_bool(pdev->dev.of_node, "has-io-mode"))
		xqspi->io_mode = true;

	/* QSPI controller initializations */
	zynqmp_qspi_init_hw(xqspi);

	pm_runtime_mark_last_busy(&pdev->dev);
	pm_runtime_put_autosuspend(&pdev->dev);

	xqspi->irq = platform_get_irq(pdev, 0);
	if (xqspi->irq <= 0) {
		ret = -ENXIO;
		dev_err(dev, "irq resource not found\n");
		goto clk_dis_all;
	}
	ret = devm_request_irq(&pdev->dev, xqspi->irq, zynqmp_qspi_irq,
			       0, pdev->name, master);
	if (ret != 0) {
		ret = -ENXIO;
		dev_err(dev, "request_irq failed\n");
		goto clk_dis_all;
	}

	xqspi->rx_bus_width = GQSPI_RX_BUS_WIDTH_SINGLE;
	for_each_available_child_of_node(pdev->dev.of_node, nc) {
		ret = of_property_read_u32(nc, "spi-rx-bus-width",
					&rx_bus_width);
		if (!ret) {
			xqspi->rx_bus_width = rx_bus_width;
			break;
		}
	}
	if (ret)
		dev_err(dev, "rx bus width not found\n");

	ret = of_property_read_u32(pdev->dev.of_node, "num-cs", &num_cs);
	if (ret < 0)
		master->num_chipselect = GQSPI_DEFAULT_NUM_CS;
	else
		master->num_chipselect = num_cs;

	master->setup = zynqmp_qspi_setup;
	master->set_cs = zynqmp_qspi_chipselect;
	master->transfer_one = zynqmp_qspi_start_transfer;
	master->prepare_transfer_hardware = zynqmp_prepare_transfer_hardware;
	master->unprepare_transfer_hardware =
					zynqmp_unprepare_transfer_hardware;
	master->max_speed_hz = clk_get_rate(xqspi->refclk) / 2;
	master->bits_per_word_mask = SPI_BPW_MASK(8);
	master->mode_bits = SPI_CPOL | SPI_CPHA | SPI_RX_DUAL | SPI_RX_QUAD |
			    SPI_TX_DUAL | SPI_TX_QUAD;
	xqspi->speed_hz = master->max_speed_hz;
<<<<<<< HEAD
=======
	master->auto_runtime_pm = true;
>>>>>>> f70f1fc9

	if (master->dev.parent == NULL)
		master->dev.parent = &master->dev;

	ret = spi_register_master(master);
	if (ret)
		goto clk_dis_all;

	dma_set_mask(&pdev->dev, DMA_BIT_MASK(44));

	return 0;

clk_dis_all:
	pm_runtime_set_suspended(&pdev->dev);
	pm_runtime_disable(&pdev->dev);
	clk_disable_unprepare(xqspi->refclk);
clk_dis_pclk:
	clk_disable_unprepare(xqspi->pclk);
remove_master:
	spi_master_put(master);

	return ret;
}

/**
 * zynqmp_qspi_remove -	Remove method for the QSPI driver
 * @pdev:	Pointer to the platform_device structure
 *
 * This function is called if a device is physically removed from the system or
 * if the driver module is being unloaded. It frees all resources allocated to
 * the device.
 *
 * Return:	0 Always
 */
static int zynqmp_qspi_remove(struct platform_device *pdev)
{
	struct spi_master *master = platform_get_drvdata(pdev);
	struct zynqmp_qspi *xqspi = spi_master_get_devdata(master);

	zynqmp_gqspi_write(xqspi, GQSPI_EN_OFST, 0x0);
	clk_disable_unprepare(xqspi->refclk);
	clk_disable_unprepare(xqspi->pclk);
	pm_runtime_set_suspended(&pdev->dev);
	pm_runtime_disable(&pdev->dev);

	spi_unregister_master(master);

	return 0;
}

static const struct of_device_id zynqmp_qspi_of_match[] = {
	{ .compatible = "xlnx,zynqmp-qspi-1.0", },
	{ /* End of table */ }
};

MODULE_DEVICE_TABLE(of, zynqmp_qspi_of_match);

static struct platform_driver zynqmp_qspi_driver = {
	.probe = zynqmp_qspi_probe,
	.remove = zynqmp_qspi_remove,
	.driver = {
		.name = "zynqmp-qspi",
		.of_match_table = zynqmp_qspi_of_match,
		.pm = &zynqmp_qspi_dev_pm_ops,
	},
};

module_platform_driver(zynqmp_qspi_driver);

MODULE_AUTHOR("Xilinx, Inc.");
MODULE_DESCRIPTION("Xilinx Zynqmp QSPI driver");
MODULE_LICENSE("GPL");<|MERGE_RESOLUTION|>--- conflicted
+++ resolved
@@ -24,11 +24,7 @@
 #include <linux/spi/spi.h>
 #include <linux/spinlock.h>
 #include <linux/workqueue.h>
-<<<<<<< HEAD
-#include <linux/soc/xilinx/zynqmp/pm.h>
-=======
 #include <linux/soc/xilinx/zynqmp/firmware.h>
->>>>>>> f70f1fc9
 
 /* Generic QSPI register offsets */
 #define GQSPI_CONFIG_OFST		0x00000100
@@ -161,10 +157,7 @@
 #define GQSPI_FREQ_150MHZ	150000000
 #define IOU_TAPDLY_BYPASS_MASK	0x7
 
-<<<<<<< HEAD
-=======
 #define SPI_AUTOSUSPEND_TIMEOUT		3000
->>>>>>> f70f1fc9
 enum mode_type {GQSPI_MODE_IO, GQSPI_MODE_DMA};
 
 /**
@@ -187,10 +180,7 @@
  * @isinstr:		To determine whether the transfer is instruction
  * @mode:		Defines the mode in which QSPI is operating
  * @speed_hz:		Current SPI bus clock speed in hz
-<<<<<<< HEAD
-=======
  * @io_mode:		Defines the operating mode, either IO or dma
->>>>>>> f70f1fc9
  */
 struct zynqmp_qspi {
 	void __iomem *regs;
@@ -211,10 +201,7 @@
 	bool isinstr;
 	enum mode_type mode;
 	u32 speed_hz;
-<<<<<<< HEAD
-=======
 	bool io_mode;
->>>>>>> f70f1fc9
 };
 
 /**
@@ -289,19 +276,11 @@
 }
 
 /**
-<<<<<<< HEAD
- * zynqmp_qspi_set_tapdelay:	To configure qspi tap delays
- * @xqspi:		Pointer to the zynqmp_qspi structure
- * @baudrateval:	Buadrate to configure
- */
-void zynqmp_qspi_set_tapdelay(struct zynqmp_qspi *xqspi, u32 baudrateval)
-=======
  * zynqmp_qspi_set_tapdelay -	To configure qspi tap delays
  * @xqspi:		Pointer to the zynqmp_qspi structure
  * @baudrateval:	Buadrate to configure
  */
 static void zynqmp_qspi_set_tapdelay(struct zynqmp_qspi *xqspi, u32 baudrateval)
->>>>>>> f70f1fc9
 {
 	u32 tapdlybypass = 0, lpbkdlyadj = 0, datadlyadj = 0, clk_rate;
 	u32 reqhz = 0;
@@ -336,11 +315,7 @@
 }
 
 /**
-<<<<<<< HEAD
- * zynqmp_qspi_init_hw:	Initialize the hardware
-=======
  * zynqmp_qspi_init_hw -	Initialize the hardware
->>>>>>> f70f1fc9
  * @xqspi:	Pointer to the zynqmp_qspi structure
  *
  * The default settings of the QSPI controller's configurable parameters on
@@ -1290,10 +1265,7 @@
 	master->mode_bits = SPI_CPOL | SPI_CPHA | SPI_RX_DUAL | SPI_RX_QUAD |
 			    SPI_TX_DUAL | SPI_TX_QUAD;
 	xqspi->speed_hz = master->max_speed_hz;
-<<<<<<< HEAD
-=======
 	master->auto_runtime_pm = true;
->>>>>>> f70f1fc9
 
 	if (master->dev.parent == NULL)
 		master->dev.parent = &master->dev;
