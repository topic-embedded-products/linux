/*
 * Xilinx AXI DMA Engine support
 *
 * Copyright (C) 2010 Xilinx, Inc. All rights reserved.
 *
 * Description:
 * This driver supports Xilinx AXI DMA engine:
 *  . Axi DMA engine, it does transfers between memory and device. It can be
 *    configured to have one channel or two channels. If configured as two
 *    channels, one is for transmit to device and another is for receive from
 *    device.
 *
 * This is free software; you can redistribute it and/or modify
 * it under the terms of the GNU General Public License as published by
 * the Free Software Foundation; either version 2 of the License, or
 * (at your option) any later version.
 *
 */

#include <linux/init.h>
#include <linux/module.h>
#include <linux/platform_device.h>
#include <linux/interrupt.h>
#include <linux/dmapool.h>
#include <linux/slab.h>
#include <linux/dma-mapping.h>
#include <linux/pagemap.h>
#include <linux/device.h>
#include <linux/types.h>
#include <linux/pm.h>
#include <linux/fs.h>
#include <linux/gfp.h>
#include <linux/string.h>
#include <linux/uaccess.h>
#include <asm/cacheflush.h>
#include <linux/sched.h>
#include <linux/dma-buf.h>

#include <linux/of.h>
#include <linux/irq.h>
#include <linux/of_irq.h>

#include "xilinx-dma-apf.h"

#include "xlnk.h"

static DEFINE_MUTEX(dma_list_mutex);
static LIST_HEAD(dma_device_list);
/* IO accessors */
#define DMA_OUT_64(addr, val)   (writeq(val, addr))
#define DMA_OUT(addr, val)      (iowrite32(val, addr))
#define DMA_IN(addr)            (ioread32(addr))

#define GET_LOW(x) ((u32)((x) & 0xFFFFFFFF))
#define GET_HI(x) ((u32)((x) / 0x100000000))

static int unpin_user_pages(struct scatterlist *sglist, unsigned int cnt);
/* Driver functions */
static void xdma_clean_bd(struct xdma_desc_hw *bd)
{
	bd->src_addr = 0x0;
	bd->control = 0x0;
	bd->status = 0x0;
	bd->app[0] = 0x0;
	bd->app[1] = 0x0;
	bd->app[2] = 0x0;
	bd->app[3] = 0x0;
	bd->app[4] = 0x0;
	bd->dmahead = 0x0;
	bd->sw_flag = 0x0;
}

static int dma_is_running(struct xdma_chan *chan)
{
	return !(DMA_IN(&chan->regs->sr) & XDMA_SR_HALTED_MASK) &&
		(DMA_IN(&chan->regs->cr) & XDMA_CR_RUNSTOP_MASK);
}

static int dma_is_idle(struct xdma_chan *chan)
{
	return DMA_IN(&chan->regs->sr) & XDMA_SR_IDLE_MASK;
}

static void dma_halt(struct xdma_chan *chan)
{
	DMA_OUT(&chan->regs->cr,
		(DMA_IN(&chan->regs->cr)  & ~XDMA_CR_RUNSTOP_MASK));
}

static void dma_start(struct xdma_chan *chan)
{
	DMA_OUT(&chan->regs->cr,
		(DMA_IN(&chan->regs->cr) | XDMA_CR_RUNSTOP_MASK));
}

static int dma_init(struct xdma_chan *chan)
{
	int loop = XDMA_RESET_LOOP;

	DMA_OUT(&chan->regs->cr,
		(DMA_IN(&chan->regs->cr) | XDMA_CR_RESET_MASK));

	/* Wait for the hardware to finish reset
	 */
	while (loop) {
		if (!(DMA_IN(&chan->regs->cr) & XDMA_CR_RESET_MASK))
			break;

		loop -= 1;
	}

	if (!loop)
		return 1;

	return 0;
}

static int xdma_alloc_chan_descriptors(struct xdma_chan *chan)
{
	int i;
	u8 *ptr;

	/*
	 * We need the descriptor to be aligned to 64bytes
	 * for meeting Xilinx DMA specification requirement.
	 */
	ptr = (u8 *)dma_alloc_coherent(chan->dev,
				(sizeof(struct xdma_desc_hw) * XDMA_MAX_BD_CNT),
				&chan->bd_phys_addr,
				GFP_KERNEL);

	if (!ptr) {
		dev_err(chan->dev,
			"unable to allocate channel %d descriptor pool\n",
			chan->id);
		return -ENOMEM;
	}

	memset(ptr, 0, (sizeof(struct xdma_desc_hw) * XDMA_MAX_BD_CNT));
	chan->bd_cur = 0;
	chan->bd_tail = 0;
	chan->bd_used = 0;
	chan->bd_chain_size = sizeof(struct xdma_desc_hw) * XDMA_MAX_BD_CNT;

	/*
	 * Pre allocate all the channels.
	 */
	for (i = 0; i < XDMA_MAX_BD_CNT; i++) {
		chan->bds[i] = (struct xdma_desc_hw *)
				(ptr + (sizeof(struct xdma_desc_hw) * i));
		chan->bds[i]->next_desc = chan->bd_phys_addr +
					(sizeof(struct xdma_desc_hw) *
						((i + 1) % XDMA_MAX_BD_CNT));
	}

	/* there is at least one descriptor free to be allocated */
	return 0;
}

static void xdma_free_chan_resources(struct xdma_chan *chan)
{
	dev_dbg(chan->dev, "Free all channel resources.\n");
	dma_free_coherent(chan->dev, (sizeof(struct xdma_desc_hw) *
			XDMA_MAX_BD_CNT), chan->bds[0], chan->bd_phys_addr);
}

static void xilinx_chan_desc_reinit(struct xdma_chan *chan)
{
	struct xdma_desc_hw *desc;
	unsigned int start, end;
	unsigned long flags;

	spin_lock_irqsave(&chan->lock, flags);
	start = 0;
	end = XDMA_MAX_BD_CNT;

	while (start < end) {
		desc = chan->bds[start];
		xdma_clean_bd(desc);
		start++;
	}
	/* Re-initialize bd_cur and bd_tail values */
	chan->bd_cur = 0;
	chan->bd_tail = 0;
	chan->bd_used = 0;
	spin_unlock_irqrestore(&chan->lock, flags);
}

static void xilinx_chan_desc_cleanup(struct xdma_chan *chan)
{
	struct xdma_head *dmahead;
	struct xdma_desc_hw *desc;
	struct completion *cmp;
	unsigned long flags;

	spin_lock_irqsave(&chan->lock, flags);
#define XDMA_BD_STS_RXEOF_MASK 0x04000000
	desc = chan->bds[chan->bd_cur];
	while (desc->status & XDMA_BD_STS_ALL_MASK) {
		if ((desc->status & XDMA_BD_STS_RXEOF_MASK) &&
		    !(desc->dmahead)) {
			pr_info("ERROR: premature EOF on DMA\n");
			dma_init(chan); /* reset the dma HW */
			while (!(desc->dmahead)) {
				xdma_clean_bd(desc);
				chan->bd_used--;
				chan->bd_cur++;
				if (chan->bd_cur >= XDMA_MAX_BD_CNT)
					chan->bd_cur = 0;
				desc = chan->bds[chan->bd_cur];
			}
		}
		if (desc->dmahead) {
			if ((desc->sw_flag & XDMA_BD_SF_POLL_MODE_MASK))
				if (!(desc->sw_flag & XDMA_BD_SF_SW_DONE_MASK))
					break;

			dmahead = (struct xdma_head *)desc->dmahead;
			cmp = (struct completion *)&dmahead->cmp;
			if (dmahead->nappwords_o)
				memcpy(dmahead->appwords_o, desc->app,
				       dmahead->nappwords_o * sizeof(u32));

			if (chan->poll_mode)
				cmp->done = 1;
			else
				complete(cmp);
		}
		xdma_clean_bd(desc);
		chan->bd_used--;
		chan->bd_cur++;
		if (chan->bd_cur >= XDMA_MAX_BD_CNT)
			chan->bd_cur = 0;
		desc = chan->bds[chan->bd_cur];
	}
	spin_unlock_irqrestore(&chan->lock, flags);
}

static void xdma_err_tasklet(unsigned long data)
{
	struct xdma_chan *chan = (struct xdma_chan *)data;

	if (chan->err) {
		/* If reset failed, need to hard reset
		 * Channel is no longer functional
		 */
		if (!dma_init(chan))
			chan->err = 0;
		else
			dev_err(chan->dev, "DMA channel reset failed, please reset system\n");
	}

	/* Barrier to assert descriptor init is reaches memory */
	rmb();
	xilinx_chan_desc_cleanup(chan);

	xilinx_chan_desc_reinit(chan);
}

static void xdma_tasklet(unsigned long data)
{
	struct xdma_chan *chan = (struct xdma_chan *)data;

	xilinx_chan_desc_cleanup(chan);
}

static void dump_cur_bd(struct xdma_chan *chan)
{
	u32 index;

	index = (((u32)DMA_IN(&chan->regs->cdr)) - chan->bd_phys_addr) /
			sizeof(struct xdma_desc_hw);

	dev_err(chan->dev, "cur bd @ %08x\n",   (u32)DMA_IN(&chan->regs->cdr));
	dev_err(chan->dev, "  buf  = %p\n",
		(void *)chan->bds[index]->src_addr);
	dev_err(chan->dev, "  ctrl = 0x%08x\n", chan->bds[index]->control);
	dev_err(chan->dev, "  sts  = 0x%08x\n", chan->bds[index]->status);
	dev_err(chan->dev, "  next = %p\n",
		(void *)chan->bds[index]->next_desc);
}

static irqreturn_t xdma_rx_intr_handler(int irq, void *data)
{
	struct xdma_chan *chan = data;
	u32 stat;

	stat = DMA_IN(&chan->regs->sr);

	if (!(stat & XDMA_XR_IRQ_ALL_MASK))
		return IRQ_NONE;

	/* Ack the interrupts */
	DMA_OUT(&chan->regs->sr, (stat & XDMA_XR_IRQ_ALL_MASK));

	if (stat & XDMA_XR_IRQ_ERROR_MASK) {
		dev_err(chan->dev, "Channel %s has errors %x, cdr %x tdr %x\n",
			chan->name, (unsigned int)stat,
			(unsigned int)DMA_IN(&chan->regs->cdr),
			(unsigned int)DMA_IN(&chan->regs->tdr));

		dump_cur_bd(chan);

		chan->err = 1;
		tasklet_schedule(&chan->dma_err_tasklet);
	}

	if (!(chan->poll_mode) && ((stat & XDMA_XR_IRQ_DELAY_MASK) ||
				   (stat & XDMA_XR_IRQ_IOC_MASK)))
		tasklet_schedule(&chan->tasklet);

	return IRQ_HANDLED;
}

static irqreturn_t xdma_tx_intr_handler(int irq, void *data)
{
	struct xdma_chan *chan = data;
	u32 stat;

	stat = DMA_IN(&chan->regs->sr);

	if (!(stat & XDMA_XR_IRQ_ALL_MASK))
		return IRQ_NONE;

	/* Ack the interrupts */
	DMA_OUT(&chan->regs->sr, (stat & XDMA_XR_IRQ_ALL_MASK));

	if (stat & XDMA_XR_IRQ_ERROR_MASK) {
		dev_err(chan->dev, "Channel %s has errors %x, cdr %x tdr %x\n",
			chan->name, (unsigned int)stat,
			(unsigned int)DMA_IN(&chan->regs->cdr),
			(unsigned int)DMA_IN(&chan->regs->tdr));

		dump_cur_bd(chan);

		chan->err = 1;
		tasklet_schedule(&chan->dma_err_tasklet);
	}

	if (!(chan->poll_mode) && ((stat & XDMA_XR_IRQ_DELAY_MASK) ||
				   (stat & XDMA_XR_IRQ_IOC_MASK)))
		tasklet_schedule(&chan->tasklet);

	return IRQ_HANDLED;
}

static void xdma_chan_remove(struct xdma_chan *chan)
{
}

static void xdma_start_transfer(struct xdma_chan *chan,
				int start_index,
				int end_index)
{
	xlnk_intptr_type cur_phys;
	xlnk_intptr_type tail_phys;
	u32 regval;

	if (chan->err)
		return;

	cur_phys = chan->bd_phys_addr + (start_index *
					sizeof(struct xdma_desc_hw));
	tail_phys = chan->bd_phys_addr + (end_index *
					sizeof(struct xdma_desc_hw));
	/* If hardware is busy, move the tail & return */
	if (dma_is_running(chan) || dma_is_idle(chan)) {
#if XLNK_SYS_BIT_WIDTH == 32
		DMA_OUT(&chan->regs->tdr, tail_phys);
#else
		DMA_OUT_64(&chan->regs->tdr, tail_phys);
#endif
		return;
	}

#if XLNK_SYS_BIT_WIDTH == 32
	DMA_OUT(&chan->regs->cdr, cur_phys);
#else
	DMA_OUT_64(&chan->regs->cdr, cur_phys);
#endif

	dma_start(chan);

	/* Enable interrupts */
	regval = DMA_IN(&chan->regs->cr);
	regval |= (chan->poll_mode ? XDMA_XR_IRQ_ERROR_MASK
					: XDMA_XR_IRQ_ALL_MASK);
	DMA_OUT(&chan->regs->cr, regval);

	/* Update tail ptr register and start the transfer */
#if XLNK_SYS_BIT_WIDTH == 32
	DMA_OUT(&chan->regs->tdr, tail_phys);
#else
	DMA_OUT_64(&chan->regs->tdr, tail_phys);
#endif
}

static int xdma_setup_hw_desc(struct xdma_chan *chan,
			      struct xdma_head *dmahead,
			      struct scatterlist *sgl,
			      unsigned int sg_len,
			      enum dma_data_direction direction,
			      unsigned int nappwords_i,
			      u32 *appwords_i)
{
	struct xdma_desc_hw *bd = NULL;
	size_t copy;
	struct scatterlist *sg;
	size_t sg_used;
	dma_addr_t dma_src;
	int i, start_index = -1, end_index1 = 0, end_index2 = -1;
	int status;
	unsigned long flags;
	unsigned int bd_used_saved;

	if (!chan) {
		pr_err("Requested transfer on invalid channel\n");
		return -ENODEV;
	}

	/* if we almost run out of bd, try to recycle some */
	if ((chan->poll_mode) && (chan->bd_used >= XDMA_BD_CLEANUP_THRESHOLD))
		xilinx_chan_desc_cleanup(chan);

	spin_lock_irqsave(&chan->lock, flags);

	bd_used_saved = chan->bd_used;
	/*
	 * Build transactions using information in the scatter gather list
	 */
	for_each_sg(sgl, sg, sg_len, i) {
		sg_used = 0;

		/* Loop until the entire scatterlist entry is used */
		while (sg_used < sg_dma_len(sg)) {
			/* Allocate the link descriptor from DMA pool */
			bd = chan->bds[chan->bd_tail];
			if ((bd->control) & (XDMA_BD_STS_ACTUAL_LEN_MASK)) {
				end_index2 = chan->bd_tail;
				status = -ENOMEM;
				/* If first was not set, then we failed to
				 * allocate the very first descriptor,
				 * and we're done
				 */
				if (start_index == -1)
					goto out_unlock;
				else
					goto out_clean;
			}
			/*
			 * Calculate the maximum number of bytes to transfer,
			 * making sure it is less than the DMA controller limit
			 */
			copy = min((size_t)(sg_dma_len(sg) - sg_used),
				   (size_t)chan->max_len);
			/*
			 * Only the src address for DMA
			 */
			dma_src = sg_dma_address(sg) + sg_used;
			bd->src_addr = dma_src;

			/* Fill in the descriptor */
			bd->control = copy;

			/*
			 * If this is not the first descriptor, chain the
			 * current descriptor after the previous descriptor
			 *
			 * For the first DMA_TO_DEVICE transfer, set SOP
			 */
			if (start_index == -1) {
				start_index = chan->bd_tail;

				if (nappwords_i)
					memcpy(bd->app, appwords_i,
					       nappwords_i * sizeof(u32));

				if (direction == DMA_TO_DEVICE)
					bd->control |= XDMA_BD_SOP;
			}

			sg_used += copy;
			end_index2 = chan->bd_tail;
			chan->bd_tail++;
			chan->bd_used++;
			if (chan->bd_tail >= XDMA_MAX_BD_CNT) {
				end_index1 = XDMA_MAX_BD_CNT;
				chan->bd_tail = 0;
			}
		}
	}

	if (start_index == -1) {
		status = -EINVAL;
		goto out_unlock;
	}

	bd->dmahead = (xlnk_intptr_type)dmahead;
	bd->sw_flag = chan->poll_mode ? XDMA_BD_SF_POLL_MODE_MASK : 0;
	dmahead->last_bd_index = end_index2;

	if (direction == DMA_TO_DEVICE)
		bd->control |= XDMA_BD_EOP;

	/* Barrier to assert control word write commits */
	wmb();

	xdma_start_transfer(chan, start_index, end_index2);

	spin_unlock_irqrestore(&chan->lock, flags);
	return 0;

out_clean:
	if (!end_index1) {
		for (i = start_index; i < end_index2; i++)
			xdma_clean_bd(chan->bds[i]);
	} else {
		/* clean till the end of bd list first, and then 2nd end */
		for (i = start_index; i < end_index1; i++)
			xdma_clean_bd(chan->bds[i]);

		end_index1 = 0;
		for (i = end_index1; i < end_index2; i++)
			xdma_clean_bd(chan->bds[i]);
	}
	/* Move the bd_tail back */
	chan->bd_tail = start_index;
	chan->bd_used = bd_used_saved;

out_unlock:
	spin_unlock_irqrestore(&chan->lock, flags);

	return status;
}

/*
 *  create minimal length scatter gather list for physically contiguous buffer
 *  that starts at phy_buf and has length phy_buf_len bytes
 */
static unsigned int phy_buf_to_sgl(xlnk_intptr_type phy_buf,
				   unsigned int phy_buf_len,
				   struct scatterlist *sgl)
{
	unsigned int sgl_cnt = 0;
	struct scatterlist *sgl_head;
	unsigned int dma_len;
	unsigned int num_bd;

	if (!phy_buf || !phy_buf_len) {
		pr_err("phy_buf is NULL or phy_buf_len = 0\n");
		return sgl_cnt;
	}

	num_bd = (phy_buf_len + (XDMA_MAX_TRANS_LEN - 1))
		/ XDMA_MAX_TRANS_LEN;
	sgl_head = sgl;
	sg_init_table(sgl, num_bd);

	while (phy_buf_len > 0) {
		xlnk_intptr_type page_id = phy_buf >> PAGE_SHIFT;
		unsigned int offset = phy_buf - (page_id << PAGE_SHIFT);

		sgl_cnt++;
		if (sgl_cnt > XDMA_MAX_BD_CNT)
			return 0;

		dma_len = (phy_buf_len > XDMA_MAX_TRANS_LEN) ?
				XDMA_MAX_TRANS_LEN : phy_buf_len;

		sg_set_page(sgl_head, pfn_to_page(page_id), dma_len, offset);
		sg_dma_address(sgl_head) = (dma_addr_t)phy_buf;
		sg_dma_len(sgl_head) = dma_len;
		sgl_head = sg_next(sgl_head);

		phy_buf += dma_len;
		phy_buf_len -= dma_len;
	}

	return sgl_cnt;
}

/*  merge sg list, sgl, with length sgl_len, to sgl_merged, to save dma bds */
<<<<<<< HEAD
static unsigned int sgl_merge(struct scatterlist *sgl, unsigned int sgl_len,
			struct scatterlist *sgl_merged)
=======
static unsigned int sgl_merge(struct scatterlist *sgl,
			      unsigned int sgl_len,
			      struct scatterlist *sgl_merged)
>>>>>>> f70f1fc9
{
	struct scatterlist *sghead, *sgend, *sgnext, *sg_merged_head;
	unsigned int sg_visited_cnt = 0, sg_merged_num = 0;
	unsigned int dma_len = 0;

	sg_merged_head = sgl_merged;
	sghead = sgl;

	while (sghead && (sg_visited_cnt < sgl_len)) {
		dma_len = sg_dma_len(sghead);
		sgend = sghead;
		sg_visited_cnt++;
		sgnext = sg_next(sgend);

		while (sgnext && (sg_visited_cnt < sgl_len)) {
			if ((sg_dma_address(sgend) + sg_dma_len(sgend)) !=
				sg_dma_address(sgnext))
				break;

			if (dma_len + sg_dma_len(sgnext) >= XDMA_MAX_TRANS_LEN)
				break;

			sgend = sgnext;
			dma_len += sg_dma_len(sgend);
			sg_visited_cnt++;
			sgnext = sg_next(sgnext);
		}

		sg_merged_num++;
		if (sg_merged_num > XDMA_MAX_BD_CNT)
			return 0;

		memcpy(sg_merged_head, sghead, sizeof(struct scatterlist));

		sg_dma_len(sg_merged_head) = dma_len;

		sg_merged_head = sg_next(sg_merged_head);
		sghead = sg_next(sgend);
	}

	return sg_merged_num;
}

static int pin_user_pages(xlnk_intptr_type uaddr,
			  unsigned int ulen,
			  int write,
			  struct scatterlist **scatterpp,
			  unsigned int *cntp,
			  unsigned int user_flags)
{
	int status;
	struct mm_struct *mm = current->mm;
	unsigned int first_page;
	unsigned int last_page;
	unsigned int num_pages;
	struct scatterlist *sglist;
	struct page **mapped_pages;

	unsigned int pgidx;
	unsigned int pglen;
	unsigned int pgoff;
	unsigned int sublen;

	first_page = uaddr / PAGE_SIZE;
	last_page = (uaddr + ulen - 1) / PAGE_SIZE;
	num_pages = last_page - first_page + 1;
	mapped_pages = vmalloc(sizeof(*mapped_pages) * num_pages);
	if (!mapped_pages)
		return -ENOMEM;

	down_read(&mm->mmap_sem);
<<<<<<< HEAD
	status = get_user_pages(uaddr, num_pages, write, 1,
=======
	status = get_user_pages(uaddr, num_pages,
				(write ? FOLL_WRITE : 0) | FOLL_FORCE,
>>>>>>> f70f1fc9
				mapped_pages, NULL);
	up_read(&mm->mmap_sem);

	if (status == num_pages) {
		sglist = kcalloc(num_pages,
				 sizeof(struct scatterlist),
				 GFP_KERNEL);
		if (!sglist) {
			pr_err("%s: kcalloc failed to create sg list\n",
			       __func__);
			vfree(mapped_pages);
			return -ENOMEM;
		}
		sg_init_table(sglist, num_pages);
		sublen = 0;
		for (pgidx = 0; pgidx < status; pgidx++) {
			if (pgidx == 0 && num_pages != 1) {
				pgoff = uaddr & (~PAGE_MASK);
				pglen = PAGE_SIZE - pgoff;
			} else if (pgidx == 0 && num_pages == 1) {
				pgoff = uaddr & (~PAGE_MASK);
				pglen = ulen;
			} else if (pgidx == num_pages - 1) {
				pgoff = 0;
				pglen = ulen - sublen;
			} else {
				pgoff = 0;
				pglen = PAGE_SIZE;
			}

			sublen += pglen;

			sg_set_page(&sglist[pgidx],
				    mapped_pages[pgidx],
				    pglen, pgoff);

			sg_dma_len(&sglist[pgidx]) = pglen;
		}

		*scatterpp = sglist;
		*cntp = num_pages;

		vfree(mapped_pages);
		return 0;
<<<<<<< HEAD
	} else {
		pr_err("Failed to pin user pages\n");
		for (pgidx = 0; pgidx < status; pgidx++) {
			put_page(mapped_pages[pgidx]);
		}
		vfree(mapped_pages);
		return -ENOMEM;
=======
>>>>>>> f70f1fc9
	}
	pr_err("Failed to pin user pages\n");
	for (pgidx = 0; pgidx < status; pgidx++)
		put_page(mapped_pages[pgidx]);
	vfree(mapped_pages);
	return -ENOMEM;
}
static int unpin_user_pages(struct scatterlist *sglist, unsigned int cnt)
{
	struct page *pg;
	unsigned int i;

	if (!sglist)
		return 0;

	for (i = 0; i < cnt; i++) {
		pg = sg_page(sglist + i);
<<<<<<< HEAD
		if (pg) {
			put_page(pg);
		}
=======
		if (pg)
			put_page(pg);
>>>>>>> f70f1fc9
	}

	kfree(sglist);
	return 0;
}

struct xdma_chan *xdma_request_channel(char *name)
{
	int i;
	struct xdma_device *device, *tmp;

	list_for_each_entry_safe(device, tmp, &dma_device_list, node) {
		for (i = 0; i < device->channel_count; i++) {
			if (!strcmp(device->chan[i]->name, name))
				return device->chan[i];
		}
	}
	return NULL;
}
EXPORT_SYMBOL(xdma_request_channel);

void xdma_release_channel(struct xdma_chan *chan)
{ }
EXPORT_SYMBOL(xdma_release_channel);

void xdma_release_all_channels(void)
{
	int i;
	struct xdma_device *device, *tmp;

	list_for_each_entry_safe(device, tmp, &dma_device_list, node) {
		for (i = 0; i < device->channel_count; i++) {
			if (device->chan[i]->client_count) {
				dma_halt(device->chan[i]);
				xilinx_chan_desc_reinit(device->chan[i]);
				pr_info("%s: chan %s freed\n",
					__func__,
					device->chan[i]->name);
			}
		}
	}
}
EXPORT_SYMBOL(xdma_release_all_channels);

static void xdma_release(struct device *dev)
{
}

int xdma_submit(struct xdma_chan *chan,
		xlnk_intptr_type userbuf,
		void *kaddr,
		unsigned int size,
		unsigned int nappwords_i,
		u32 *appwords_i,
		unsigned int nappwords_o,
		unsigned int user_flags,
		struct xdma_head **dmaheadpp,
		struct xlnk_dmabuf_reg *dp)
{
	struct xdma_head *dmahead;
	struct scatterlist *sglist, *sglist_dma;
	unsigned int sgcnt, sgcnt_dma;
	enum dma_data_direction dmadir;
	int status;
	unsigned long attrs = 0;

	dmahead = kzalloc(sizeof(*dmahead), GFP_KERNEL);
	if (!dmahead)
		return -ENOMEM;

	dmahead->chan = chan;
	dmahead->userbuf = userbuf;
	dmahead->size = size;
	dmahead->dmadir = chan->direction;
	dmahead->userflag = user_flags;
	dmahead->dmabuf = dp;
	dmadir = chan->direction;

	if (!(user_flags & CF_FLAG_CACHE_FLUSH_INVALIDATE))
<<<<<<< HEAD
		dma_set_attr(DMA_ATTR_SKIP_CPU_SYNC, &attrs);
=======
		attrs |= DMA_ATTR_SKIP_CPU_SYNC;
>>>>>>> f70f1fc9

	if (dp) {
		int i;
		int cpy_size;
		struct scatterlist *sg;
		unsigned int remaining_size = size;
		unsigned int observed_size = 0;

		dp->dbuf_attach = dma_buf_attach(dp->dbuf, chan->dev);
		dp->dbuf_sg_table = dma_buf_map_attachment(dp->dbuf_attach,
							   chan->direction);
		if (IS_ERR_OR_NULL(dp->dbuf_sg_table)) {
<<<<<<< HEAD
			pr_err("%s unable to map sg_table for dbuf: %d\n",
			       __func__, (int)dp->dbuf_sg_table);
=======
			pr_err("%s unable to map sg_table for dbuf: %p\n",
			       __func__, dp->dbuf_sg_table);
>>>>>>> f70f1fc9
			return -EINVAL;
		}
		cpy_size = dp->dbuf_sg_table->nents *
			sizeof(struct scatterlist);
		dp->sg_list = kmalloc(cpy_size, GFP_KERNEL);
		if (!dp->sg_list)
			return -ENOMEM;
		dp->sg_list_cnt = 0;
		memcpy(dp->sg_list, dp->dbuf_sg_table->sgl, cpy_size);
		for_each_sg(dp->sg_list,
			    sg,
			    dp->dbuf_sg_table->nents,
			    i) {
			observed_size += sg_dma_len(sg);
			if (remaining_size == 0) {
				sg_dma_len(sg) = 0;
			} else if (sg_dma_len(sg) > remaining_size) {
				sg_dma_len(sg) = remaining_size;
				dp->sg_list_cnt++;
			} else {
				remaining_size -= sg_dma_len(sg);
				dp->sg_list_cnt++;
			}
		}

		sglist_dma = dp->sg_list;
		sglist = dp->sg_list;
		sgcnt = dp->sg_list_cnt;
		sgcnt_dma = dp->sg_list_cnt;
		dmahead->userbuf = (xlnk_intptr_type)sglist->dma_address;
	} else if (user_flags & CF_FLAG_PHYSICALLY_CONTIGUOUS) {
		sglist = chan->scratch_sglist;
		sgcnt = phy_buf_to_sgl(userbuf, size, sglist);
		if (!sgcnt)
			return -ENOMEM;

		sglist_dma = sglist;
		sgcnt_dma = sgcnt;

		status = get_dma_ops(chan->dev)->map_sg(chan->dev,
							sglist,
							sgcnt,
							dmadir,
<<<<<<< HEAD
							&attrs);
=======
							attrs);
>>>>>>> f70f1fc9

		if (!status) {
			pr_err("sg contiguous mapping failed\n");
			return -ENOMEM;
		}
	} else {
		status = pin_user_pages(userbuf, size,
					dmadir != DMA_TO_DEVICE,
					&sglist, &sgcnt, user_flags);
		if (status < 0) {
			pr_err("pin_user_pages failed\n");
			return status;
		}

		status = get_dma_ops(chan->dev)->map_sg(chan->dev, sglist,
							sgcnt, dmadir, attrs);
		if (!status) {
			pr_err("dma_map_sg failed\n");
			unpin_user_pages(sglist, sgcnt);
			return -ENOMEM;
		}

		/* merge sg list to save dma bds */
		sglist_dma = chan->scratch_sglist;
		sgcnt_dma = sgl_merge(sglist, sgcnt, sglist_dma);
		if (!sgcnt_dma) {
			get_dma_ops(chan->dev)->unmap_sg(chan->dev, sglist,
							 sgcnt, dmadir, attrs);
			unpin_user_pages(sglist, sgcnt);
			return -ENOMEM;
		}
	}
	dmahead->sglist = sglist;
	dmahead->sgcnt = sgcnt;

	/* skipping config */
	init_completion(&dmahead->cmp);

	if (nappwords_i > XDMA_MAX_APPWORDS)
		nappwords_i = XDMA_MAX_APPWORDS;

	if (nappwords_o > XDMA_MAX_APPWORDS)
		nappwords_o = XDMA_MAX_APPWORDS;

	dmahead->nappwords_o = nappwords_o;

	status = xdma_setup_hw_desc(chan, dmahead, sglist_dma, sgcnt_dma,
				    dmadir, nappwords_i, appwords_i);
	if (status) {
		pr_err("setup hw desc failed\n");
		if (!(user_flags & CF_FLAG_PHYSICALLY_CONTIGUOUS)) {
			get_dma_ops(chan->dev)->unmap_sg(chan->dev, sglist,
							 sgcnt, dmadir, attrs);
			unpin_user_pages(sglist, sgcnt);
		}
		return -ENOMEM;
	}

	*dmaheadpp = dmahead;
	return 0;
}
EXPORT_SYMBOL(xdma_submit);

int xdma_wait(struct xdma_head *dmahead,
	      unsigned int user_flags,
	      unsigned int *operating_flags)
{
	struct xdma_chan *chan = dmahead->chan;
<<<<<<< HEAD
	DEFINE_DMA_ATTRS(attrs);
=======
	unsigned long attrs = 0;
>>>>>>> f70f1fc9

	if (chan->poll_mode) {
		xilinx_chan_desc_cleanup(chan);
		*operating_flags |= XDMA_FLAGS_WAIT_COMPLETE;
	} else {
		if (*operating_flags & XDMA_FLAGS_TRYWAIT) {
			if (!try_wait_for_completion(&dmahead->cmp))
				return 0;
			*operating_flags |= XDMA_FLAGS_WAIT_COMPLETE;
		} else {
			wait_for_completion(&dmahead->cmp);
			*operating_flags |= XDMA_FLAGS_WAIT_COMPLETE;
		}
	}

	if (dmahead->dmabuf) {
		dma_buf_unmap_attachment(dmahead->dmabuf->dbuf_attach,
					 dmahead->dmabuf->dbuf_sg_table,
					 dmahead->dmabuf->dma_direction);
		kfree(dmahead->dmabuf->sg_list);
		dma_buf_detach(dmahead->dmabuf->dbuf,
			       dmahead->dmabuf->dbuf_attach);
	} else {
		if (!(user_flags & CF_FLAG_CACHE_FLUSH_INVALIDATE))
			attrs |= DMA_ATTR_SKIP_CPU_SYNC;

		get_dma_ops(chan->dev)->unmap_sg(chan->dev,
						 dmahead->sglist,
						 dmahead->sgcnt,
						 dmahead->dmadir,
<<<<<<< HEAD
						 &attrs);
=======
						 attrs);
>>>>>>> f70f1fc9
		if (!(user_flags & CF_FLAG_PHYSICALLY_CONTIGUOUS))
			unpin_user_pages(dmahead->sglist, dmahead->sgcnt);
	}

	return 0;
}
EXPORT_SYMBOL(xdma_wait);

int xdma_getconfig(struct xdma_chan *chan,
		   unsigned char *irq_thresh,
		   unsigned char *irq_delay)
{
	*irq_thresh = (DMA_IN(&chan->regs->cr) >> XDMA_COALESCE_SHIFT) & 0xff;
	*irq_delay = (DMA_IN(&chan->regs->cr) >> XDMA_DELAY_SHIFT) & 0xff;
	return 0;
}
EXPORT_SYMBOL(xdma_getconfig);

int xdma_setconfig(struct xdma_chan *chan,
		   unsigned char irq_thresh,
		   unsigned char irq_delay)
{
	unsigned long val;

	if (dma_is_running(chan))
		return -EBUSY;

	val = DMA_IN(&chan->regs->cr);
	val &= ~((0xff << XDMA_COALESCE_SHIFT) |
				(0xff << XDMA_DELAY_SHIFT));
	val |= ((irq_thresh << XDMA_COALESCE_SHIFT) |
				(irq_delay << XDMA_DELAY_SHIFT));

	DMA_OUT(&chan->regs->cr, val);
	return 0;
}
EXPORT_SYMBOL(xdma_setconfig);

static const struct of_device_id gic_match[] = {
	{ .compatible = "arm,cortex-a9-gic", },
	{ .compatible = "arm,cortex-a15-gic", },
	{ },
};

static struct device_node *gic_node;

unsigned int xlate_irq(unsigned int hwirq)
{
	struct of_phandle_args irq_data;
	unsigned int irq;

	if (!gic_node)
		gic_node = of_find_matching_node(NULL, gic_match);

	if (WARN_ON(!gic_node))
		return hwirq;

	irq_data.np = gic_node;
	irq_data.args_count = 3;
	irq_data.args[0] = 0;
#if XLNK_SYS_BIT_WIDTH == 32
	irq_data.args[1] = hwirq - 32; /* GIC SPI offset */
#else
	irq_data.args[1] = hwirq;
#endif
	irq_data.args[2] = IRQ_TYPE_LEVEL_HIGH;

	irq = irq_create_of_mapping(&irq_data);
	if (WARN_ON(!irq))
		irq = hwirq;

	pr_info("%s: hwirq %d, irq %d\n", __func__, hwirq, irq);

	return irq;
}

/* Brute-force probing for xilinx DMA
 */
static int xdma_probe(struct platform_device *pdev)
{
	struct xdma_device *xdev;
	struct resource *res;
	int err, i, j;
	struct xdma_chan *chan;
	struct xdma_device_config *dma_config;
	int dma_chan_dir;
	int dma_chan_reg_offset;

	pr_info("%s: probe dma %p, nres %d, id %d\n", __func__,
		&pdev->dev, pdev->num_resources, pdev->id);

	xdev = devm_kzalloc(&pdev->dev, sizeof(struct xdma_device), GFP_KERNEL);
	if (!xdev)
		return -ENOMEM;
	xdev->dev = &pdev->dev;

	/* Set this as configurable once HPC works */
	arch_setup_dma_ops(&pdev->dev, 0, 0, NULL, false);
	dma_set_mask(&pdev->dev, 0xFFFFFFFFFFFFFFFFull);

	dma_config = (struct xdma_device_config *)xdev->dev->platform_data;
	if (dma_config->channel_count < 1 || dma_config->channel_count > 2)
		return -EFAULT;

	/* Get the memory resource */
	res = platform_get_resource(pdev, IORESOURCE_MEM, 0);
	xdev->regs = devm_ioremap_resource(&pdev->dev, res);
	if (!xdev->regs) {
		dev_err(&pdev->dev, "unable to iomap registers\n");
		return -EFAULT;
	}

	dev_info(&pdev->dev, "AXIDMA device %d physical base address=%pa\n",
		 pdev->id, &res->start);
	dev_info(&pdev->dev, "AXIDMA device %d remapped to %pa\n",
		 pdev->id, &xdev->regs);

	/* Allocate the channels */

	dev_info(&pdev->dev, "has %d channel(s)\n", dma_config->channel_count);
	for (i = 0; i < dma_config->channel_count; i++) {
		chan = devm_kzalloc(&pdev->dev, sizeof(*chan), GFP_KERNEL);
		if (!chan)
			return -ENOMEM;

		dma_chan_dir = strcmp(dma_config->channel_config[i].type,
				      "axi-dma-mm2s-channel") ?
					DMA_FROM_DEVICE :
					DMA_TO_DEVICE;
		dma_chan_reg_offset = (dma_chan_dir == DMA_TO_DEVICE) ?
					0 :
					0x30;

		/* Initialize channel parameters */
		chan->id = i;
		chan->regs = xdev->regs + dma_chan_reg_offset;
		/* chan->regs = xdev->regs; */
		chan->dev = xdev->dev;
		chan->max_len = XDMA_MAX_TRANS_LEN;
		chan->direction = dma_chan_dir;
		sprintf(chan->name, "%s:%d", dma_config->name, chan->id);
		pr_info("  chan %d name: %s\n", chan->id, chan->name);
		pr_info("  chan %d direction: %s\n", chan->id,
			dma_chan_dir == DMA_FROM_DEVICE ?
				"FROM_DEVICE" : "TO_DEVICE");

		spin_lock_init(&chan->lock);
		tasklet_init(&chan->tasklet,
			     xdma_tasklet,
			     (unsigned long)chan);
		tasklet_init(&chan->dma_err_tasklet,
			     xdma_err_tasklet,
			     (unsigned long)chan);

		xdev->chan[chan->id] = chan;

		/* The IRQ resource */
		chan->irq = xlate_irq(dma_config->channel_config[i].irq);
		if (chan->irq <= 0) {
			pr_err("get_resource for IRQ for dev %d failed\n",
			       pdev->id);
			return -ENODEV;
		}

		err = devm_request_irq(&pdev->dev,
				       chan->irq,
				       dma_chan_dir == DMA_TO_DEVICE ?
					xdma_tx_intr_handler :
					xdma_rx_intr_handler,
				       IRQF_SHARED,
				       pdev->name,
				       chan);
		if (err) {
			dev_err(&pdev->dev, "unable to request IRQ\n");
			return err;
		}
		pr_info("  chan%d irq: %d\n", chan->id, chan->irq);

		chan->poll_mode = dma_config->channel_config[i].poll_mode;
		pr_info("  chan%d poll mode: %s\n",
			chan->id,
			chan->poll_mode ? "on" : "off");

		/* Allocate channel BD's */
		err = xdma_alloc_chan_descriptors(xdev->chan[chan->id]);
		if (err) {
			dev_err(&pdev->dev, "unable to allocate BD's\n");
			return -ENOMEM;
		}
		pr_info("  chan%d bd ring @ 0x%08x (size: 0x%08x bytes)\n",
			chan->id,
			chan->bd_phys_addr,
			chan->bd_chain_size);

		err = dma_init(xdev->chan[chan->id]);
		if (err) {
			dev_err(&pdev->dev, "DMA init failed\n");
			/* FIXME Check this - unregister all chan resources */
			for (j = 0; j <= i; j++)
				xdma_free_chan_resources(xdev->chan[j]);
			return -EIO;
		}
	}
	xdev->channel_count = dma_config->channel_count;
	pdev->dev.release = xdma_release;
	/* Add the DMA device to the global list */
	mutex_lock(&dma_list_mutex);
	list_add_tail(&xdev->node, &dma_device_list);
	mutex_unlock(&dma_list_mutex);

	platform_set_drvdata(pdev, xdev);

	return 0;
}

static int xdma_remove(struct platform_device *pdev)
{
	int i;
	struct xdma_device *xdev = platform_get_drvdata(pdev);

	/* Remove the DMA device from the global list */
	mutex_lock(&dma_list_mutex);
	list_del(&xdev->node);
	mutex_unlock(&dma_list_mutex);

	for (i = 0; i < XDMA_MAX_CHANS_PER_DEVICE; i++) {
		if (xdev->chan[i])
			xdma_chan_remove(xdev->chan[i]);
	}

	return 0;
}

static struct platform_driver xdma_driver = {
	.probe = xdma_probe,
	.remove = xdma_remove,
	.driver = {
		.owner = THIS_MODULE,
		.name = "xilinx-axidma",
	},
};

module_platform_driver(xdma_driver);

MODULE_DESCRIPTION("Xilinx DMA driver");
MODULE_LICENSE("GPL");<|MERGE_RESOLUTION|>--- conflicted
+++ resolved
@@ -580,14 +580,9 @@
 }
 
 /*  merge sg list, sgl, with length sgl_len, to sgl_merged, to save dma bds */
-<<<<<<< HEAD
-static unsigned int sgl_merge(struct scatterlist *sgl, unsigned int sgl_len,
-			struct scatterlist *sgl_merged)
-=======
 static unsigned int sgl_merge(struct scatterlist *sgl,
 			      unsigned int sgl_len,
 			      struct scatterlist *sgl_merged)
->>>>>>> f70f1fc9
 {
 	struct scatterlist *sghead, *sgend, *sgnext, *sg_merged_head;
 	unsigned int sg_visited_cnt = 0, sg_merged_num = 0;
@@ -659,12 +654,8 @@
 		return -ENOMEM;
 
 	down_read(&mm->mmap_sem);
-<<<<<<< HEAD
-	status = get_user_pages(uaddr, num_pages, write, 1,
-=======
 	status = get_user_pages(uaddr, num_pages,
 				(write ? FOLL_WRITE : 0) | FOLL_FORCE,
->>>>>>> f70f1fc9
 				mapped_pages, NULL);
 	up_read(&mm->mmap_sem);
 
@@ -709,16 +700,6 @@
 
 		vfree(mapped_pages);
 		return 0;
-<<<<<<< HEAD
-	} else {
-		pr_err("Failed to pin user pages\n");
-		for (pgidx = 0; pgidx < status; pgidx++) {
-			put_page(mapped_pages[pgidx]);
-		}
-		vfree(mapped_pages);
-		return -ENOMEM;
-=======
->>>>>>> f70f1fc9
 	}
 	pr_err("Failed to pin user pages\n");
 	for (pgidx = 0; pgidx < status; pgidx++)
@@ -726,6 +707,7 @@
 	vfree(mapped_pages);
 	return -ENOMEM;
 }
+
 static int unpin_user_pages(struct scatterlist *sglist, unsigned int cnt)
 {
 	struct page *pg;
@@ -736,14 +718,8 @@
 
 	for (i = 0; i < cnt; i++) {
 		pg = sg_page(sglist + i);
-<<<<<<< HEAD
-		if (pg) {
-			put_page(pg);
-		}
-=======
 		if (pg)
 			put_page(pg);
->>>>>>> f70f1fc9
 	}
 
 	kfree(sglist);
@@ -823,11 +799,7 @@
 	dmadir = chan->direction;
 
 	if (!(user_flags & CF_FLAG_CACHE_FLUSH_INVALIDATE))
-<<<<<<< HEAD
-		dma_set_attr(DMA_ATTR_SKIP_CPU_SYNC, &attrs);
-=======
 		attrs |= DMA_ATTR_SKIP_CPU_SYNC;
->>>>>>> f70f1fc9
 
 	if (dp) {
 		int i;
@@ -840,13 +812,8 @@
 		dp->dbuf_sg_table = dma_buf_map_attachment(dp->dbuf_attach,
 							   chan->direction);
 		if (IS_ERR_OR_NULL(dp->dbuf_sg_table)) {
-<<<<<<< HEAD
-			pr_err("%s unable to map sg_table for dbuf: %d\n",
-			       __func__, (int)dp->dbuf_sg_table);
-=======
 			pr_err("%s unable to map sg_table for dbuf: %p\n",
 			       __func__, dp->dbuf_sg_table);
->>>>>>> f70f1fc9
 			return -EINVAL;
 		}
 		cpy_size = dp->dbuf_sg_table->nents *
@@ -890,11 +857,7 @@
 							sglist,
 							sgcnt,
 							dmadir,
-<<<<<<< HEAD
-							&attrs);
-=======
 							attrs);
->>>>>>> f70f1fc9
 
 		if (!status) {
 			pr_err("sg contiguous mapping failed\n");
@@ -963,11 +926,7 @@
 	      unsigned int *operating_flags)
 {
 	struct xdma_chan *chan = dmahead->chan;
-<<<<<<< HEAD
-	DEFINE_DMA_ATTRS(attrs);
-=======
 	unsigned long attrs = 0;
->>>>>>> f70f1fc9
 
 	if (chan->poll_mode) {
 		xilinx_chan_desc_cleanup(chan);
@@ -998,11 +957,7 @@
 						 dmahead->sglist,
 						 dmahead->sgcnt,
 						 dmahead->dmadir,
-<<<<<<< HEAD
-						 &attrs);
-=======
 						 attrs);
->>>>>>> f70f1fc9
 		if (!(user_flags & CF_FLAG_PHYSICALLY_CONTIGUOUS))
 			unpin_user_pages(dmahead->sglist, dmahead->sgcnt);
 	}
