/*
 * Xilinx AXI DMA Engine support
 *
 * Copyright (C) 2010 Xilinx, Inc. All rights reserved.
 *
 * Description:
 * This driver supports Xilinx AXI DMA engine:
 *  . Axi DMA engine, it does transfers between memory and device. It can be
 *    configured to have one channel or two channels. If configured as two
 *    channels, one is for transmit to device and another is for receive from
 *    device.
 *
 * This is free software; you can redistribute it and/or modify
 * it under the terms of the GNU General Public License as published by
 * the Free Software Foundation; either version 2 of the License, or
 * (at your option) any later version.
 *
 */

#include <linux/init.h>
#include <linux/module.h>
#include <linux/platform_device.h>
#include <linux/interrupt.h>
#include <linux/dmapool.h>
#include <linux/slab.h>
#include <linux/dma-mapping.h>
#include <linux/dma-attrs.h>
#include <linux/pagemap.h>
#include <linux/device.h>
#include <linux/types.h>
#include <linux/pm.h>
#include <linux/fs.h>
#include <linux/gfp.h>
#include <linux/string.h>
#include <linux/uaccess.h>
#include <asm/cacheflush.h>
#include <linux/sched.h>
#include <linux/dma-buf.h>

#include <linux/of.h>
#include <linux/irq.h>
#include <linux/of_irq.h>

#include "xilinx-dma-apf.h"

#include "xlnk.h"

static DEFINE_MUTEX(dma_list_mutex);
static LIST_HEAD(dma_device_list);
/* IO accessors */
#define DMA_OUT_64(addr, val)   (writeq(val, addr))
#define DMA_OUT(addr, val)      (iowrite32(val, addr))
#define DMA_IN(addr)            (ioread32(addr))

#define GET_LOW(x) ((u32)((x) & 0xFFFFFFFF))
#define GET_HI(x) ((u32)((x) / 0x100000000))

static int unpin_user_pages(struct scatterlist *sglist, unsigned int cnt);
/* Driver functions */
static void xdma_clean_bd(struct xdma_desc_hw *bd)
{
	bd->src_addr = 0x0;
	bd->control = 0x0;
	bd->status = 0x0;
	bd->app[0] = 0x0;
	bd->app[1] = 0x0;
	bd->app[2] = 0x0;
	bd->app[3] = 0x0;
	bd->app[4] = 0x0;
	bd->dmahead = 0x0;
	bd->sw_flag = 0x0;
}

static int dma_is_running(struct xdma_chan *chan)
{
	return !(DMA_IN(&chan->regs->sr) & XDMA_SR_HALTED_MASK) &&
		(DMA_IN(&chan->regs->cr) & XDMA_CR_RUNSTOP_MASK);
}

static int dma_is_idle(struct xdma_chan *chan)
{
	return DMA_IN(&chan->regs->sr) & XDMA_SR_IDLE_MASK;
}

static void dma_halt(struct xdma_chan *chan)
{
	DMA_OUT(&chan->regs->cr,
		(DMA_IN(&chan->regs->cr)  & ~XDMA_CR_RUNSTOP_MASK));
}

static void dma_start(struct xdma_chan *chan)
{
	DMA_OUT(&chan->regs->cr,
		(DMA_IN(&chan->regs->cr) | XDMA_CR_RUNSTOP_MASK));
}

static int dma_init(struct xdma_chan *chan)
{
	int loop = XDMA_RESET_LOOP;

	DMA_OUT(&chan->regs->cr,
		(DMA_IN(&chan->regs->cr) | XDMA_CR_RESET_MASK));

	/* Wait for the hardware to finish reset
	 */
	while (loop) {
		if (!(DMA_IN(&chan->regs->cr) & XDMA_CR_RESET_MASK))
			break;

		loop -= 1;
	}

	if (!loop)
		return 1;

	return 0;
}

static int xdma_alloc_chan_descriptors(struct xdma_chan *chan)
{
	int i;
	u8 *ptr;

	/*
	 * We need the descriptor to be aligned to 64bytes
	 * for meeting Xilinx DMA specification requirement.
	 */
	ptr = (u8 *)dma_alloc_coherent(chan->dev,
				(sizeof(struct xdma_desc_hw) * XDMA_MAX_BD_CNT),
				&chan->bd_phys_addr,
				GFP_KERNEL);

	if (!ptr) {
		dev_err(chan->dev,
			"unable to allocate channel %d descriptor pool\n",
			chan->id);
		return -ENOMEM;
	}

	memset(ptr, 0, (sizeof(struct xdma_desc_hw) * XDMA_MAX_BD_CNT));
	chan->bd_cur = 0;
	chan->bd_tail = 0;
	chan->bd_used = 0;
	chan->bd_chain_size = sizeof(struct xdma_desc_hw) * XDMA_MAX_BD_CNT;

	/*
	 * Pre allocate all the channels.
	 */
	for (i = 0; i < XDMA_MAX_BD_CNT; i++) {
		chan->bds[i] = (struct xdma_desc_hw *)
				(ptr + (sizeof(struct xdma_desc_hw) * i));
		chan->bds[i]->next_desc = chan->bd_phys_addr +
					(sizeof(struct xdma_desc_hw) *
						((i + 1) % XDMA_MAX_BD_CNT));
	}

	/* there is at least one descriptor free to be allocated */
	return 0;
}

static void xdma_free_chan_resources(struct xdma_chan *chan)
{
	dev_dbg(chan->dev, "Free all channel resources.\n");
	dma_free_coherent(chan->dev, (sizeof(struct xdma_desc_hw) *
			XDMA_MAX_BD_CNT), chan->bds[0], chan->bd_phys_addr);
}

static void xilinx_chan_desc_reinit(struct xdma_chan *chan)
{
	struct xdma_desc_hw *desc;
	unsigned int start, end;
	unsigned long flags;

	spin_lock_irqsave(&chan->lock, flags);
	start = 0;
	end = XDMA_MAX_BD_CNT;

	while (start < end) {
		desc = chan->bds[start];
		xdma_clean_bd(desc);
		start++;
	}
	/* Re-initialize bd_cur and bd_tail values */
	chan->bd_cur = 0;
	chan->bd_tail = 0;
	chan->bd_used = 0;
	spin_unlock_irqrestore(&chan->lock, flags);
}

static void xilinx_chan_desc_cleanup(struct xdma_chan *chan)
{
	struct xdma_head *dmahead;
	struct xdma_desc_hw *desc;
	struct completion *cmp;
	unsigned long flags;

	spin_lock_irqsave(&chan->lock, flags);
#define XDMA_BD_STS_RXEOF_MASK 0x04000000
	desc = chan->bds[chan->bd_cur];
	while (desc->status & XDMA_BD_STS_ALL_MASK) {
		if ((desc->status & XDMA_BD_STS_RXEOF_MASK) &&
		    !(desc->dmahead)) {
			pr_info("ERROR: premature EOF on DMA\n");
			dma_init(chan); /* reset the dma HW */
			while (!(desc->dmahead)) {
				xdma_clean_bd(desc);
				chan->bd_used--;
				chan->bd_cur++;
				if (chan->bd_cur >= XDMA_MAX_BD_CNT)
					chan->bd_cur = 0;
				desc = chan->bds[chan->bd_cur];
			}
		}
		if (desc->dmahead) {

			if ((desc->sw_flag & XDMA_BD_SF_POLL_MODE_MASK))
				if (!(desc->sw_flag & XDMA_BD_SF_SW_DONE_MASK))
					break;

			dmahead = (struct xdma_head *)desc->dmahead;
			cmp = (struct completion *)&dmahead->cmp;
			if (dmahead->nappwords_o)
				memcpy(dmahead->appwords_o, desc->app,
					dmahead->nappwords_o * sizeof(u32));

			if (chan->poll_mode)
				cmp->done = 1;
			else
				complete(cmp);
		}
		xdma_clean_bd(desc);
		chan->bd_used--;
		chan->bd_cur++;
		if (chan->bd_cur >= XDMA_MAX_BD_CNT)
			chan->bd_cur = 0;
		desc = chan->bds[chan->bd_cur];
	}
	spin_unlock_irqrestore(&chan->lock, flags);
}

static void xdma_err_tasklet(unsigned long data)
{
	struct xdma_chan *chan = (struct xdma_chan *)data;

	if (chan->err) {
		/* If reset failed, need to hard reset
		 * Channel is no longer functional
		 */
		if (!dma_init(chan))
			chan->err = 0;
		else
			dev_err(chan->dev,
			    "DMA channel reset failed, please reset system\n");
	}

	rmb();
	xilinx_chan_desc_cleanup(chan);

	xilinx_chan_desc_reinit(chan);
}

static void xdma_tasklet(unsigned long data)
{
	struct xdma_chan *chan = (struct xdma_chan *)data;

	rmb();
	xilinx_chan_desc_cleanup(chan);
}

static void dump_cur_bd(struct xdma_chan *chan)
{
	u32 index;

	index = (((u32)DMA_IN(&chan->regs->cdr)) - chan->bd_phys_addr) /
			sizeof(struct xdma_desc_hw);

	dev_err(chan->dev, "cur bd @ %08x\n",   (u32)DMA_IN(&chan->regs->cdr));
	dev_err(chan->dev, "  buf  = %p\n",
		(void *)chan->bds[index]->src_addr);
	dev_err(chan->dev, "  ctrl = 0x%08x\n", chan->bds[index]->control);
	dev_err(chan->dev, "  sts  = 0x%08x\n", chan->bds[index]->status);
	dev_err(chan->dev, "  next = %p\n",
		(void *)chan->bds[index]->next_desc);
}

static irqreturn_t xdma_rx_intr_handler(int irq, void *data)
{
	struct xdma_chan *chan = data;
	u32 stat;

	stat = DMA_IN(&chan->regs->sr);

	if (!(stat & XDMA_XR_IRQ_ALL_MASK)) {
		return IRQ_NONE;
	}

	/* Ack the interrupts */
	DMA_OUT(&chan->regs->sr, (stat & XDMA_XR_IRQ_ALL_MASK));

	if (stat & XDMA_XR_IRQ_ERROR_MASK) {
		dev_err(chan->dev, "Channel %s has errors %x, cdr %x tdr %x\n",
			chan->name, (unsigned int)stat,
			(unsigned int)DMA_IN(&chan->regs->cdr),
			(unsigned int)DMA_IN(&chan->regs->tdr));

		dump_cur_bd(chan);

		chan->err = 1;
		tasklet_schedule(&chan->dma_err_tasklet);
	}

	if (!(chan->poll_mode) && ((stat & XDMA_XR_IRQ_DELAY_MASK) ||
			(stat & XDMA_XR_IRQ_IOC_MASK)))
		tasklet_schedule(&chan->tasklet);

	return IRQ_HANDLED;
}

static irqreturn_t xdma_tx_intr_handler(int irq, void *data)
{
	struct xdma_chan *chan = data;
	u32 stat;

	stat = DMA_IN(&chan->regs->sr);

	if (!(stat & XDMA_XR_IRQ_ALL_MASK)) {
		return IRQ_NONE;
	}

	/* Ack the interrupts */
	DMA_OUT(&chan->regs->sr, (stat & XDMA_XR_IRQ_ALL_MASK));

	if (stat & XDMA_XR_IRQ_ERROR_MASK) {
		dev_err(chan->dev, "Channel %s has errors %x, cdr %x tdr %x\n",
			chan->name, (unsigned int)stat,
			(unsigned int)DMA_IN(&chan->regs->cdr),
			(unsigned int)DMA_IN(&chan->regs->tdr));

		dump_cur_bd(chan);

		chan->err = 1;
		tasklet_schedule(&chan->dma_err_tasklet);
	}

	if (!(chan->poll_mode) && ((stat & XDMA_XR_IRQ_DELAY_MASK) ||
			(stat & XDMA_XR_IRQ_IOC_MASK)))
		tasklet_schedule(&chan->tasklet);

	return IRQ_HANDLED;
}

static void xdma_chan_remove(struct xdma_chan *chan)
{
}

static void xdma_start_transfer(struct xdma_chan *chan,
				int start_index,
				int end_index)
{
	xlnk_intptr_type cur_phys;
	xlnk_intptr_type tail_phys;
	u32 regval;

	if (chan->err)
		return;

	cur_phys = chan->bd_phys_addr + (start_index *
					sizeof(struct xdma_desc_hw));
	tail_phys = chan->bd_phys_addr + (end_index *
					sizeof(struct xdma_desc_hw));
	/* If hardware is busy, move the tail & return */
	if (dma_is_running(chan) || dma_is_idle(chan)) {
#if XLNK_SYS_BIT_WIDTH == 32
		DMA_OUT(&chan->regs->tdr, tail_phys);
#else
		DMA_OUT_64(&chan->regs->tdr, tail_phys);
#endif
		return;
	}

#if XLNK_SYS_BIT_WIDTH == 32
	DMA_OUT(&chan->regs->cdr, cur_phys);
#else
	DMA_OUT_64(&chan->regs->cdr, cur_phys);
#endif

	dma_start(chan);

	/* Enable interrupts */
	regval = DMA_IN(&chan->regs->cr);
	regval |= (chan->poll_mode ? XDMA_XR_IRQ_ERROR_MASK
					: XDMA_XR_IRQ_ALL_MASK);
	DMA_OUT(&chan->regs->cr, regval);

	/* Update tail ptr register and start the transfer */
#if XLNK_SYS_BIT_WIDTH == 32
	DMA_OUT(&chan->regs->tdr, tail_phys);
#else
	DMA_OUT_64(&chan->regs->tdr, tail_phys);
#endif
}

static int xdma_setup_hw_desc(struct xdma_chan *chan,
				struct xdma_head *dmahead,
				struct scatterlist *sgl,
				unsigned int sg_len,
				enum dma_data_direction direction,
				unsigned int nappwords_i,
				u32 *appwords_i)
{
	struct xdma_desc_hw *bd = NULL;
	size_t copy;
	struct scatterlist *sg;
	size_t sg_used;
	dma_addr_t dma_src;
	int i, start_index = -1, end_index1 = 0, end_index2 = -1;
	int status;
	unsigned long flags;
	unsigned int bd_used_saved;
	if (!chan) {
		pr_err("Requested transfer on invalid channel\n");
		return -ENODEV;
	}

	/* if we almost run out of bd, try to recycle some */
	if ((chan->poll_mode) && (chan->bd_used >= XDMA_BD_CLEANUP_THRESHOLD))
		xilinx_chan_desc_cleanup(chan);

	spin_lock_irqsave(&chan->lock, flags);

	bd_used_saved = chan->bd_used;
	/*
	 * Build transactions using information in the scatter gather list
	 */
	for_each_sg(sgl, sg, sg_len, i) {
		sg_used = 0;

		/* Loop until the entire scatterlist entry is used */
		while (sg_used < sg_dma_len(sg)) {
			/* Allocate the link descriptor from DMA pool */
			bd = chan->bds[chan->bd_tail];
			if ((bd->control) & (XDMA_BD_STS_ACTUAL_LEN_MASK)) {
				end_index2 = chan->bd_tail;
				status = -ENOMEM;
				/* If first was not set, then we failed to
				 * allocate the very first descriptor,
				 * and we're done */
				if (start_index == -1)
					goto out_unlock;
				else
					goto out_clean;
			}
			/*
			 * Calculate the maximum number of bytes to transfer,
			 * making sure it is less than the DMA controller limit
			 */
			copy = min((size_t)(sg_dma_len(sg) - sg_used),
				   (size_t)chan->max_len);
			/*
			 * Only the src address for DMA
			 */
			dma_src = sg_dma_address(sg) + sg_used;
			bd->src_addr = dma_src;

			/* Fill in the descriptor */
			bd->control = copy;

			/*
			 * If this is not the first descriptor, chain the
			 * current descriptor after the previous descriptor
			 *
			 * For the first DMA_TO_DEVICE transfer, set SOP
			 */
			if (start_index == -1) {
				start_index = chan->bd_tail;

				if (nappwords_i)
					memcpy(bd->app, appwords_i,
						nappwords_i * sizeof(u32));

				if (direction == DMA_TO_DEVICE)
					bd->control |= XDMA_BD_SOP;
			}

			sg_used += copy;
			end_index2 = chan->bd_tail;
			chan->bd_tail++;
			chan->bd_used++;
			if (chan->bd_tail >= XDMA_MAX_BD_CNT) {
				end_index1 = XDMA_MAX_BD_CNT;
				chan->bd_tail = 0;
			}
		}
	}

	if (start_index == -1) {
		status = -EINVAL;
		goto out_unlock;
	}

	bd->dmahead = (xlnk_intptr_type) dmahead;
	bd->sw_flag = chan->poll_mode ? XDMA_BD_SF_POLL_MODE_MASK : 0;
	dmahead->last_bd_index = end_index2;

	if (direction == DMA_TO_DEVICE)
		bd->control |= XDMA_BD_EOP;

	wmb();

	xdma_start_transfer(chan, start_index, end_index2);

	spin_unlock_irqrestore(&chan->lock, flags);
	return 0;

out_clean:
	if (!end_index1) {
		for (i = start_index; i < end_index2; i++)
			xdma_clean_bd(chan->bds[i]);
	} else {
		/* clean till the end of bd list first, and then 2nd end */
		for (i = start_index; i < end_index1; i++)
			xdma_clean_bd(chan->bds[i]);

		end_index1 = 0;
		for (i = end_index1; i < end_index2; i++)
			xdma_clean_bd(chan->bds[i]);
	}
	/* Move the bd_tail back */
	chan->bd_tail = start_index;
	chan->bd_used = bd_used_saved;

out_unlock:
	spin_unlock_irqrestore(&chan->lock, flags);

	return status;
}

/*
 *  create minimal length scatter gather list for physically contiguous buffer
 *  that starts at phy_buf and has length phy_buf_len bytes
 */
static unsigned int phy_buf_to_sgl(xlnk_intptr_type phy_buf,
				   unsigned int phy_buf_len,
				   struct scatterlist *sgl)
{
	unsigned int sgl_cnt = 0;
	struct scatterlist *sgl_head;
	unsigned int dma_len;
	unsigned int num_bd;

	if (!phy_buf || !phy_buf_len) {
		pr_err("phy_buf is NULL or phy_buf_len = 0\n");
		return sgl_cnt;
	}

	num_bd = (phy_buf_len + (XDMA_MAX_TRANS_LEN - 1))
		/ XDMA_MAX_TRANS_LEN;
	sgl_head = sgl;
	sg_init_table(sgl, num_bd);

	while (phy_buf_len > 0) {
		xlnk_intptr_type page_id = phy_buf >> PAGE_SHIFT;
		unsigned int offset = phy_buf - (page_id << PAGE_SHIFT);

		sgl_cnt++;
		if (sgl_cnt > XDMA_MAX_BD_CNT)
			return 0;

		dma_len = (phy_buf_len > XDMA_MAX_TRANS_LEN) ?
				XDMA_MAX_TRANS_LEN : phy_buf_len;

		sg_set_page(sgl_head, pfn_to_page(page_id), dma_len, offset);
		sg_dma_address(sgl_head) = (dma_addr_t)phy_buf;
		sg_dma_len(sgl_head) = dma_len;
		sgl_head = sg_next(sgl_head);

		phy_buf += dma_len;
		phy_buf_len -= dma_len;

	}
	return sgl_cnt;
}

/*  merge sg list, sgl, with length sgl_len, to sgl_merged, to save dma bds */
static unsigned int sgl_merge(struct scatterlist *sgl, unsigned int sgl_len,
			struct scatterlist *sgl_merged)
{
	struct scatterlist *sghead, *sgend, *sgnext, *sg_merged_head;
	unsigned int sg_visited_cnt = 0, sg_merged_num = 0;
	unsigned int dma_len = 0;

	sg_merged_head = sgl_merged;
	sghead = sgl;

	while (sghead && (sg_visited_cnt < sgl_len)) {

		dma_len = sg_dma_len(sghead);
		sgend = sghead;
		sg_visited_cnt++;
		sgnext = sg_next(sgend);

		while (sgnext && (sg_visited_cnt < sgl_len)) {

			if ((sg_dma_address(sgend) + sg_dma_len(sgend)) !=
				sg_dma_address(sgnext))
				break;

			if (dma_len + sg_dma_len(sgnext) >= XDMA_MAX_TRANS_LEN)
				break;

			sgend = sgnext;
			dma_len += sg_dma_len(sgend);
			sg_visited_cnt++;
			sgnext = sg_next(sgnext);

		}

		sg_merged_num++;
		if (sg_merged_num > XDMA_MAX_BD_CNT)
			return 0;

		memcpy(sg_merged_head, sghead, sizeof(struct scatterlist));

		sg_dma_len(sg_merged_head) = dma_len;

		sg_merged_head = sg_next(sg_merged_head);
		sghead = sg_next(sgend);
	}

	return sg_merged_num;
}

static int pin_user_pages(xlnk_intptr_type uaddr,
			  unsigned int ulen,
			  int write,
			  struct scatterlist **scatterpp,
			  unsigned int *cntp,
			  unsigned int user_flags)
{
	int status;
	struct mm_struct *mm = current->mm;
	unsigned int first_page;
	unsigned int last_page;
	unsigned int num_pages;
	struct scatterlist *sglist;
	struct page **mapped_pages;

	unsigned int pgidx;
	unsigned int pglen;
	unsigned int pgoff;
	unsigned int sublen;

	first_page = uaddr / PAGE_SIZE;
	last_page = (uaddr + ulen - 1) / PAGE_SIZE;
	num_pages = last_page - first_page + 1;
	mapped_pages = vmalloc(sizeof(*mapped_pages) * num_pages);
	if (!mapped_pages)
		return -ENOMEM;

	down_read(&mm->mmap_sem);
	status = get_user_pages(uaddr, num_pages, write, 1,
				mapped_pages, NULL);
	up_read(&mm->mmap_sem);

	if (status == num_pages) {
		sglist = kcalloc(num_pages,
				 sizeof(struct scatterlist),
				 GFP_KERNEL);
		if (sglist == NULL) {
			pr_err("%s: kcalloc failed to create sg list\n",
			       __func__);
			vfree(mapped_pages);
			return -ENOMEM;
		}
		sg_init_table(sglist, num_pages);
		sublen = 0;
		for (pgidx = 0; pgidx < status; pgidx++) {
			if (pgidx == 0 && num_pages != 1) {
				pgoff = uaddr & (~PAGE_MASK);
				pglen = PAGE_SIZE - pgoff;
			} else if (pgidx == 0 && num_pages == 1) {
				pgoff = uaddr & (~PAGE_MASK);
				pglen = ulen;
			} else if (pgidx == num_pages - 1) {
				pgoff = 0;
				pglen = ulen - sublen;
			} else {
				pgoff = 0;
				pglen = PAGE_SIZE;
			}

			sublen += pglen;

			sg_set_page(&sglist[pgidx],
				    mapped_pages[pgidx],
				    pglen, pgoff);

			sg_dma_len(&sglist[pgidx]) = pglen;
		}

		*scatterpp = sglist;
		*cntp = num_pages;

		vfree(mapped_pages);
		return 0;
	} else {
		pr_err("Failed to pin user pages\n");
		for (pgidx = 0; pgidx < status; pgidx++) {
			put_page(mapped_pages[pgidx]);
		}
		vfree(mapped_pages);
		return -ENOMEM;
	}
}
static int unpin_user_pages(struct scatterlist *sglist, unsigned int cnt)
{
	struct page *pg;
	unsigned int i;

	if (!sglist)
		return 0;

	for (i = 0; i < cnt; i++) {
		pg = sg_page(sglist + i);
		if (pg) {
			put_page(pg);
		}
	}

	kfree(sglist);
	return 0;
}

struct xdma_chan *xdma_request_channel(char *name)
{
	int i;
	struct xdma_device *device, *tmp;

	list_for_each_entry_safe(device, tmp, &dma_device_list, node) {
		for (i = 0; i < device->channel_count; i++) {
			if (!strcmp(device->chan[i]->name, name)) {
				return device->chan[i];
			}
		}
	}
	return NULL;
}
EXPORT_SYMBOL(xdma_request_channel);

void xdma_release_channel(struct xdma_chan *chan)
{ }
EXPORT_SYMBOL(xdma_release_channel);

void xdma_release_all_channels(void)
{
	int i;
	struct xdma_device *device, *tmp;

	list_for_each_entry_safe(device, tmp, &dma_device_list, node) {
		for (i = 0; i < device->channel_count; i++) {
			if (device->chan[i]->client_count) {
				dma_halt(device->chan[i]);
				xilinx_chan_desc_reinit(device->chan[i]);
				pr_info("%s: chan %s freed\n",
						__func__,
						device->chan[i]->name);
			}
		}
	}
}
EXPORT_SYMBOL(xdma_release_all_channels);

static void xdma_release(struct device *dev)
{
}

int xdma_submit(struct xdma_chan *chan,
			xlnk_intptr_type userbuf,
			void *kaddr,
			unsigned int size,
			unsigned int nappwords_i,
			u32 *appwords_i,
			unsigned int nappwords_o,
			unsigned int user_flags,
			struct xdma_head **dmaheadpp,
			struct xlnk_dmabuf_reg *dp)
{
	struct xdma_head *dmahead;
	struct scatterlist *sglist, *sglist_dma;
	unsigned int sgcnt, sgcnt_dma;
	enum dma_data_direction dmadir;
	int status;
	DEFINE_DMA_ATTRS(attrs);

	dmahead = kzalloc(sizeof(struct xdma_head), GFP_KERNEL);
	if (!dmahead)
		return -ENOMEM;

	dmahead->chan = chan;
	dmahead->userbuf = userbuf;
	dmahead->size = size;
	dmahead->dmadir = chan->direction;
	dmahead->userflag = user_flags;
	dmahead->dmabuf = dp;
	dmadir = chan->direction;
<<<<<<< HEAD

	if (!(user_flags & CF_FLAG_CACHE_FLUSH_INVALIDATE))
		dma_set_attr(DMA_ATTR_SKIP_CPU_SYNC, &attrs);

=======

	if (!(user_flags & CF_FLAG_CACHE_FLUSH_INVALIDATE))
		dma_set_attr(DMA_ATTR_SKIP_CPU_SYNC, &attrs);

>>>>>>> 41d036b3
	if (dp) {
		int i;
		int cpy_size;
		struct scatterlist *sg;
		unsigned int remaining_size = size;
		unsigned int observed_size = 0;

		dp->dbuf_attach = dma_buf_attach(dp->dbuf, chan->dev);
		dp->dbuf_sg_table = dma_buf_map_attachment(dp->dbuf_attach,
							   chan->direction);
		if (IS_ERR_OR_NULL(dp->dbuf_sg_table)) {
<<<<<<< HEAD
			pr_err("%s unable to map sg_table for dbuf: %d\n",
			       __func__, (int)dp->dbuf_sg_table);
=======
			pr_err("%s unable to map sg_table for dbuf: %p\n",
			       __func__, dp->dbuf_sg_table);
>>>>>>> 41d036b3
			return -EINVAL;
		}
		cpy_size = dp->dbuf_sg_table->nents *
			sizeof(struct scatterlist);
		dp->sg_list = kmalloc(cpy_size, GFP_KERNEL);
		if (!dp->sg_list)
			return -ENOMEM;
		dp->sg_list_cnt = 0;
		memcpy(dp->sg_list, dp->dbuf_sg_table->sgl, cpy_size);
		for_each_sg(dp->sg_list,
			    sg,
			    dp->dbuf_sg_table->nents,
			    i) {
			observed_size += sg_dma_len(sg);
			if (remaining_size == 0) {
				sg_dma_len(sg) = 0;
			} else if (sg_dma_len(sg) > remaining_size) {
				sg_dma_len(sg) = remaining_size;
				dp->sg_list_cnt++;
			} else {
				remaining_size -= sg_dma_len(sg);
				dp->sg_list_cnt++;
			}
		}

		sglist_dma = dp->sg_list;
		sglist = dp->sg_list;
		sgcnt = dp->sg_list_cnt;
		sgcnt_dma = dp->sg_list_cnt;
		dmahead->userbuf = (xlnk_intptr_type)sglist->dma_address;
	} else if (user_flags & CF_FLAG_PHYSICALLY_CONTIGUOUS) {
		sglist = chan->scratch_sglist;
		sgcnt = phy_buf_to_sgl(userbuf, size, sglist);
		if (!sgcnt)
			return -ENOMEM;

		sglist_dma = sglist;
		sgcnt_dma = sgcnt;

		status = get_dma_ops(chan->dev)->map_sg(chan->dev,
							sglist,
							sgcnt,
							dmadir,
							&attrs);

		if (!status) {
			pr_err("sg contiguous mapping failed\n");
			return -ENOMEM;
		}
	} else {
		status = pin_user_pages(userbuf, size,
					dmadir != DMA_TO_DEVICE,
					&sglist, &sgcnt, user_flags);
		if (status < 0) {
			pr_err("pin_user_pages failed\n");
			return status;
		}

		status = get_dma_ops(chan->dev)->map_sg(chan->dev, sglist,
							sgcnt, dmadir, &attrs);
		if (!status) {
			pr_err("dma_map_sg failed\n");
			unpin_user_pages(sglist, sgcnt);
			return -ENOMEM;
		}

		/* merge sg list to save dma bds */
		sglist_dma = chan->scratch_sglist;
		sgcnt_dma = sgl_merge(sglist, sgcnt, sglist_dma);
		if (!sgcnt_dma) {
			get_dma_ops(chan->dev)->unmap_sg(chan->dev, sglist,
							 sgcnt, dmadir, &attrs);
			unpin_user_pages(sglist, sgcnt);
			return -ENOMEM;
		}
	}
	dmahead->sglist = sglist;
	dmahead->sgcnt = sgcnt;

	/* skipping config */
	init_completion(&dmahead->cmp);

	if (nappwords_i > XDMA_MAX_APPWORDS)
		nappwords_i = XDMA_MAX_APPWORDS;

	if (nappwords_o > XDMA_MAX_APPWORDS)
		nappwords_o = XDMA_MAX_APPWORDS;

	dmahead->nappwords_o = nappwords_o;

	status = xdma_setup_hw_desc(chan, dmahead, sglist_dma, sgcnt_dma,
				    dmadir, nappwords_i, appwords_i);
	if (status) {
		pr_err("setup hw desc failed\n");
		if (!(user_flags & CF_FLAG_PHYSICALLY_CONTIGUOUS)) {
			get_dma_ops(chan->dev)->unmap_sg(chan->dev, sglist,
							 sgcnt, dmadir, &attrs);
			unpin_user_pages(sglist, sgcnt);
		}
		return -ENOMEM;
	}

	*dmaheadpp = dmahead;
	return 0;
}
EXPORT_SYMBOL(xdma_submit);

int xdma_wait(struct xdma_head *dmahead,
	      unsigned int user_flags,
	      unsigned int *operating_flags)
{
	struct xdma_chan *chan = dmahead->chan;
	DEFINE_DMA_ATTRS(attrs);

	if (chan->poll_mode) {
		xilinx_chan_desc_cleanup(chan);
		*operating_flags |= XDMA_FLAGS_WAIT_COMPLETE;
	} else {
		if (*operating_flags & XDMA_FLAGS_TRYWAIT) {
			if (!try_wait_for_completion(&dmahead->cmp))
				return 0;
			*operating_flags |= XDMA_FLAGS_WAIT_COMPLETE;
		} else {
			wait_for_completion(&dmahead->cmp);
			*operating_flags |= XDMA_FLAGS_WAIT_COMPLETE;
		}
	}

	if (dmahead->dmabuf) {
		dma_buf_unmap_attachment(dmahead->dmabuf->dbuf_attach,
					 dmahead->dmabuf->dbuf_sg_table,
					 dmahead->dmabuf->dma_direction);
		kfree(dmahead->dmabuf->sg_list);
		dma_buf_detach(dmahead->dmabuf->dbuf,
			       dmahead->dmabuf->dbuf_attach);
	} else {
		if (!(user_flags & CF_FLAG_CACHE_FLUSH_INVALIDATE))
			dma_set_attr(DMA_ATTR_SKIP_CPU_SYNC, &attrs);

		get_dma_ops(chan->dev)->unmap_sg(chan->dev,
						 dmahead->sglist,
						 dmahead->sgcnt,
						 dmahead->dmadir,
						 &attrs);
		if (!(user_flags & CF_FLAG_PHYSICALLY_CONTIGUOUS))
			unpin_user_pages(dmahead->sglist, dmahead->sgcnt);
	}

	return 0;
}
EXPORT_SYMBOL(xdma_wait);

int xdma_getconfig(struct xdma_chan *chan,
				unsigned char *irq_thresh,
				unsigned char *irq_delay)
{
	*irq_thresh = (DMA_IN(&chan->regs->cr) >> XDMA_COALESCE_SHIFT) & 0xff;
	*irq_delay = (DMA_IN(&chan->regs->cr) >> XDMA_DELAY_SHIFT) & 0xff;
	return 0;
}
EXPORT_SYMBOL(xdma_getconfig);

int xdma_setconfig(struct xdma_chan *chan,
				unsigned char irq_thresh,
				unsigned char irq_delay)
{
	unsigned long val;

	if (dma_is_running(chan))
		return -EBUSY;

	val = DMA_IN(&chan->regs->cr);
	val &= ~((0xff << XDMA_COALESCE_SHIFT) |
				(0xff << XDMA_DELAY_SHIFT));
	val |= ((irq_thresh << XDMA_COALESCE_SHIFT) |
				(irq_delay << XDMA_DELAY_SHIFT));

	DMA_OUT(&chan->regs->cr, val);
	return 0;
}
EXPORT_SYMBOL(xdma_setconfig);

static struct of_device_id gic_match[] = {
	{ .compatible = "arm,cortex-a9-gic", },
	{ .compatible = "arm,cortex-a15-gic", },
	{ },
};

static struct device_node *gic_node;

unsigned int xlate_irq(unsigned int hwirq)
{
	struct of_phandle_args irq_data;
	unsigned int irq;

	if (!gic_node)
		gic_node = of_find_matching_node(NULL, gic_match);

	if (WARN_ON(!gic_node))
		return hwirq;

	irq_data.np = gic_node;
	irq_data.args_count = 3;
	irq_data.args[0] = 0;
#if XLNK_SYS_BIT_WIDTH == 32
	irq_data.args[1] = hwirq - 32; /* GIC SPI offset */
#else
	irq_data.args[1] = hwirq;
#endif
	irq_data.args[2] = IRQ_TYPE_LEVEL_HIGH;

	irq = irq_create_of_mapping(&irq_data);
	if (WARN_ON(!irq))
		irq = hwirq;

	pr_info("%s: hwirq %d, irq %d\n", __func__, hwirq, irq);

	return irq;
}

/* Brute-force probing for xilinx DMA
 */
static int xdma_probe(struct platform_device *pdev)
{
	struct xdma_device *xdev;
	struct resource *res;
	int err, i, j;
	struct xdma_chan *chan;
	struct xdma_device_config *dma_config;
	int dma_chan_dir;
	int dma_chan_reg_offset;

	pr_info("%s: probe dma %p, nres %d, id %d\n", __func__,
		&pdev->dev, pdev->num_resources, pdev->id);

	xdev = devm_kzalloc(&pdev->dev, sizeof(struct xdma_device), GFP_KERNEL);
	if (!xdev) {
		dev_err(&pdev->dev, "Not enough memory for device\n");
		return -ENOMEM;
	}
	xdev->dev = &(pdev->dev);

	dma_config = (struct xdma_device_config *)xdev->dev->platform_data;
	if (dma_config->channel_count < 1 || dma_config->channel_count > 2)
		return -EFAULT;

	/* Get the memory resource */
	res = platform_get_resource(pdev, IORESOURCE_MEM, 0);
	xdev->regs = devm_ioremap_resource(&pdev->dev, res);
	if (!xdev->regs) {
		dev_err(&pdev->dev, "unable to iomap registers\n");
		return -EFAULT;
	}

	dev_info(&pdev->dev, "AXIDMA device %d physical base address=%pa\n",
		 pdev->id, &res->start);
	dev_info(&pdev->dev, "AXIDMA device %d remapped to %pa\n",
		 pdev->id, &xdev->regs);

	/* Allocate the channels */

	dev_info(&pdev->dev, "has %d channel(s)\n", dma_config->channel_count);
	for (i = 0; i < dma_config->channel_count; i++) {
		chan = devm_kzalloc(&pdev->dev, sizeof(*chan), GFP_KERNEL);
		if (!chan) {
			dev_err(&pdev->dev, "no free memory for DMA channel\n");
			return -ENOMEM;
		}

		dma_chan_dir = strcmp(dma_config->channel_config[i].type,
					"axi-dma-mm2s-channel") ?
				DMA_FROM_DEVICE : DMA_TO_DEVICE;
		dma_chan_reg_offset = dma_chan_dir == DMA_TO_DEVICE ? 0 : 0x30;

		/* Initialize channel parameters */
		chan->id = i;
		chan->regs = xdev->regs + dma_chan_reg_offset;
		/* chan->regs = xdev->regs; */
		chan->dev = xdev->dev;
		chan->max_len = XDMA_MAX_TRANS_LEN;
		chan->direction = dma_chan_dir;
		sprintf(chan->name, "%s:%d", dma_config->name, chan->id);
		pr_info("  chan %d name: %s\n", chan->id, chan->name);
		pr_info("  chan %d direction: %s\n", chan->id,
			dma_chan_dir == DMA_FROM_DEVICE ?
				"FROM_DEVICE" : "TO_DEVICE");

		spin_lock_init(&chan->lock);
		tasklet_init(&chan->tasklet, xdma_tasklet, (unsigned long)chan);
		tasklet_init(&chan->dma_err_tasklet, xdma_err_tasklet,
						(unsigned long)chan);

		xdev->chan[chan->id] = chan;

		/* The IRQ resource */
		chan->irq = xlate_irq(dma_config->channel_config[i].irq);
		if (chan->irq <= 0) {
			pr_err("get_resource for IRQ for dev %d failed\n",
				pdev->id);
			return -ENODEV;
		}

		err = devm_request_irq(&pdev->dev,
			chan->irq,
			dma_chan_dir == DMA_TO_DEVICE ?
				xdma_tx_intr_handler : xdma_rx_intr_handler,
			IRQF_SHARED,
			pdev->name,
			chan);
		if (err) {
			dev_err(&pdev->dev, "unable to request IRQ\n");
			return err;
		}
		pr_info("  chan%d irq: %d\n", chan->id, chan->irq);

		chan->poll_mode = dma_config->channel_config[i].poll_mode;
		pr_info("  chan%d poll mode: %s\n", chan->id,
				chan->poll_mode ? "on" : "off");

		/* Allocate channel BD's */
		err = xdma_alloc_chan_descriptors(xdev->chan[chan->id]);
		if (err) {
			dev_err(&pdev->dev, "unable to allocate BD's\n");
			return -ENOMEM;
		}
		pr_info("  chan%d bd ring @ 0x%08x (size: 0x%08x bytes)\n",
				chan->id, chan->bd_phys_addr,
				chan->bd_chain_size);

		err = dma_init(xdev->chan[chan->id]);
		if (err) {
			dev_err(&pdev->dev, "DMA init failed\n");
			/* FIXME Check this - unregister all chan resources */
			for (j = 0; j <= i; j++)
				xdma_free_chan_resources(xdev->chan[j]);
			return -EIO;
		}
	}
	xdev->channel_count = dma_config->channel_count;
	pdev->dev.release = xdma_release;
	/* Add the DMA device to the global list */
	mutex_lock(&dma_list_mutex);
	list_add_tail(&xdev->node, &dma_device_list);
	mutex_unlock(&dma_list_mutex);

	platform_set_drvdata(pdev, xdev);

	return 0;
}

static int xdma_remove(struct platform_device *pdev)
{
	int i;
	struct xdma_device *xdev = platform_get_drvdata(pdev);

	/* Remove the DMA device from the global list */
	mutex_lock(&dma_list_mutex);
	list_del(&xdev->node);
	mutex_unlock(&dma_list_mutex);

	for (i = 0; i < XDMA_MAX_CHANS_PER_DEVICE; i++) {
		if (xdev->chan[i])
			xdma_chan_remove(xdev->chan[i]);
	}

	return 0;
}

static struct platform_driver xdma_driver = {
	.probe = xdma_probe,
	.remove = xdma_remove,
	.driver = {
		.owner = THIS_MODULE,
		.name = "xilinx-axidma",
	},
};

module_platform_driver(xdma_driver);

MODULE_DESCRIPTION("Xilinx DMA driver");
MODULE_LICENSE("GPL");<|MERGE_RESOLUTION|>--- conflicted
+++ resolved
@@ -803,17 +803,10 @@
 	dmahead->userflag = user_flags;
 	dmahead->dmabuf = dp;
 	dmadir = chan->direction;
-<<<<<<< HEAD
 
 	if (!(user_flags & CF_FLAG_CACHE_FLUSH_INVALIDATE))
 		dma_set_attr(DMA_ATTR_SKIP_CPU_SYNC, &attrs);
 
-=======
-
-	if (!(user_flags & CF_FLAG_CACHE_FLUSH_INVALIDATE))
-		dma_set_attr(DMA_ATTR_SKIP_CPU_SYNC, &attrs);
-
->>>>>>> 41d036b3
 	if (dp) {
 		int i;
 		int cpy_size;
@@ -825,13 +818,8 @@
 		dp->dbuf_sg_table = dma_buf_map_attachment(dp->dbuf_attach,
 							   chan->direction);
 		if (IS_ERR_OR_NULL(dp->dbuf_sg_table)) {
-<<<<<<< HEAD
-			pr_err("%s unable to map sg_table for dbuf: %d\n",
-			       __func__, (int)dp->dbuf_sg_table);
-=======
 			pr_err("%s unable to map sg_table for dbuf: %p\n",
 			       __func__, dp->dbuf_sg_table);
->>>>>>> 41d036b3
 			return -EINVAL;
 		}
 		cpy_size = dp->dbuf_sg_table->nents *
