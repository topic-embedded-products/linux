/*
 * xlnk.c
 *
 * Xilinx Accelerator driver support.
 *
 * Copyright (C) 2010 Xilinx Inc.
 *
 * This package is free software; you can redistribute it and/or modify
 * it under the terms of the GNU General Public License version 2 as
 * published by the Free Software Foundation.
 *
 * THIS PACKAGE IS PROVIDED ``AS IS'' AND WITHOUT ANY EXPRESS OR
 * IMPLIED WARRANTIES, INCLUDING, WITHOUT LIMITATION, THE IMPLIED
 * WARRANTIES OF MERCHANTIBILITY AND FITNESS FOR A PARTICULAR PURPOSE.
 */

/*  ----------------------------------- Host OS */
#include <linux/module.h>
#include <linux/types.h>
#include <linux/platform_device.h>
#include <linux/pm.h>
#include <linux/fs.h>
#include <linux/slab.h>
#include <linux/gfp.h>
#include <linux/mm.h>
#include <asm/cacheflush.h>
#include <linux/io.h>
#include <linux/dma-buf.h>

#include <linux/string.h>

#include <linux/uaccess.h>

#include <linux/dmaengine.h>
#include <linux/completion.h>
#include <linux/wait.h>

#include <linux/device.h>
#include <linux/init.h>
#include <linux/cdev.h>

#include <linux/sched.h>
#include <linux/pagemap.h>
#include <linux/errno.h>	/* error codes */
#include <linux/dma-mapping.h>  /* dma */
#include <linux/of.h>
#include <linux/list.h>
#include <linux/dma/xilinx_dma.h>
#include <linux/uio_driver.h>
#include <asm/cacheflush.h>
#include <linux/semaphore.h>

#include "xlnk-ioctl.h"
#include "xlnk-config.h"
#include "xlnk-sysdef.h"
#include "xlnk.h"

#ifdef CONFIG_XILINX_DMA_APF
#include "xilinx-dma-apf.h"
#endif

#ifdef CONFIG_XILINX_MCDMA
#include "xdma-if.h"
#include "xdma.h"

static void xdma_if_device_release(struct device *op)
{
}

#endif

#define DRIVER_NAME  "xlnk"
#define DRIVER_VERSION  "0.2"

static struct platform_device *xlnk_pdev;
static struct device *xlnk_dev;

static struct cdev xlnk_cdev;

static struct class *xlnk_class;

static s32 driver_major;

static char *driver_name = DRIVER_NAME;

static void *xlnk_dev_buf;
static ssize_t xlnk_dev_size;
static int xlnk_dev_vmas;

#define XLNK_BUF_POOL_SIZE	4096
static unsigned int xlnk_bufpool_size = XLNK_BUF_POOL_SIZE;
static void *xlnk_bufpool[XLNK_BUF_POOL_SIZE];
static void *xlnk_bufpool_alloc_point[XLNK_BUF_POOL_SIZE];
static xlnk_intptr_type xlnk_userbuf[XLNK_BUF_POOL_SIZE];
static int xlnk_buf_process[XLNK_BUF_POOL_SIZE];
static dma_addr_t xlnk_phyaddr[XLNK_BUF_POOL_SIZE];
static size_t xlnk_buflen[XLNK_BUF_POOL_SIZE];
static unsigned int xlnk_bufcacheable[XLNK_BUF_POOL_SIZE];
static spinlock_t xlnk_buf_lock;

/* only used with standard DMA mode */
static struct page **xlnk_page_store;
static int xlnk_page_store_size;

static int xlnk_open(struct inode *ip, struct file *filp);  /* Open */
static int xlnk_release(struct inode *ip, struct file *filp);   /* Release */
static long xlnk_ioctl(struct file *filp, unsigned int code,
				unsigned long args);
static ssize_t xlnk_read(struct file *filp, char __user *buf,
			  size_t count, loff_t *offp);
static ssize_t xlnk_write(struct file *filp, const char __user *buf,
			  size_t count, loff_t *offp);
static int xlnk_mmap(struct file *filp, struct vm_area_struct *vma);
static void xlnk_vma_open(struct vm_area_struct *vma);
static void xlnk_vma_close(struct vm_area_struct *vma);

static int xlnk_init_bufpool(void);

LIST_HEAD(xlnk_dmabuf_list);

static int xlnk_shutdown(unsigned long buf);
static int xlnk_recover_resource(unsigned long buf);

static const struct file_operations xlnk_fops = {
	.open = xlnk_open,
	.release = xlnk_release,
	.read = xlnk_read,
	.write = xlnk_write,
	.unlocked_ioctl = xlnk_ioctl,
	.mmap = xlnk_mmap,
};

#define MAX_XLNK_DMAS 128

struct xlnk_device_pack {
	char name[64];
	struct platform_device pdev;
	struct resource res[8];
	struct uio_info *io_ptr;
	int refs;

#ifdef CONFIG_XILINX_DMA_APF
	struct xdma_channel_config dma_chan_cfg[4];  /* for xidane dma only */
	struct xdma_device_config dma_dev_cfg;	   /* for xidane dma only */
#endif

#ifdef CONFIG_XILINX_MCDMA
	struct xdma_device_info mcdma_dev_cfg;	 /* for mcdma only */
#endif

};

<<<<<<< HEAD
static spinlock_t xlnk_devpack_lock;
=======
static struct semaphore xlnk_devpack_sem;
>>>>>>> f70f1fc9
static struct xlnk_device_pack *xlnk_devpacks[MAX_XLNK_DMAS];
static void xlnk_devpacks_init(void)
{
	unsigned int i;

<<<<<<< HEAD
	spin_lock_init(&xlnk_devpack_lock);
=======
	sema_init(&xlnk_devpack_sem, 1);
>>>>>>> f70f1fc9
	for (i = 0; i < MAX_XLNK_DMAS; i++)
		xlnk_devpacks[i] = NULL;

}

static void xlnk_devpacks_delete(struct xlnk_device_pack *devpack)
{
	unsigned int i;
	for (i = 0; i < MAX_XLNK_DMAS; i++) {
		if (xlnk_devpacks[i] == devpack)
			xlnk_devpacks[i] = NULL;
	}
}

static void xlnk_devpacks_add(struct xlnk_device_pack *devpack)
{
	unsigned int i;
<<<<<<< HEAD

	spin_lock_irq(&xlnk_devpack_lock);
=======
	devpack->refs = 1;
>>>>>>> f70f1fc9
	for (i = 0; i < MAX_XLNK_DMAS; i++) {
		if (xlnk_devpacks[i] == NULL) {
			xlnk_devpacks[i] = devpack;
			break;
		}
	}
	spin_unlock_irq(&xlnk_devpack_lock);
}

static struct xlnk_device_pack *xlnk_devpacks_find(xlnk_intptr_type base)
{
	unsigned int i;

	for (i = 0; i < MAX_XLNK_DMAS; i++) {
		if (xlnk_devpacks[i]
			&& xlnk_devpacks[i]->res[0].start == base)
			return xlnk_devpacks[i];
	}
	return NULL;
}

static void xlnk_devpacks_free(xlnk_intptr_type base)
{
	struct xlnk_device_pack *devpack;

	down(&xlnk_devpack_sem);
	devpack = xlnk_devpacks_find(base);
	if (!devpack) {
		up(&xlnk_devpack_sem);
		return;
	}
	devpack->refs--;
	if (devpack->refs) {
		up(&xlnk_devpack_sem);
		return;
	}
	if (xlnk_config_dma_type(xlnk_config_dma_standard)) {
		if (devpack->io_ptr)
			uio_unregister_device(devpack->io_ptr);
		if (strcmp(devpack->pdev.name, "xilinx-axidma") != 0)
			platform_device_unregister(&devpack->pdev);
	} else {
		platform_device_unregister(&devpack->pdev);
	}
	xlnk_devpacks_delete(devpack);
	kfree(devpack);
	up(&xlnk_devpack_sem);
}

static void xlnk_devpacks_free_all(void)
{
	struct xlnk_device_pack *devpack;
	unsigned int i;

	for (i = 0; i < MAX_XLNK_DMAS; i++) {
		devpack = xlnk_devpacks[i];
		if (devpack) {
			if (devpack->io_ptr) {
				uio_unregister_device(devpack->io_ptr);
				kfree(devpack->io_ptr);
			} else {
				platform_device_unregister(&devpack->pdev);
			}
			xlnk_devpacks_delete(devpack);
			kfree(devpack);
		}
	}
}

static void xlnk_load_config_from_dt(struct platform_device *pdev)
{
	const char *dma_name = NULL;
	struct xlnk_config_block block;

	xlnk_init_config();
	xlnk_get_config(&block);

	if (of_property_read_string(xlnk_dev->of_node,
				    "config-dma-type",
				    &dma_name) == 0) {
		if (strcmp(dma_name, "manual") == 0) {
			block.valid_mask[xlnk_config_valid_dma_type] = 1;
			block.dma_type = xlnk_config_dma_manual;
		} else if (strcmp(dma_name, "standard") == 0) {
			block.valid_mask[xlnk_config_valid_dma_type] = 1;
			block.dma_type = xlnk_config_dma_standard;
		} else
			pr_err("%s: Unrecognized DMA type %s\n",
			       __func__, dma_name);
	}
	xlnk_set_config(&block);
}

static int xlnk_probe(struct platform_device *pdev)
{
	int err;
	dev_t dev = 0;

	xlnk_dev_buf = NULL;
	xlnk_dev_size = 0;
	xlnk_dev_vmas = 0;

	/* use 2.6 device model */
	xlnk_page_store_size = 1024;
	xlnk_page_store = vmalloc(sizeof(struct page *) * xlnk_page_store_size);
	if (!xlnk_page_store) {
		pr_err("failed to allocate memory for page store\n");
		err = -ENOMEM;
		goto err1;
	}
	err = alloc_chrdev_region(&dev, 0, 1, driver_name);
	if (err) {
		dev_err(&pdev->dev, "%s: Can't get major %d\n",
			 __func__, driver_major);
		goto err1;
	}

	cdev_init(&xlnk_cdev, &xlnk_fops);

	xlnk_cdev.owner = THIS_MODULE;

	err = cdev_add(&xlnk_cdev, dev, 1);

	if (err) {
		dev_err(&pdev->dev, "%s: Failed to add XLNK device\n",
			 __func__);
		goto err3;
	}

	/* udev support */
	xlnk_class = class_create(THIS_MODULE, "xlnk");
	if (IS_ERR(xlnk_class)) {
		dev_err(xlnk_dev, "%s: Error creating xlnk class\n", __func__);
		goto err3;
	}

	driver_major = MAJOR(dev);

	dev_info(&pdev->dev, "Major %d\n", driver_major);

	device_create(xlnk_class, NULL, MKDEV(driver_major, 0),
			  NULL, "xlnk");

	xlnk_init_bufpool();

	dev_info(&pdev->dev, "%s driver loaded\n", DRIVER_NAME);

	xlnk_pdev = pdev;
	xlnk_dev = &pdev->dev;

	xlnk_load_config_from_dt(pdev);

	if (xlnk_pdev)
		dev_info(&pdev->dev, "xlnk_pdev is not null\n");
	else
		dev_info(&pdev->dev, "xlnk_pdev is null\n");

	xlnk_devpacks_init();


	return 0;

err3:
	cdev_del(&xlnk_cdev);
	unregister_chrdev_region(dev, 1);
err1:
	return err;
}

static int xlnk_buf_findnull(void)
{
	int i;

	for (i = 1; i < xlnk_bufpool_size; i++) {
		if (!xlnk_bufpool[i])
			return i;
	}

	return 0;
}

static int xlnk_buf_find_by_phys_addr(xlnk_intptr_type addr)
{
	int i;

	for (i = 1; i < xlnk_bufpool_size; i++) {
		if (xlnk_bufpool[i] &&
		    xlnk_phyaddr[i] <= addr &&
		    xlnk_phyaddr[i] + xlnk_buflen[i] > addr)
			return i;
	}

	return 0;
}

static int xlnk_buf_find_by_user_addr(xlnk_intptr_type addr, int pid)
{
	int i;

	for (i = 1; i < xlnk_bufpool_size; i++) {
		if (xlnk_bufpool[i] &&
		    xlnk_buf_process[i] == pid &&
		    xlnk_userbuf[i] <= addr &&
		    xlnk_userbuf[i] + xlnk_buflen[i] > addr)
			return i;
	}

	return 0;
}

/**
 * allocate and return an id
 * id must be a positve number
 */
static int xlnk_allocbuf(unsigned int len, unsigned int cacheable)
{
	int id;
	void *kaddr;
	dma_addr_t phys_addr_anchor;
<<<<<<< HEAD
	unsigned int page_dst;
=======
>>>>>>> f70f1fc9

	if (cacheable)
		kaddr = dma_alloc_noncoherent(xlnk_dev,
					      len,
					      &phys_addr_anchor,
					      GFP_KERNEL |
					      GFP_DMA |
					      __GFP_REPEAT);
	else
		kaddr = dma_alloc_coherent(xlnk_dev,
					   len,
					   &phys_addr_anchor,
					   GFP_KERNEL |
					   GFP_DMA |
					   __GFP_REPEAT);
	if (!kaddr)
		return -ENOMEM;

	spin_lock(&xlnk_buf_lock);
	id = xlnk_buf_findnull();
	if (id > 0 && id < XLNK_BUF_POOL_SIZE) {
		xlnk_bufpool_alloc_point[id] = kaddr;
		xlnk_bufpool[id] = kaddr;
		xlnk_buflen[id] = len;
		xlnk_bufcacheable[id] = cacheable;
		xlnk_phyaddr[id] = phys_addr_anchor;
	}
	spin_unlock(&xlnk_buf_lock);

	if (id <= 0 || id >= XLNK_BUF_POOL_SIZE) {
<<<<<<< HEAD
		pr_err("No id could be found in range\n");
=======
>>>>>>> f70f1fc9
		return -ENOMEM;
	}

	return id;
}

static int xlnk_init_bufpool(void)
{
	unsigned int i;

	spin_lock_init(&xlnk_buf_lock);
	xlnk_dev_buf = kmalloc(8192, GFP_KERNEL | GFP_DMA);
	*((char *)xlnk_dev_buf) = '\0';

	if (!xlnk_dev_buf) {
		dev_err(xlnk_dev, "%s: malloc failed\n", __func__);
		return -ENOMEM;
	}

	xlnk_bufpool[0] = xlnk_dev_buf;
	for (i = 1; i < xlnk_bufpool_size; i++)
		xlnk_bufpool[i] = NULL;

	return 0;
}

#define XLNK_SUSPEND NULL
#define XLNK_RESUME NULL

static int xlnk_remove(struct platform_device *pdev)
{
	dev_t devno;

	kfree(xlnk_dev_buf);
	xlnk_dev_buf = NULL;

	devno = MKDEV(driver_major, 0);
	cdev_del(&xlnk_cdev);
	unregister_chrdev_region(devno, 1);
	if (xlnk_class) {
		/* remove the device from sysfs */
		device_destroy(xlnk_class, MKDEV(driver_major, 0));
		class_destroy(xlnk_class);
	}

	xlnk_devpacks_free_all();

	return 0;
}

static const struct of_device_id xlnk_match[] = {
	{ .compatible = "xlnx,xlnk-1.0", },
	{}
};
MODULE_DEVICE_TABLE(of, xlnk_match);

static struct platform_driver xlnk_driver = {
	.driver = {
		.name = DRIVER_NAME,
		.of_match_table = xlnk_match,
	},
	.probe = xlnk_probe,
	.remove = xlnk_remove,
	.suspend = XLNK_SUSPEND,
	.resume = XLNK_RESUME,
};

static u64 dma_mask = 0xFFFFFFFFUL;

/*
 * This function is called when an application opens handle to the
 * bridge driver.
 */
static int xlnk_open(struct inode *ip, struct file *filp)
{
	int status = 0;

	if ((filp->f_flags & O_ACCMODE) == O_WRONLY)
		xlnk_dev_size = 0;

	return status;
}

static ssize_t xlnk_read(struct file *filp, char __user *buf,
			  size_t count, loff_t *offp)
{
	ssize_t retval = 0;

	/* todo: need semi for critical section */

	if (*offp >= xlnk_dev_size)
		goto out;

	if (*offp + count > xlnk_dev_size)
		count = xlnk_dev_size - *offp;

	if (copy_to_user(buf, xlnk_dev_buf + *offp, count)) {
		retval = -EFAULT;
		goto out;
	}
	*offp += count;
	retval = count;

 out:
	return retval;
}

static ssize_t xlnk_write(struct file *filp, const char __user *buf,
			  size_t count, loff_t *offp)
{
	ssize_t retval = 0;

	/* todo: need to setup semi for critical section */

	if (copy_from_user(xlnk_dev_buf + *offp, buf, count)) {
		retval = -EFAULT;
		goto out;
	}
	*offp += count;
	retval = count;

	if (xlnk_dev_size < *offp)
		xlnk_dev_size = *offp;

 out:
	return retval;
}

/*
 * This function is called when an application closes handle to the bridge
 * driver.
 */
static int xlnk_release(struct inode *ip, struct file *filp)
{
	return 0;
}


static int xlnk_devregister(char *name, unsigned int id,
				xlnk_intptr_type base, unsigned int size,
				unsigned int *irqs,
				xlnk_intptr_type *handle)
{
	unsigned int nres;
	unsigned int nirq;
	unsigned int *irqptr;
	struct xlnk_device_pack *devpack;
	unsigned int i;
	int status;

	down(&xlnk_devpack_sem);
	devpack = xlnk_devpacks_find(base);
	if (devpack) {
		*handle = (xlnk_intptr_type)devpack;
		devpack->refs++;
		status = 0;
	} else {
		nirq = 0;
		irqptr = irqs;

		while (*irqptr) {
			nirq++;
			irqptr++;
		}

		if (nirq > 7) {
			up(&xlnk_devpack_sem);
			return -ENOMEM;
		}

		nres = nirq + 1;

		devpack = kzalloc(sizeof(*devpack),
				  GFP_KERNEL);
		devpack->io_ptr = NULL;
		strcpy(devpack->name, name);
		devpack->pdev.name = devpack->name;

		devpack->pdev.id = id;

		devpack->pdev.dev.dma_mask = &dma_mask;
		devpack->pdev.dev.coherent_dma_mask = dma_mask;

		devpack->res[0].start = base;
		devpack->res[0].end = base + size - 1;
		devpack->res[0].flags = IORESOURCE_MEM;

		for (i = 0; i < nirq; i++) {
			devpack->res[i + 1].start = irqs[i];
			devpack->res[i + 1].end = irqs[i];
			devpack->res[i + 1].flags = IORESOURCE_IRQ;
		}

		devpack->pdev.resource = devpack->res;
		devpack->pdev.num_resources = nres;

		status = platform_device_register(&devpack->pdev);
		if (status) {
			kfree(devpack);
			*handle = 0;
		} else {
			xlnk_devpacks_add(devpack);
			*handle = (xlnk_intptr_type)devpack;
		}
	}
	up(&xlnk_devpack_sem);

	return status;
}

static int xlnk_dmaregister(char *name, unsigned int id,
				xlnk_intptr_type base, unsigned int size,
				unsigned int chan_num,
				unsigned int chan0_dir,
				unsigned int chan0_irq,
				unsigned int chan0_poll_mode,
				unsigned int chan0_include_dre,
				unsigned int chan0_data_width,
				unsigned int chan1_dir,
				unsigned int chan1_irq,
				unsigned int chan1_poll_mode,
				unsigned int chan1_include_dre,
				unsigned int chan1_data_width,
				xlnk_intptr_type *handle)
{
	int status = 0;

#ifdef CONFIG_XILINX_DMA_APF

	struct xlnk_device_pack *devpack;

	if (chan_num < 1 || chan_num > 2) {
		pr_err("%s: Expected either 1 or 2 channels, got %d\n",
		       __func__, chan_num);
		return -EINVAL;
	}

	down(&xlnk_devpack_sem);
	devpack = xlnk_devpacks_find(base);
	if (devpack) {
		*handle = (xlnk_intptr_type)devpack;
		devpack->refs++;
		status = 0;
	} else {
		devpack = kzalloc(sizeof(*devpack),
				  GFP_KERNEL);
		if (!devpack) {
			up(&xlnk_devpack_sem);
			return -ENOMEM;
		}
		strcpy(devpack->name, name);
		devpack->pdev.name = "xilinx-axidma";
		if (xlnk_config_dma_type(xlnk_config_dma_standard) &&
		    chan0_data_width == 0 &&
		    chan1_data_width == 0) {
			devpack->io_ptr = kzalloc(sizeof(*devpack->io_ptr),
						  GFP_KERNEL);
			if (!devpack->io_ptr) {
				up(&xlnk_devpack_sem);
				return -EFAULT;
			}
			devpack->io_ptr->name = devpack->name;
			devpack->io_ptr->version = "0.0.1";
			devpack->io_ptr->irq = -1;
			if (uio_register_device(xlnk_dev, devpack->io_ptr)) {
				pr_err("UIO dummy failed to install\n");
				up(&xlnk_devpack_sem);
				return -EFAULT;
			}
		} else {
			devpack->io_ptr = NULL;
		}

		devpack->pdev.id = id;

		devpack->dma_chan_cfg[0].include_dre = chan0_include_dre;
		devpack->dma_chan_cfg[0].datawidth   = chan0_data_width;
		devpack->dma_chan_cfg[0].irq = chan0_irq;
		devpack->dma_chan_cfg[0].poll_mode   = chan0_poll_mode;
		devpack->dma_chan_cfg[0].type =
			(chan0_dir == XLNK_DMA_FROM_DEVICE) ?
				"axi-dma-s2mm-channel" :
				"axi-dma-mm2s-channel";

		if (chan_num > 1) {
			devpack->dma_chan_cfg[1].include_dre =
				chan1_include_dre;
			devpack->dma_chan_cfg[1].datawidth = chan1_data_width;
			devpack->dma_chan_cfg[1].irq = chan1_irq;
			devpack->dma_chan_cfg[1].poll_mode = chan1_poll_mode;
			devpack->dma_chan_cfg[1].type =
				(chan1_dir == XLNK_DMA_FROM_DEVICE) ?
					"axi-dma-s2mm-channel" :
					"axi-dma-mm2s-channel";
		}

		devpack->dma_dev_cfg.name = devpack->name;
		devpack->dma_dev_cfg.type = "axi-dma";
		devpack->dma_dev_cfg.include_sg = 1;
		devpack->dma_dev_cfg.sg_include_stscntrl_strm = 1;
		devpack->dma_dev_cfg.channel_count = chan_num;
		devpack->dma_dev_cfg.channel_config = &devpack->dma_chan_cfg[0];

		devpack->pdev.dev.platform_data = &devpack->dma_dev_cfg;

		devpack->pdev.dev.dma_mask = &dma_mask;
		devpack->pdev.dev.coherent_dma_mask = dma_mask;

		devpack->res[0].start = base;
		devpack->res[0].end = base + size - 1;
		devpack->res[0].flags = IORESOURCE_MEM;

		devpack->pdev.resource = devpack->res;
		devpack->pdev.num_resources = 1;
		if (xlnk_config_dma_type(xlnk_config_dma_manual))
			status = platform_device_register(&devpack->pdev);
		if (status) {
			kfree(devpack);
			*handle = 0;
		} else {
			xlnk_devpacks_add(devpack);
			*handle = (xlnk_intptr_type)devpack;
		}
	}
	up(&xlnk_devpack_sem);

#endif
	return status;
}

static int xlnk_mcdmaregister(char *name, unsigned int id,
			      xlnk_intptr_type base, unsigned int size,
			      unsigned int mm2s_chan_num,
			      unsigned int mm2s_chan_irq,
			      unsigned int s2mm_chan_num,
			      unsigned int s2mm_chan_irq,
			      xlnk_intptr_type *handle)
{
	int status = -1;

#ifdef CONFIG_XILINX_MCDMA
	struct xlnk_device_pack *devpack;
	if (xlnk_config_dma_type(xlnk_config_dma_standard)) {
		pr_err("Standard driver not yet supporting multichannel\n");
		return -EFAULT;
	}

	if (strcmp(name, "xdma"))
		return -EINVAL;

	devpack = xlnk_devpacks_find(base);
	if (devpack) {
		devpack->refs++;
	}
	if (devpack) {
		*handle = (xlnk_intptr_type)devpack;
		return 0;
	}

	devpack = kzalloc(sizeof(struct xlnk_device_pack),
			  GFP_KERNEL);
	if (!devpack)
		return -ENOMEM;

	strcpy(devpack->name, name);
	devpack->pdev.name = devpack->name;
	devpack->pdev.id = id;

	devpack->mcdma_dev_cfg.tx_chans	= mm2s_chan_num;
	devpack->mcdma_dev_cfg.rx_chans	= s2mm_chan_num;
	devpack->mcdma_dev_cfg.legacy_mode = XDMA_MCHAN_MODE;
	devpack->mcdma_dev_cfg.device_id   = id;

	devpack->pdev.dev.platform_data	 = &devpack->mcdma_dev_cfg;
	devpack->pdev.dev.dma_mask = &dma_mask;
	devpack->pdev.dev.coherent_dma_mask = dma_mask;
	devpack->pdev.dev.release = xdma_if_device_release,

	devpack->res[0].start = base;
	devpack->res[0].end   = base + size - 1;
	devpack->res[0].flags = IORESOURCE_MEM;

	devpack->res[1].start = mm2s_chan_irq;
	devpack->res[1].end   = s2mm_chan_irq;
	devpack->res[1].flags = IORESOURCE_IRQ;

	devpack->pdev.resource	  = devpack->res;
	devpack->pdev.num_resources = 2;

	status = platform_device_register(&devpack->pdev);
	if (status) {
		kfree(devpack);
		*handle = 0;
	} else {
		xlnk_devpacks_add(devpack);
		*handle = (xlnk_intptr_type)devpack;
	}

#endif

	return status;
}

static int xlnk_allocbuf_ioctl(struct file *filp, unsigned int code,
			unsigned long args)
{

	union xlnk_args temp_args;
	int status;
	xlnk_int_type id;

	status = copy_from_user(&temp_args, (void __user *)args,
				sizeof(union xlnk_args));

	if (status)
		return -ENOMEM;

	id = xlnk_allocbuf(temp_args.allocbuf.len,
			   temp_args.allocbuf.cacheable);

	if (id <= 0)
		return -ENOMEM;

	temp_args.allocbuf.id = id;
	temp_args.allocbuf.phyaddr = (xlnk_intptr_type)(xlnk_phyaddr[id]);
	status = copy_to_user((void __user *)args,
			      &temp_args,
			      sizeof(union xlnk_args));

	return status;
}

static int xlnk_freebuf(int id)
{
	void *alloc_point;
	dma_addr_t p_addr;
	size_t buf_len;
	int cacheable;
	if (id <= 0 || id >= xlnk_bufpool_size)
		return -ENOMEM;

	if (!xlnk_bufpool[id])
		return -ENOMEM;

	spin_lock(&xlnk_buf_lock);
	alloc_point = xlnk_bufpool_alloc_point[id];
	p_addr = xlnk_phyaddr[id];
	buf_len = xlnk_buflen[id];
	xlnk_bufpool[id] = NULL;
	xlnk_phyaddr[id] = (dma_addr_t)NULL;
	xlnk_buflen[id] = 0;
	cacheable = xlnk_bufcacheable[id];
	xlnk_bufcacheable[id] = 0;
	spin_unlock(&xlnk_buf_lock);

	if (cacheable)
		dma_free_noncoherent(xlnk_dev,
				     buf_len,
				     alloc_point,
				     p_addr);
	else
		dma_free_coherent(xlnk_dev,
				  buf_len,
				  alloc_point,
				  p_addr);

	return 0;
}

static void xlnk_free_all_buf(void)
{
	int i;

	for (i = 1; i < xlnk_bufpool_size; i++)
		xlnk_freebuf(i);
}

static int xlnk_freebuf_ioctl(struct file *filp, unsigned int code,
			unsigned long args)
{

	union xlnk_args temp_args;
	int status;
	int id;

	status = copy_from_user(&temp_args, (void __user *)args,
				sizeof(union xlnk_args));

	if (status)
		return -ENOMEM;

	id = temp_args.freebuf.id;
	return xlnk_freebuf(id);
}

static int xlnk_adddmabuf_ioctl(struct file *filp, unsigned int code,
			unsigned long args)
{
	union xlnk_args temp_args;
	struct xlnk_dmabuf_reg *db;
	int status;
	status = copy_from_user(&temp_args, (void __user *)args,
				sizeof(union xlnk_args));

	if (status)
		return -ENOMEM;

	db = kzalloc(sizeof(struct xlnk_dmabuf_reg), GFP_KERNEL);
	if (!db)
		return -ENOMEM;

	db->dmabuf_fd = temp_args.dmabuf.dmabuf_fd;
	db->user_vaddr = temp_args.dmabuf.user_addr;
	db->dbuf = dma_buf_get(db->dmabuf_fd);

	INIT_LIST_HEAD(&db->list);
	list_add_tail(&db->list, &xlnk_dmabuf_list);

	return 0;
}

static int xlnk_cleardmabuf_ioctl(struct file *filp, unsigned int code,
				unsigned long args)
{
	union xlnk_args temp_args;
	struct xlnk_dmabuf_reg *dp, *dp_temp;
	int status;

	status = copy_from_user(&temp_args, (void __user *)args,
				sizeof(union xlnk_args));

	if (status)
		return -ENOMEM;

	list_for_each_entry_safe(dp, dp_temp, &xlnk_dmabuf_list, list) {
		if (dp->user_vaddr == temp_args.dmabuf.user_addr) {
			dma_buf_put(dp->dbuf);
			list_del(&dp->list);
			kfree(dp);
			return 0;
		}
	}
	return 1;
}

static int xlnk_dmarequest_ioctl(struct file *filp, unsigned int code,
				 unsigned long args)
{

#ifdef CONFIG_XILINX_DMA_APF

	union xlnk_args temp_args;
	int status;

	status = copy_from_user(&temp_args, (void __user *)args,
				sizeof(union xlnk_args));

	if (status)
		return -ENOMEM;

	if (!temp_args.dmarequest.name[0])
		return 0;

	if (xlnk_config_dma_type(xlnk_config_dma_standard)) {
		struct dma_chan *chan;

		if (!xlnk_dev->of_node) {
			pr_err("xlnk %s: No device tree info.", __func__);
			return -EFAULT;
		}
		chan = dma_request_slave_channel(xlnk_dev,
						 temp_args.dmarequest.name);
		if (!chan) {
			pr_err("Unable to get channel named %s\n",
			       temp_args.dmarequest.name);
			return -EFAULT;
		}
		temp_args.dmarequest.dmachan = (xlnk_intptr_type)chan;
	} else {
		struct xdma_chan *chan;

		down(&xlnk_devpack_sem);
		chan = xdma_request_channel(temp_args.dmarequest.name);
		up(&xlnk_devpack_sem);
		if (!chan)
			return -ENOMEM;
		temp_args.dmarequest.dmachan = (xlnk_intptr_type)chan;
		temp_args.dmarequest.bd_space_phys_addr = chan->bd_phys_addr;
		temp_args.dmarequest.bd_space_size = chan->bd_chain_size;
	}

	if (copy_to_user((void __user *)args, &temp_args,
			sizeof(union xlnk_args)))
		return -EFAULT;

	return 0;

#else

	return -1;

#endif

}

static void xlnk_complete_dma_callback(void *args)
{
	complete(args);
}

static int xlnk_dmasubmit_ioctl(struct file *filp, unsigned int code,
				unsigned long args)
{
#ifdef CONFIG_XILINX_DMA_APF
	union xlnk_args temp_args;
	struct xdma_head *dmahead;
	struct xlnk_dmabuf_reg *dp, *cp;
	int status = -1;

	status = copy_from_user(&temp_args, (void __user *)args,
				sizeof(union xlnk_args));

	if (status)
		return -ENOMEM;

	if (!temp_args.dmasubmit.dmachan)
		return -ENODEV;

	cp = NULL;

	list_for_each_entry(dp, &xlnk_dmabuf_list, list) {
		if (dp->user_vaddr == temp_args.dmasubmit.buf) {
			cp = dp;
			break;
		}
	}

	if (xlnk_config_dma_type(xlnk_config_dma_standard)) {
		struct xlnk_dma_transfer_handle *t =
			vmalloc(sizeof(struct xlnk_dma_transfer_handle));

		if (!t) {
			pr_err("Could not allocate dma transfer handle\n");
			return -ENOMEM;
		}
		t->transfer_direction = temp_args.dmasubmit.dmadir;
		t->user_addr = (xlnk_intptr_type)temp_args.dmasubmit.buf;
		t->transfer_length = temp_args.dmasubmit.len;
		t->flags = temp_args.dmasubmit.flag;
		t->channel = (struct dma_chan *)(temp_args.dmasubmit.dmachan);
		if (t->flags & CF_FLAG_PHYSICALLY_CONTIGUOUS) {
			int id = xlnk_buf_find_by_phys_addr(t->user_addr);

			if (id <= 0) {
				pr_err("invalid ID, failing\n");
				return -EFAULT;
			}
			t->kern_addr = xlnk_bufpool[id];
			t->sg_effective_length = 1;
			t->sg_list_size = 1;
			t->sg_list = kmalloc(sizeof(*t->sg_list)
					     * (t->sg_list_size),
					     GFP_KERNEL | GFP_DMA);
			sg_init_table(t->sg_list, t->sg_list_size);
			t->dma_addr = dma_map_single(t->channel->device->dev,
						     t->kern_addr,
						     t->transfer_length,
						     t->transfer_direction);
			if (dma_mapping_error(t->channel->device->dev,
					      t->dma_addr)) {
				pr_err("DMA mapping error\n");
				vfree(t);
				return -EFAULT;
			}
			sg_dma_address(t->sg_list) = t->dma_addr;
			sg_dma_len(t->sg_list) = t->transfer_length;
		} else {
			unsigned long it;
			int locked_page_count;
			int p_it;
			unsigned long first_page = t->user_addr / PAGE_SIZE;
			unsigned long last_page =
				(t->user_addr + (t->transfer_length - 1))
				/ PAGE_SIZE;

			t->kern_addr = NULL;
			t->dma_addr = 0;
			t->sg_list_size = last_page - first_page;
			t->sg_list = kmalloc(sizeof(*t->sg_list)
					     * (t->sg_list_size),
					     GFP_KERNEL | GFP_DMA);
			if (!t->sg_list) {
				vfree(t);
				return -ENOMEM;
			}
			if (xlnk_page_store_size <= t->sg_list_size) {
				struct page **tmp =
					vmalloc(sizeof(struct page *)
						* 2 * t->sg_list_size);

				if (!tmp) {
					kfree(t->sg_list);
					vfree(t);
					return -ENOMEM;
				}
				xlnk_page_store = tmp;
				xlnk_page_store_size = 2 * t->sg_list_size;
			}
			down_read(&current->mm->mmap_sem);
			locked_page_count =
				get_user_pages(first_page * PAGE_SIZE,
<<<<<<< HEAD
					       t->sg_list_size, 1, 1,
=======
					       t->sg_list_size,
					       FOLL_FORCE | FOLL_WRITE,
>>>>>>> f70f1fc9
					       xlnk_page_store, NULL);
			up_read(&current->mm->mmap_sem);
			if (locked_page_count != t->sg_list_size) {
				int i;

				pr_err("could not get user pages");
				for (i = 0; i < locked_page_count; i++)
					put_page(xlnk_page_store[i]);
				kfree(t->sg_list);
				vfree(t);
				return -EFAULT;
			}
			it = t->user_addr;
			p_it = 0;
			sg_init_table(t->sg_list, t->sg_list_size);
			while (it < t->user_addr + t->transfer_length) {
				unsigned long page_addr =
					(it / PAGE_SIZE) * PAGE_SIZE;
				unsigned long offset = it - page_addr;
				unsigned long page_barrier =
					page_addr + PAGE_SIZE;
				unsigned long segment_end =
					(page_barrier < t->user_addr +
					t->transfer_length) ?
					page_barrier :
					(t->user_addr + t->transfer_length);
				unsigned long segment_size = segment_end - it;

				it = segment_end;
				sg_set_page(t->sg_list + p_it,
					    xlnk_page_store[p_it],
					    (unsigned int)segment_size,
					    (unsigned int)offset);
				p_it++;
			}
			t->sg_effective_length =
				dma_map_sg(t->channel->device->dev,
					   t->sg_list,
					   t->sg_list_size,
					   t->transfer_direction);
			if (t->sg_effective_length == 0) {
				int i;

				pr_err("could not map user pages");
				for (i = 0; i < locked_page_count; i++)
					put_page(xlnk_page_store[i]);
				kfree(t->sg_list);
				vfree(t);
				return -EFAULT;
			}
		}
		t->async_desc =
			t->channel->device->device_prep_slave_sg(
				t->channel, t->sg_list,
				t->sg_effective_length,
				t->transfer_direction,
				DMA_CTRL_ACK | DMA_PREP_INTERRUPT,
				temp_args.dmasubmit.appwords_i);
		if (!t->async_desc) {
			pr_err("Async desc is null, aborting\n");
			return -EFAULT;
		}
		init_completion(&t->completion_handle);
		t->async_desc->callback = &xlnk_complete_dma_callback;
		t->async_desc->callback_param = &t->completion_handle;
		t->dma_cookie = t->async_desc->tx_submit(t->async_desc);
		dma_async_issue_pending(t->channel);
		if (dma_submit_error(t->dma_cookie)) {
			pr_err("Huge problem submitting DMA action\n");
			return -EFAULT;
		}
		temp_args.dmasubmit.dmahandle = (xlnk_intptr_type)t;
	} else {
		int buf_id;
		void *kaddr = NULL;

		spin_lock(&xlnk_buf_lock);
		buf_id =
			xlnk_buf_find_by_phys_addr(temp_args.dmasubmit.buf);
		if (buf_id) {
			xlnk_intptr_type addr_delta =
				temp_args.dmasubmit.buf -
				xlnk_phyaddr[buf_id];
			kaddr = (u8 *)(xlnk_bufpool[buf_id]) + addr_delta;
		}
		spin_unlock(&xlnk_buf_lock);

		status = xdma_submit((struct xdma_chan *)
				     (temp_args.dmasubmit.dmachan),
				     temp_args.dmasubmit.buf,
						 kaddr,
				     temp_args.dmasubmit.len,
				     temp_args.dmasubmit.nappwords_i,
				     temp_args.dmasubmit.appwords_i,
				     temp_args.dmasubmit.nappwords_o,
				     temp_args.dmasubmit.flag,
				     &dmahead,
				     cp);

		temp_args.dmasubmit.dmahandle = (xlnk_intptr_type)dmahead;
		temp_args.dmasubmit.last_bd_index =
			(xlnk_intptr_type)dmahead->last_bd_index;
	}
	if (!status) {
		if (copy_to_user((void __user *)args, &temp_args,
				sizeof(union xlnk_args)))
			return -EFAULT;
	}
	return status;
#endif
	return -ENOMEM;
}


static int xlnk_dmawait_ioctl(struct file *filp, unsigned int code,
				  unsigned long args)
{
	int status = -1;

#ifdef CONFIG_XILINX_DMA_APF
	union xlnk_args temp_args;

	status = copy_from_user(&temp_args, (void __user *)args,
				sizeof(union xlnk_args));

	if (status)
		return -ENOMEM;
	if (xlnk_config_dma_type(xlnk_config_dma_standard)) {
		int dma_result;
		struct xlnk_dma_transfer_handle *t =
			(struct xlnk_dma_transfer_handle *)
			temp_args.dmawait.dmahandle;

		wait_for_completion(&t->completion_handle);
		dma_result = dma_async_is_tx_complete(t->channel,
						      t->dma_cookie,
						      NULL, NULL);
		if (dma_result != DMA_COMPLETE) {
			pr_err("Dma transfer failed for unknown reason\n");
			return -1;
		}
		if (t->dma_addr) {
			dma_unmap_single(t->channel->device->dev,
					 t->dma_addr,
					 t->transfer_length,
					 t->transfer_direction);
		} else {
			int i;

			dma_unmap_sg(t->channel->device->dev,
				     t->sg_list,
				     t->sg_list_size,
				     t->transfer_direction);
			for (i = 0; i < t->sg_list_size; i++)
				put_page(sg_page(t->sg_list + i));
		}
		kfree(t->sg_list);
		vfree(t);
	} else {
		struct xdma_head *dmahead =
			(struct xdma_head *)temp_args.dmawait.dmahandle;

		status = xdma_wait(dmahead,
				   dmahead->userflag,
				   &temp_args.dmawait.flags);
		if (temp_args.dmawait.flags & XDMA_FLAGS_WAIT_COMPLETE) {
			if (temp_args.dmawait.nappwords) {
				memcpy(temp_args.dmawait.appwords,
				       dmahead->appwords_o,
				       dmahead->nappwords_o * sizeof(u32));
			}
			kfree(dmahead);
		}
		if (copy_to_user((void __user *)args,
				 &temp_args,
				 sizeof(union xlnk_args)))
			return -EFAULT;
	}
#endif

	return status;
}

static int xlnk_dmarelease_ioctl(struct file *filp, unsigned int code,
				 unsigned long args)
{
	int status = -1;

#ifdef CONFIG_XILINX_DMA_APF

	union xlnk_args temp_args;
	status = copy_from_user(&temp_args, (void __user *)args,
				sizeof(union xlnk_args));

	if (status)
		return -ENOMEM;
	down(&xlnk_devpack_sem);
	if (xlnk_config_dma_type(xlnk_config_dma_standard))
		dma_release_channel((struct dma_chan *)
				   (temp_args.dmarelease.dmachan));
	else
		xdma_release_channel((struct xdma_chan *)
				    (temp_args.dmarelease.dmachan));
	up(&xlnk_devpack_sem);
#endif

	return status;
}


static int xlnk_devregister_ioctl(struct file *filp, unsigned int code,
				  unsigned long args)
{
	union xlnk_args temp_args;
	int status;
	xlnk_intptr_type handle;

	status = copy_from_user(&temp_args, (void __user *)args,
				sizeof(union xlnk_args));

	if (status)
		return -ENOMEM;

	status = xlnk_devregister(temp_args.devregister.name,
				  temp_args.devregister.id,
				  temp_args.devregister.base,
				  temp_args.devregister.size,
				  temp_args.devregister.irqs,
				  &handle);

	return status;
}

static int xlnk_dmaregister_ioctl(struct file *filp, unsigned int code,
				  unsigned long args)
{
	union xlnk_args temp_args;
	int status;
	xlnk_intptr_type handle;

	status = copy_from_user(&temp_args, (void __user *)args,
				sizeof(union xlnk_args));

	if (status)
		return -ENOMEM;

	status = xlnk_dmaregister(temp_args.dmaregister.name,
				  temp_args.dmaregister.id,
				  temp_args.dmaregister.base,
				  temp_args.dmaregister.size,
				  temp_args.dmaregister.chan_num,
				  temp_args.dmaregister.chan0_dir,
				  temp_args.dmaregister.chan0_irq,
				  temp_args.dmaregister.chan0_poll_mode,
				  temp_args.dmaregister.chan0_include_dre,
				  temp_args.dmaregister.chan0_data_width,
				  temp_args.dmaregister.chan1_dir,
				  temp_args.dmaregister.chan1_irq,
				  temp_args.dmaregister.chan1_poll_mode,
				  temp_args.dmaregister.chan1_include_dre,
				  temp_args.dmaregister.chan1_data_width,
				  &handle);

	return status;
}

static int xlnk_mcdmaregister_ioctl(struct file *filp, unsigned int code,
				  unsigned long args)
{
	union xlnk_args temp_args;
	int status;
	xlnk_intptr_type handle;

	status = copy_from_user(&temp_args, (void __user *)args,
				sizeof(union xlnk_args));

	if (status)
		return -ENOMEM;

	status = xlnk_mcdmaregister(temp_args.mcdmaregister.name,
				  temp_args.mcdmaregister.id,
				  temp_args.mcdmaregister.base,
				  temp_args.mcdmaregister.size,
				  temp_args.mcdmaregister.mm2s_chan_num,
				  temp_args.mcdmaregister.mm2s_chan_irq,
				  temp_args.mcdmaregister.s2mm_chan_num,
				  temp_args.mcdmaregister.s2mm_chan_irq,
				  &handle);

	return status;
}

static int xlnk_devunregister_ioctl(struct file *filp, unsigned int code,
					unsigned long args)
{
	union xlnk_args temp_args;
	int status;

	status = copy_from_user(&temp_args, (void __user *)args,
				sizeof(union xlnk_args));

	if (status)
		return -ENOMEM;

	xlnk_devpacks_free(temp_args.devunregister.base);

	return 0;
}

static int xlnk_cachecontrol_ioctl(struct file *filp, unsigned int code,
				   unsigned long args)
{
	union xlnk_args temp_args;
	int status, size;
	void *kaddr;
	xlnk_intptr_type paddr;
	int buf_id;

	if (xlnk_config_dma_type(xlnk_config_dma_standard)) {
		pr_err("Manual cache management is forbidden in standard dma types");
		return -1;
	}

	status = copy_from_user(&temp_args, (void __user *)args,
						sizeof(union xlnk_args));

	if (status) {
		dev_err(xlnk_dev, "Error in copy_from_user. status = %d\n",
			status);
		return -ENOMEM;
	}

	if (!(temp_args.cachecontrol.action == 0 ||
		  temp_args.cachecontrol.action == 1)) {
		dev_err(xlnk_dev, "Illegal action specified to cachecontrol_ioctl: %d\n",
		       temp_args.cachecontrol.action);
		return -EINVAL;
	}

	size = temp_args.cachecontrol.size;
	paddr = temp_args.cachecontrol.phys_addr;

	spin_lock(&xlnk_buf_lock);
	buf_id = xlnk_buf_find_by_phys_addr(paddr);
	kaddr = xlnk_bufpool[buf_id];
	spin_unlock(&xlnk_buf_lock);

	if (buf_id == 0) {
		pr_err("Illegal cachecontrol on non-sds_alloc memory");
		return -EINVAL;
	}

#if XLNK_SYS_BIT_WIDTH == 32
	__cpuc_flush_dcache_area(kaddr, size);
	outer_flush_range(paddr, paddr + size);
	if (temp_args.cachecontrol.action == 1)
		outer_inv_range(paddr, paddr + size);
#else
	if (temp_args.cachecontrol.action == 1)
		__dma_map_area(kaddr, size, DMA_FROM_DEVICE);
	else
		__dma_map_area(kaddr, size, DMA_TO_DEVICE);
#endif
	return 0;
}

static int xlnk_config_ioctl(struct file *filp, unsigned long args)
{
	struct xlnk_config_block block;
	int status, setting = 0, i;

	xlnk_config_clear_block(&block);
	status = copy_from_user(&block, (void __user *)args,
				sizeof(struct xlnk_config_block));
	if (status) {
		pr_err("Error in copy_from_user. status= %d\n", status);
		return -ENOMEM;
	}
	for (i = 0; i < xlnk_config_valid_size; i++)
		if (block.valid_mask[i])
			setting = 1;
	if (setting) {
		status = xlnk_set_config(&block);
	} else {
		xlnk_get_config(&block);
		status = copy_to_user((void __user *)args, &block,
				      sizeof(struct xlnk_config_block));
	}
	return status;
}

static int xlnk_memop_ioctl(struct file *filp, unsigned long arg_addr)
{
	union xlnk_args args;
	xlnk_intptr_type p_addr;
	int status = 0;
	int buf_id;
	struct xlnk_dmabuf_reg *cp;
	int cacheable = 1;
	void *k_addr;
	enum dma_data_direction dmadir;
	xlnk_intptr_type page_id;
	unsigned int page_offset;
	struct scatterlist sg;
	unsigned long attrs = 0;

	status = copy_from_user(&args,
				(void __user *)arg_addr,
				sizeof(union xlnk_args));

	if (status) {
		pr_err("Error in copy_from_user.  status = %d\n", status);
		return status;
	}

	if (!(args.memop.flags & XLNK_FLAG_MEM_ACQUIRE) &&
	    !(args.memop.flags & XLNK_FLAG_MEM_RELEASE)) {
		pr_err("memop lacks acquire or release flag\n");
		return -EINVAL;
	}

	if (args.memop.flags & XLNK_FLAG_MEM_ACQUIRE &&
	    args.memop.flags & XLNK_FLAG_MEM_RELEASE) {
		pr_err("memop has both acquire and release defined\n");
		return -EINVAL;
	}

	spin_lock(&xlnk_buf_lock);
	buf_id = xlnk_buf_find_by_user_addr(args.memop.virt_addr,
					    current->pid);
	if (buf_id > 0) {
		cacheable = xlnk_bufcacheable[buf_id];
		k_addr = xlnk_bufpool[buf_id] +
			(args.memop.virt_addr - xlnk_userbuf[buf_id]);
		p_addr = xlnk_phyaddr[buf_id] +
			(args.memop.virt_addr - xlnk_userbuf[buf_id]);
	} else {
		struct xlnk_dmabuf_reg *dp;

		list_for_each_entry(dp, &xlnk_dmabuf_list, list) {
			if (dp->user_vaddr == args.memop.virt_addr) {
				cp = dp;
				break;
			}
		}
	}
	spin_unlock(&xlnk_buf_lock);

	if (buf_id <= 0 && !cp) {
		pr_err("Error, buffer not found\n");
		return -EINVAL;
	}

	dmadir = (enum dma_data_direction)args.memop.dir;

	if (args.memop.flags & XLNK_FLAG_COHERENT || !cacheable) {
		attrs |= DMA_ATTR_SKIP_CPU_SYNC;
	}

	if (buf_id > 0) {
		page_id = p_addr >> PAGE_SHIFT;
		page_offset = p_addr - (page_id << PAGE_SHIFT);
		sg_init_table(&sg, 1);
		sg_set_page(&sg,
			    pfn_to_page(page_id),
			    args.memop.size,
			    page_offset);
		sg_dma_len(&sg) = args.memop.size;
	}

	if (args.memop.flags & XLNK_FLAG_MEM_ACQUIRE) {
		if (buf_id > 0) {
			status = get_dma_ops(xlnk_dev)->map_sg(xlnk_dev,
							       &sg,
							       1,
							       dmadir,
							       attrs);
			if (!status) {
				pr_err("Failed to map address\n");
				return -EINVAL;
			}
			args.memop.phys_addr = (xlnk_intptr_type)
				sg_dma_address(&sg);
			args.memop.token = (xlnk_intptr_type)
				sg_dma_address(&sg);
			status = copy_to_user((void __user *)arg_addr,
					      &args,
					      sizeof(union xlnk_args));
			if (status)
				pr_err("Error in copy_to_user.  status = %d\n",
				       status);
		} else {
			cp->dbuf_attach = dma_buf_attach(cp->dbuf,
							 xlnk_dev);
			cp->dbuf_sg_table =
				dma_buf_map_attachment(cp->dbuf_attach,
						       dmadir);
			if (cp->dbuf_sg_table->nents != 1) {
				pr_err("Non-SG-DMA datamovers require physically contiguous DMABUFs.  DMABUF is not physically contiguous\n");
				dma_buf_unmap_attachment(cp->dbuf_attach,
							 cp->dbuf_sg_table,
							 dmadir);
				dma_buf_detach(cp->dbuf,
					       cp->dbuf_attach);
				return -EINVAL;
			}
			args.memop.phys_addr = (xlnk_intptr_type)
				sg_dma_address(cp->dbuf_sg_table->sgl);
			args.memop.token = 0;
			status = copy_to_user((void __user *)arg_addr,
					      &args,
					      sizeof(union xlnk_args));
			if (status)
				pr_err("Error in copy_to_user.  status = %d\n",
				       status);

		}
	} else {
		if (buf_id > 0) {
			sg_dma_address(&sg) = (dma_addr_t)args.memop.token;
			sg_dma_len(&sg) = args.memop.size;
			get_dma_ops(xlnk_dev)->unmap_sg(xlnk_dev,
							&sg,
							1,
							dmadir,
							attrs);
		} else {
			dma_buf_unmap_attachment(cp->dbuf_attach,
						 cp->dbuf_sg_table,
						 dmadir);
			dma_buf_detach(cp->dbuf, cp->dbuf_attach);
		}
	}

	return status;
}

/* This function provides IO interface to the bridge driver. */
static long xlnk_ioctl(struct file *filp,
		       unsigned int code,
		       unsigned long args)
{
	if (_IOC_TYPE(code) != XLNK_IOC_MAGIC)
		return -ENOTTY;
	if (_IOC_NR(code) > XLNK_IOC_MAXNR)
		return -ENOTTY;

	/* some sanity check */
	switch (code) {
	case XLNK_IOCALLOCBUF:
		return xlnk_allocbuf_ioctl(filp, code, args);
	case XLNK_IOCFREEBUF:
		return xlnk_freebuf_ioctl(filp, code, args);
	case XLNK_IOCADDDMABUF:
		return xlnk_adddmabuf_ioctl(filp, code, args);
	case XLNK_IOCCLEARDMABUF:
		return xlnk_cleardmabuf_ioctl(filp, code, args);
	case XLNK_IOCDMAREQUEST:
		return xlnk_dmarequest_ioctl(filp, code, args);
	case XLNK_IOCDMASUBMIT:
		return xlnk_dmasubmit_ioctl(filp, code, args);
	case XLNK_IOCDMAWAIT:
		return xlnk_dmawait_ioctl(filp, code, args);
	case XLNK_IOCDMARELEASE:
		return xlnk_dmarelease_ioctl(filp, code, args);
	case XLNK_IOCDEVREGISTER:
		return xlnk_devregister_ioctl(filp, code, args);
	case XLNK_IOCDMAREGISTER:
		return xlnk_dmaregister_ioctl(filp, code, args);
	case XLNK_IOCMCDMAREGISTER:
		return xlnk_mcdmaregister_ioctl(filp, code, args);
	case XLNK_IOCDEVUNREGISTER:
		return xlnk_devunregister_ioctl(filp, code, args);
	case XLNK_IOCCACHECTRL:
		return xlnk_cachecontrol_ioctl(filp, code, args);
	case XLNK_IOCSHUTDOWN:
		return xlnk_shutdown(args);
	case XLNK_IOCRECRES:
		return xlnk_recover_resource(args);
	case XLNK_IOCCONFIG:
		return xlnk_config_ioctl(filp, args);
	case XLNK_IOCMEMOP:
		return xlnk_memop_ioctl(filp, args);
	default:
		return -EINVAL;
	}
}

static struct vm_operations_struct xlnk_vm_ops = {
	.open = xlnk_vma_open,
	.close = xlnk_vma_close,
};

/* This function maps kernel space memory to user space memory. */
static int xlnk_mmap(struct file *filp, struct vm_area_struct *vma)
{
	int bufid;
	int status;

	bufid = vma->vm_pgoff >> (16 - PAGE_SHIFT);

	if (bufid == 0)
		status = remap_pfn_range(vma, vma->vm_start,
				virt_to_phys(xlnk_dev_buf) >> PAGE_SHIFT,
				vma->vm_end - vma->vm_start,
				vma->vm_page_prot);
	else {
		if (xlnk_config_dma_type(xlnk_config_dma_standard)) {
			unsigned long pfn;

			if (vma->vm_start != PAGE_ALIGN(vma->vm_start)) {
				pr_err("Cannot map on non-aligned addresses\n");
				return -1;
			}
			if (xlnk_bufcacheable[bufid] == 0)
				vma->vm_page_prot =
				pgprot_noncached(vma->vm_page_prot);
			pfn = virt_to_pfn(xlnk_bufpool[bufid]);
			status = remap_pfn_range(vma,
						 vma->vm_start,
						 pfn,
						 vma->vm_end - vma->vm_start,
						 vma->vm_page_prot);
			xlnk_userbuf[bufid] = vma->vm_start;
		} else {
			if (xlnk_bufcacheable[bufid] == 0)
				vma->vm_page_prot =
					pgprot_noncached(vma->vm_page_prot);
			status = remap_pfn_range(vma, vma->vm_start,
						 xlnk_phyaddr[bufid]
						 >> PAGE_SHIFT,
						 vma->vm_end - vma->vm_start,
						 vma->vm_page_prot);
			xlnk_userbuf[bufid] = vma->vm_start;
			xlnk_buf_process[bufid] = current->pid;
		}
	}
	if (status) {
		pr_err("xlnk_mmap failed with code %d\n", EAGAIN);
		return -EAGAIN;
	}

	xlnk_vma_open(vma);
	vma->vm_ops = &xlnk_vm_ops;
	vma->vm_private_data = xlnk_bufpool[bufid];

	return 0;
}

static void xlnk_vma_open(struct vm_area_struct *vma)
{
	xlnk_dev_vmas++;
}

static void xlnk_vma_close(struct vm_area_struct *vma)
{
	xlnk_dev_vmas--;
}





static int xlnk_shutdown(unsigned long buf)
{
	return 0;
}

static int xlnk_recover_resource(unsigned long buf)
{
	xlnk_free_all_buf();
#ifdef CONFIG_XILINX_DMA_APF
	xdma_release_all_channels();
#endif
	return 0;
}

module_platform_driver(xlnk_driver);

MODULE_DESCRIPTION("Xilinx APF driver");
MODULE_LICENSE("GPL");<|MERGE_RESOLUTION|>--- conflicted
+++ resolved
@@ -150,21 +150,13 @@
 
 };
 
-<<<<<<< HEAD
-static spinlock_t xlnk_devpack_lock;
-=======
 static struct semaphore xlnk_devpack_sem;
->>>>>>> f70f1fc9
 static struct xlnk_device_pack *xlnk_devpacks[MAX_XLNK_DMAS];
 static void xlnk_devpacks_init(void)
 {
 	unsigned int i;
 
-<<<<<<< HEAD
-	spin_lock_init(&xlnk_devpack_lock);
-=======
 	sema_init(&xlnk_devpack_sem, 1);
->>>>>>> f70f1fc9
 	for (i = 0; i < MAX_XLNK_DMAS; i++)
 		xlnk_devpacks[i] = NULL;
 
@@ -182,19 +174,13 @@
 static void xlnk_devpacks_add(struct xlnk_device_pack *devpack)
 {
 	unsigned int i;
-<<<<<<< HEAD
-
-	spin_lock_irq(&xlnk_devpack_lock);
-=======
 	devpack->refs = 1;
->>>>>>> f70f1fc9
 	for (i = 0; i < MAX_XLNK_DMAS; i++) {
 		if (xlnk_devpacks[i] == NULL) {
 			xlnk_devpacks[i] = devpack;
 			break;
 		}
 	}
-	spin_unlock_irq(&xlnk_devpack_lock);
 }
 
 static struct xlnk_device_pack *xlnk_devpacks_find(xlnk_intptr_type base)
@@ -407,10 +393,6 @@
 	int id;
 	void *kaddr;
 	dma_addr_t phys_addr_anchor;
-<<<<<<< HEAD
-	unsigned int page_dst;
-=======
->>>>>>> f70f1fc9
 
 	if (cacheable)
 		kaddr = dma_alloc_noncoherent(xlnk_dev,
@@ -441,10 +423,6 @@
 	spin_unlock(&xlnk_buf_lock);
 
 	if (id <= 0 || id >= XLNK_BUF_POOL_SIZE) {
-<<<<<<< HEAD
-		pr_err("No id could be found in range\n");
-=======
->>>>>>> f70f1fc9
 		return -ENOMEM;
 	}
 
@@ -1156,12 +1134,8 @@
 			down_read(&current->mm->mmap_sem);
 			locked_page_count =
 				get_user_pages(first_page * PAGE_SIZE,
-<<<<<<< HEAD
-					       t->sg_list_size, 1, 1,
-=======
 					       t->sg_list_size,
 					       FOLL_FORCE | FOLL_WRITE,
->>>>>>> f70f1fc9
 					       xlnk_page_store, NULL);
 			up_read(&current->mm->mmap_sem);
 			if (locked_page_count != t->sg_list_size) {
