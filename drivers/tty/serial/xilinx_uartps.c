/*
 * Cadence UART driver (found in Xilinx Zynq)
 *
 * 2011 - 2014 (C) Xilinx Inc.
 *
 * This program is free software; you can redistribute it
 * and/or modify it under the terms of the GNU General Public
 * License as published by the Free Software Foundation;
 * either version 2 of the License, or (at your option) any
 * later version.
 *
 * This driver has originally been pushed by Xilinx using a Zynq-branding. This
 * still shows in the naming of this file, the kconfig symbols and some symbols
 * in the code.
 */

#if defined(CONFIG_SERIAL_XILINX_PS_UART_CONSOLE) && defined(CONFIG_MAGIC_SYSRQ)
#define SUPPORT_SYSRQ
#endif

#include <linux/platform_device.h>
#include <linux/serial.h>
#include <linux/console.h>
#include <linux/serial_core.h>
#include <linux/slab.h>
#include <linux/tty.h>
#include <linux/tty_flip.h>
#include <linux/clk.h>
#include <linux/irq.h>
#include <linux/io.h>
#include <linux/of.h>
#include <linux/module.h>

#define CDNS_UART_TTY_NAME	"ttyPS"
#define CDNS_UART_NAME		"xuartps"
#define CDNS_UART_MAJOR		0	/* use dynamic node allocation */
#define CDNS_UART_MINOR		0	/* works best with devtmpfs */
#define CDNS_UART_NR_PORTS	2
#define CDNS_UART_FIFO_SIZE	64	/* FIFO size */
#define CDNS_UART_REGISTER_SPACE	0x1000

/* Rx Trigger level */
static int rx_trigger_level = 56;
module_param(rx_trigger_level, uint, S_IRUGO);
MODULE_PARM_DESC(rx_trigger_level, "Rx trigger level, 1-63 bytes");

/* Rx Timeout */
static int rx_timeout = 10;
module_param(rx_timeout, uint, S_IRUGO);
MODULE_PARM_DESC(rx_timeout, "Rx timeout, 1-255");

/* Register offsets for the UART. */
#define CDNS_UART_CR		0x00  /* Control Register */
#define CDNS_UART_MR		0x04  /* Mode Register */
#define CDNS_UART_IER		0x08  /* Interrupt Enable */
#define CDNS_UART_IDR		0x0C  /* Interrupt Disable */
#define CDNS_UART_IMR		0x10  /* Interrupt Mask */
#define CDNS_UART_ISR		0x14  /* Interrupt Status */
#define CDNS_UART_BAUDGEN	0x18  /* Baud Rate Generator */
#define CDNS_UART_RXTOUT	0x1C  /* RX Timeout */
#define CDNS_UART_RXWM		0x20  /* RX FIFO Trigger Level */
#define CDNS_UART_MODEMCR	0x24  /* Modem Control */
#define CDNS_UART_MODEMSR	0x28  /* Modem Status */
#define CDNS_UART_SR		0x2C  /* Channel Status */
#define CDNS_UART_FIFO		0x30  /* FIFO */
#define CDNS_UART_BAUDDIV	0x34  /* Baud Rate Divider */
#define CDNS_UART_FLOWDEL	0x38  /* Flow Delay */
#define CDNS_UART_IRRX_PWIDTH	0x3C  /* IR Min Received Pulse Width */
#define CDNS_UART_IRTX_PWIDTH	0x40  /* IR Transmitted pulse Width */
#define CDNS_UART_TXWM		0x44  /* TX FIFO Trigger Level */
#define CDNS_UART_RXBS		0x48  /* RX FIFO byte status register */

/* Control Register Bit Definitions */
#define CDNS_UART_CR_STOPBRK	0x00000100  /* Stop TX break */
#define CDNS_UART_CR_STARTBRK	0x00000080  /* Set TX break */
#define CDNS_UART_CR_TX_DIS	0x00000020  /* TX disabled. */
#define CDNS_UART_CR_TX_EN	0x00000010  /* TX enabled */
#define CDNS_UART_CR_RX_DIS	0x00000008  /* RX disabled. */
#define CDNS_UART_CR_RX_EN	0x00000004  /* RX enabled */
#define CDNS_UART_CR_TXRST	0x00000002  /* TX logic reset */
#define CDNS_UART_CR_RXRST	0x00000001  /* RX logic reset */
#define CDNS_UART_CR_RST_TO	0x00000040  /* Restart Timeout Counter */
#define CDNS_UART_RXBS_PARITY    0x00000001 /* Parity error status */
#define CDNS_UART_RXBS_FRAMING   0x00000002 /* Framing error status */
#define CDNS_UART_RXBS_BRK       0x00000004 /* Overrun error status */

/*
 * Mode Register:
 * The mode register (MR) defines the mode of transfer as well as the data
 * format. If this register is modified during transmission or reception,
 * data validity cannot be guaranteed.
 */
#define CDNS_UART_MR_CLKSEL		0x00000001  /* Pre-scalar selection */
#define CDNS_UART_MR_CHMODE_L_LOOP	0x00000200  /* Local loop back mode */
#define CDNS_UART_MR_CHMODE_NORM	0x00000000  /* Normal mode */

#define CDNS_UART_MR_STOPMODE_2_BIT	0x00000080  /* 2 stop bits */
#define CDNS_UART_MR_STOPMODE_1_BIT	0x00000000  /* 1 stop bit */

#define CDNS_UART_MR_PARITY_NONE	0x00000020  /* No parity mode */
#define CDNS_UART_MR_PARITY_MARK	0x00000018  /* Mark parity mode */
#define CDNS_UART_MR_PARITY_SPACE	0x00000010  /* Space parity mode */
#define CDNS_UART_MR_PARITY_ODD		0x00000008  /* Odd parity mode */
#define CDNS_UART_MR_PARITY_EVEN	0x00000000  /* Even parity mode */

#define CDNS_UART_MR_CHARLEN_6_BIT	0x00000006  /* 6 bits data */
#define CDNS_UART_MR_CHARLEN_7_BIT	0x00000004  /* 7 bits data */
#define CDNS_UART_MR_CHARLEN_8_BIT	0x00000000  /* 8 bits data */

/*
 * Interrupt Registers:
 * Interrupt control logic uses the interrupt enable register (IER) and the
 * interrupt disable register (IDR) to set the value of the bits in the
 * interrupt mask register (IMR). The IMR determines whether to pass an
 * interrupt to the interrupt status register (ISR).
 * Writing a 1 to IER Enables an interrupt, writing a 1 to IDR disables an
 * interrupt. IMR and ISR are read only, and IER and IDR are write only.
 * Reading either IER or IDR returns 0x00.
 * All four registers have the same bit definitions.
 */
#define CDNS_UART_IXR_TOUT	0x00000100 /* RX Timeout error interrupt */
#define CDNS_UART_IXR_PARITY	0x00000080 /* Parity error interrupt */
#define CDNS_UART_IXR_FRAMING	0x00000040 /* Framing error interrupt */
#define CDNS_UART_IXR_OVERRUN	0x00000020 /* Overrun error interrupt */
#define CDNS_UART_IXR_TXFULL	0x00000010 /* TX FIFO Full interrupt */
#define CDNS_UART_IXR_TXEMPTY	0x00000008 /* TX FIFO empty interrupt */
#define CDNS_UART_ISR_RXEMPTY	0x00000002 /* RX FIFO empty interrupt */
#define CDNS_UART_IXR_RXTRIG	0x00000001 /* RX FIFO trigger interrupt */
#define CDNS_UART_IXR_RXFULL	0x00000004 /* RX FIFO full interrupt. */
#define CDNS_UART_IXR_RXEMPTY	0x00000002 /* RX FIFO empty interrupt. */
#define CDNS_UART_IXR_RXMASK	0x000021e7 /* Valid RX bit mask */

	/*
	 * Do not enable parity error interrupt for the following
	 * reason: When parity error interrupt is enabled, each Rx
	 * parity error always results in 2 events. The first one
	 * being parity error interrupt and the second one with a
	 * proper Rx interrupt with the incoming data.  Disabling
	 * parity error interrupt ensures better handling of parity
	 * error events. With this change, for a parity error case, we
	 * get a Rx interrupt with parity error set in ISR register
	 * and we still handle parity errors in the desired way.
	 */

#define CDNS_UART_RX_IRQS	(CDNS_UART_IXR_FRAMING | \
				 CDNS_UART_IXR_OVERRUN | \
				 CDNS_UART_IXR_RXTRIG |	 \
				 CDNS_UART_IXR_TOUT)

/* Goes in read_status_mask for break detection as the HW doesn't do it*/
#define CDNS_UART_IXR_BRK	0x00002000

#define CDNS_UART_RXBS_SUPPORT BIT(1)
/*
 * Modem Control register:
 * The read/write Modem Control register controls the interface with the modem
 * or data set, or a peripheral device emulating a modem.
 */
#define CDNS_UART_MODEMCR_FCM	0x00000020 /* Automatic flow control mode */
#define CDNS_UART_MODEMCR_RTS	0x00000002 /* Request to send output control */
#define CDNS_UART_MODEMCR_DTR	0x00000001 /* Data Terminal Ready */

/*
 * Channel Status Register:
 * The channel status register (CSR) is provided to enable the control logic
 * to monitor the status of bits in the channel interrupt status register,
 * even if these are masked out by the interrupt mask register.
 */
#define CDNS_UART_SR_RXEMPTY	0x00000002 /* RX FIFO empty */
#define CDNS_UART_SR_TXEMPTY	0x00000008 /* TX FIFO empty */
#define CDNS_UART_SR_TXFULL	0x00000010 /* TX FIFO full */
#define CDNS_UART_SR_RXTRIG	0x00000001 /* Rx Trigger */

/* baud dividers min/max values */
#define CDNS_UART_BDIV_MIN	4
#define CDNS_UART_BDIV_MAX	255
#define CDNS_UART_CD_MAX	65535

/**
 * struct cdns_uart - device data
 * @port:		Pointer to the UART port
 * @uartclk:		Reference clock
 * @pclk:		APB clock
 * @baud:		Current baud rate
 * @clk_rate_change_nb:	Notifier block for clock changes
 */
struct cdns_uart {
	struct uart_port	*port;
	struct clk		*uartclk;
	struct clk		*pclk;
	unsigned int		baud;
	struct notifier_block	clk_rate_change_nb;
	u32			quirks;
};
struct cdns_platform_data {
	u32 quirks;
};
#define to_cdns_uart(_nb) container_of(_nb, struct cdns_uart, \
		clk_rate_change_nb);

/**
 * cdns_uart_handle_rx - Handle the received bytes along with Rx errors.
 * @dev_id: Id of the UART port
 * @isrstatus: The interrupt status register value as read
 * Return: None
 */
static void cdns_uart_handle_rx(void *dev_id, unsigned int isrstatus)
{
	struct uart_port *port = (struct uart_port *)dev_id;
	struct cdns_uart *cdns_uart = port->private_data;
	unsigned int data;
	unsigned int rxbs_status = 0;
	unsigned int status_mask;
	unsigned int framerrprocessed = 0;
	char status = TTY_NORMAL;
	bool is_rxbs_support;

	is_rxbs_support = cdns_uart->quirks & CDNS_UART_RXBS_SUPPORT;

	while ((readl(port->membase + CDNS_UART_SR) &
		CDNS_UART_SR_RXEMPTY) != CDNS_UART_SR_RXEMPTY) {
		if (is_rxbs_support)
			rxbs_status = readl(port->membase + CDNS_UART_RXBS);
		data = readl(port->membase + CDNS_UART_FIFO);
		port->icount.rx++;
		/*
		 * There is no hardware break detection in Zynq, so we interpret
		 * framing error with all-zeros data as a break sequence.
		 * Most of the time, there's another non-zero byte at the
		 * end of the sequence.
		 */
		if (!is_rxbs_support && (isrstatus & CDNS_UART_IXR_FRAMING)) {
			if (!data) {
				port->read_status_mask |= CDNS_UART_IXR_BRK;
				framerrprocessed = 1;
				continue;
			}
		}
		if (is_rxbs_support && (rxbs_status & CDNS_UART_RXBS_BRK)) {
			port->icount.brk++;
			status = TTY_BREAK;
			if (uart_handle_break(port))
				continue;
		}

		isrstatus &= port->read_status_mask;
		isrstatus &= ~port->ignore_status_mask;
		status_mask = port->read_status_mask;
		status_mask &= ~port->ignore_status_mask;

		if (data &&
		    (port->read_status_mask & CDNS_UART_IXR_BRK)) {
			port->read_status_mask &= ~CDNS_UART_IXR_BRK;
			port->icount.brk++;
			if (uart_handle_break(port))
				continue;
		}

		if (uart_handle_sysrq_char(port, data))
			continue;

		if (is_rxbs_support) {
			if ((rxbs_status & CDNS_UART_RXBS_PARITY)
			    && (status_mask & CDNS_UART_IXR_PARITY)) {
				port->icount.parity++;
				status = TTY_PARITY;
			}
			if ((rxbs_status & CDNS_UART_RXBS_FRAMING)
			    && (status_mask & CDNS_UART_IXR_PARITY)) {
				port->icount.frame++;
				status = TTY_FRAME;
			}
		} else {
			if (isrstatus & CDNS_UART_IXR_PARITY) {
				port->icount.parity++;
				status = TTY_PARITY;
			}
			if ((isrstatus & CDNS_UART_IXR_FRAMING) &&
			    !framerrprocessed) {
				port->icount.frame++;
				status = TTY_FRAME;
			}
		}
		if (isrstatus & CDNS_UART_IXR_OVERRUN) {
			port->icount.overrun++;
			tty_insert_flip_char(&port->state->port, 0,
					     TTY_OVERRUN);
		}
		tty_insert_flip_char(&port->state->port, data, status);
		isrstatus = 0;
	}
	spin_unlock(&port->lock);
	tty_flip_buffer_push(&port->state->port);
	spin_lock(&port->lock);
}

/**
 * cdns_uart_handle_tx - Handle the bytes to be Txed.
 * @dev_id: Id of the UART port
 * Return: None
 */
static void cdns_uart_handle_tx(void *dev_id)
{
	struct uart_port *port = (struct uart_port *)dev_id;
	unsigned int numbytes;

	if (uart_circ_empty(&port->state->xmit)) {
		writel(CDNS_UART_IXR_TXEMPTY, port->membase + CDNS_UART_IDR);
	} else {
		numbytes = port->fifosize;
		while (numbytes && !uart_circ_empty(&port->state->xmit) &&
		       !(readl(port->membase + CDNS_UART_SR) & CDNS_UART_SR_TXFULL)) {
			/*
			 * Get the data from the UART circular buffer
			 * and write it to the cdns_uart's TX_FIFO
			 * register.
			 */
			writel(
				port->state->xmit.buf[port->state->xmit.
				tail], port->membase + CDNS_UART_FIFO);

			port->icount.tx++;

			/*
			 * Adjust the tail of the UART buffer and wrap
			 * the buffer if it reaches limit.
			 */
			port->state->xmit.tail =
				(port->state->xmit.tail + 1) &
					(UART_XMIT_SIZE - 1);

			numbytes--;
		}

		if (uart_circ_chars_pending(
				&port->state->xmit) < WAKEUP_CHARS)
			uart_write_wakeup(port);
	}
}

/**
 * cdns_uart_isr - Interrupt handler
 * @irq: Irq number
 * @dev_id: Id of the port
 *
 * Return: IRQHANDLED
 */
static irqreturn_t cdns_uart_isr(int irq, void *dev_id)
{
	struct uart_port *port = (struct uart_port *)dev_id;
	unsigned int isrstatus;

	spin_lock(&port->lock);

	/* Read the interrupt status register to determine which
	 * interrupt(s) is/are active and clear them.
	 */
	isrstatus = readl(port->membase + CDNS_UART_ISR);
	writel(isrstatus, port->membase + CDNS_UART_ISR);

	if (isrstatus & CDNS_UART_IXR_TXEMPTY) {
		cdns_uart_handle_tx(dev_id);
		isrstatus &= ~CDNS_UART_IXR_TXEMPTY;
	}
	if (isrstatus & CDNS_UART_IXR_RXMASK)
		cdns_uart_handle_rx(dev_id, isrstatus);

	spin_unlock(&port->lock);
	return IRQ_HANDLED;
}

/**
 * cdns_uart_calc_baud_divs - Calculate baud rate divisors
 * @clk: UART module input clock
 * @baud: Desired baud rate
 * @rbdiv: BDIV value (return value)
 * @rcd: CD value (return value)
 * @div8: Value for clk_sel bit in mod (return value)
 * Return: baud rate, requested baud when possible, or actual baud when there
 *	was too much error, zero if no valid divisors are found.
 *
 * Formula to obtain baud rate is
 *	baud_tx/rx rate = clk/CD * (BDIV + 1)
 *	input_clk = (Uart User Defined Clock or Apb Clock)
 *		depends on UCLKEN in MR Reg
 *	clk = input_clk or input_clk/8;
 *		depends on CLKS in MR reg
 *	CD and BDIV depends on values in
 *			baud rate generate register
 *			baud rate clock divisor register
 */
static unsigned int cdns_uart_calc_baud_divs(unsigned int clk,
		unsigned int baud, u32 *rbdiv, u32 *rcd, int *div8)
{
	u32 cd, bdiv;
	unsigned int calc_baud;
	unsigned int bestbaud = 0;
	unsigned int bauderror;
	unsigned int besterror = ~0;

	if (baud < clk / ((CDNS_UART_BDIV_MAX + 1) * CDNS_UART_CD_MAX)) {
		*div8 = 1;
		clk /= 8;
	} else {
		*div8 = 0;
	}

	for (bdiv = CDNS_UART_BDIV_MIN; bdiv <= CDNS_UART_BDIV_MAX; bdiv++) {
		cd = DIV_ROUND_CLOSEST(clk, baud * (bdiv + 1));
		if (cd < 1 || cd > CDNS_UART_CD_MAX)
			continue;

		calc_baud = clk / (cd * (bdiv + 1));

		if (baud > calc_baud)
			bauderror = baud - calc_baud;
		else
			bauderror = calc_baud - baud;

		if (besterror > bauderror) {
			*rbdiv = bdiv;
			*rcd = cd;
			bestbaud = calc_baud;
			besterror = bauderror;
		}
	}
	/* use the values when percent error is acceptable */
	if (((besterror * 100) / baud) < 3)
		bestbaud = baud;

	return bestbaud;
}

/**
 * cdns_uart_set_baud_rate - Calculate and set the baud rate
 * @port: Handle to the uart port structure
 * @baud: Baud rate to set
 * Return: baud rate, requested baud when possible, or actual baud when there
 *	   was too much error, zero if no valid divisors are found.
 */
static unsigned int cdns_uart_set_baud_rate(struct uart_port *port,
		unsigned int baud)
{
	unsigned int calc_baud;
	u32 cd = 0, bdiv = 0;
	u32 mreg;
	int div8;
	struct cdns_uart *cdns_uart = port->private_data;

	calc_baud = cdns_uart_calc_baud_divs(port->uartclk, baud, &bdiv, &cd,
			&div8);

	/* Write new divisors to hardware */
	mreg = readl(port->membase + CDNS_UART_MR);
	if (div8)
		mreg |= CDNS_UART_MR_CLKSEL;
	else
		mreg &= ~CDNS_UART_MR_CLKSEL;
	writel(mreg, port->membase + CDNS_UART_MR);
	writel(cd, port->membase + CDNS_UART_BAUDGEN);
	writel(bdiv, port->membase + CDNS_UART_BAUDDIV);
	cdns_uart->baud = baud;

	return calc_baud;
}

#ifdef CONFIG_COMMON_CLK
/**
 * cdns_uart_clk_notitifer_cb - Clock notifier callback
 * @nb:		Notifier block
 * @event:	Notify event
 * @data:	Notifier data
 * Return:	NOTIFY_OK or NOTIFY_DONE on success, NOTIFY_BAD on error.
 */
static int cdns_uart_clk_notifier_cb(struct notifier_block *nb,
		unsigned long event, void *data)
{
	u32 ctrl_reg;
	struct uart_port *port;
	int locked = 0;
	struct clk_notifier_data *ndata = data;
	unsigned long flags = 0;
	struct cdns_uart *cdns_uart = to_cdns_uart(nb);

	port = cdns_uart->port;
	if (port->suspended)
		return NOTIFY_OK;

	switch (event) {
	case PRE_RATE_CHANGE:
	{
		u32 bdiv, cd;
		int div8;

		/*
		 * Find out if current baud-rate can be achieved with new clock
		 * frequency.
		 */
		if (!cdns_uart_calc_baud_divs(ndata->new_rate, cdns_uart->baud,
					&bdiv, &cd, &div8)) {
			dev_warn(port->dev, "clock rate change rejected\n");
			return NOTIFY_BAD;
		}

		spin_lock_irqsave(&cdns_uart->port->lock, flags);

		/* Disable the TX and RX to set baud rate */
		ctrl_reg = readl(port->membase + CDNS_UART_CR);
		ctrl_reg |= CDNS_UART_CR_TX_DIS | CDNS_UART_CR_RX_DIS;
		writel(ctrl_reg, port->membase + CDNS_UART_CR);

		spin_unlock_irqrestore(&cdns_uart->port->lock, flags);

		return NOTIFY_OK;
	}
	case POST_RATE_CHANGE:
		/*
		 * Set clk dividers to generate correct baud with new clock
		 * frequency.
		 */

		spin_lock_irqsave(&cdns_uart->port->lock, flags);

		locked = 1;
		port->uartclk = ndata->new_rate;

		cdns_uart->baud = cdns_uart_set_baud_rate(cdns_uart->port,
				cdns_uart->baud);
		/* fall through */
	case ABORT_RATE_CHANGE:
		if (!locked)
			spin_lock_irqsave(&cdns_uart->port->lock, flags);

		/* Set TX/RX Reset */
		ctrl_reg = readl(port->membase + CDNS_UART_CR);
		ctrl_reg |= CDNS_UART_CR_TXRST | CDNS_UART_CR_RXRST;
		writel(ctrl_reg, port->membase + CDNS_UART_CR);

		while (readl(port->membase + CDNS_UART_CR) &
				(CDNS_UART_CR_TXRST | CDNS_UART_CR_RXRST))
			cpu_relax();

		/*
		 * Clear the RX disable and TX disable bits and then set the TX
		 * enable bit and RX enable bit to enable the transmitter and
		 * receiver.
		 */
		writel(rx_timeout, port->membase + CDNS_UART_RXTOUT);
		ctrl_reg = readl(port->membase + CDNS_UART_CR);
		ctrl_reg &= ~(CDNS_UART_CR_TX_DIS | CDNS_UART_CR_RX_DIS);
		ctrl_reg |= CDNS_UART_CR_TX_EN | CDNS_UART_CR_RX_EN;
		writel(ctrl_reg, port->membase + CDNS_UART_CR);

		spin_unlock_irqrestore(&cdns_uart->port->lock, flags);

		return NOTIFY_OK;
	default:
		return NOTIFY_DONE;
	}
}
#endif

/**
 * cdns_uart_start_tx -  Start transmitting bytes
 * @port: Handle to the uart port structure
 */
static void cdns_uart_start_tx(struct uart_port *port)
{
	unsigned int status;

	if (uart_tx_stopped(port))
		return;

	/*
	 * Set the TX enable bit and clear the TX disable bit to enable the
	 * transmitter.
	 */
	status = readl(port->membase + CDNS_UART_CR);
	status &= ~CDNS_UART_CR_TX_DIS;
	status |= CDNS_UART_CR_TX_EN;
	writel(status, port->membase + CDNS_UART_CR);

	if (uart_circ_empty(&port->state->xmit))
		return;

	cdns_uart_handle_tx(port);

	writel(CDNS_UART_IXR_TXEMPTY, port->membase + CDNS_UART_ISR);
	/* Enable the TX Empty interrupt */
	writel(CDNS_UART_IXR_TXEMPTY, port->membase + CDNS_UART_IER);
}

/**
 * cdns_uart_stop_tx - Stop TX
 * @port: Handle to the uart port structure
 */
static void cdns_uart_stop_tx(struct uart_port *port)
{
	unsigned int regval;

	regval = readl(port->membase + CDNS_UART_CR);
	regval |= CDNS_UART_CR_TX_DIS;
	/* Disable the transmitter */
	writel(regval, port->membase + CDNS_UART_CR);
}

/**
 * cdns_uart_stop_rx - Stop RX
 * @port: Handle to the uart port structure
 */
static void cdns_uart_stop_rx(struct uart_port *port)
{
	unsigned int regval;

	/* Disable RX IRQs */
	writel(CDNS_UART_RX_IRQS, port->membase + CDNS_UART_IDR);

	/* Disable the receiver */
	regval = readl(port->membase + CDNS_UART_CR);
	regval |= CDNS_UART_CR_RX_DIS;
	writel(regval, port->membase + CDNS_UART_CR);
}

/**
 * cdns_uart_tx_empty -  Check whether TX is empty
 * @port: Handle to the uart port structure
 *
 * Return: TIOCSER_TEMT on success, 0 otherwise
 */
static unsigned int cdns_uart_tx_empty(struct uart_port *port)
{
	unsigned int status;

	status = readl(port->membase + CDNS_UART_SR) &
				CDNS_UART_SR_TXEMPTY;
	return status ? TIOCSER_TEMT : 0;
}

/**
 * cdns_uart_break_ctl - Based on the input ctl we have to start or stop
 *			transmitting char breaks
 * @port: Handle to the uart port structure
 * @ctl: Value based on which start or stop decision is taken
 */
static void cdns_uart_break_ctl(struct uart_port *port, int ctl)
{
	unsigned int status;
	unsigned long flags;

	spin_lock_irqsave(&port->lock, flags);

	status = readl(port->membase + CDNS_UART_CR);

	if (ctl == -1)
		writel(CDNS_UART_CR_STARTBRK | status,
				port->membase + CDNS_UART_CR);
	else {
		if ((status & CDNS_UART_CR_STOPBRK) == 0)
			writel(CDNS_UART_CR_STOPBRK | status,
					port->membase + CDNS_UART_CR);
	}
	spin_unlock_irqrestore(&port->lock, flags);
}

/**
 * cdns_uart_set_termios - termios operations, handling data length, parity,
 *				stop bits, flow control, baud rate
 * @port: Handle to the uart port structure
 * @termios: Handle to the input termios structure
 * @old: Values of the previously saved termios structure
 */
static void cdns_uart_set_termios(struct uart_port *port,
				struct ktermios *termios, struct ktermios *old)
{
	unsigned int cval = 0;
	unsigned int baud, minbaud, maxbaud;
	unsigned long flags;
	unsigned int ctrl_reg, mode_reg;

	spin_lock_irqsave(&port->lock, flags);

	/* Wait for the transmit FIFO to empty before making changes */
	if (!(readl(port->membase + CDNS_UART_CR) &
				CDNS_UART_CR_TX_DIS)) {
		while (!(readl(port->membase + CDNS_UART_SR) &
				CDNS_UART_SR_TXEMPTY)) {
			cpu_relax();
		}
	}

	/* Disable the TX and RX to set baud rate */
	ctrl_reg = readl(port->membase + CDNS_UART_CR);
	ctrl_reg |= CDNS_UART_CR_TX_DIS | CDNS_UART_CR_RX_DIS;
	writel(ctrl_reg, port->membase + CDNS_UART_CR);

	/*
	 * Min baud rate = 6bps and Max Baud Rate is 10Mbps for 100Mhz clk
	 * min and max baud should be calculated here based on port->uartclk.
	 * this way we get a valid baud and can safely call set_baud()
	 */
	minbaud = port->uartclk /
			((CDNS_UART_BDIV_MAX + 1) * CDNS_UART_CD_MAX * 8);
	maxbaud = port->uartclk / (CDNS_UART_BDIV_MIN + 1);
	baud = uart_get_baud_rate(port, termios, old, minbaud, maxbaud);
	baud = cdns_uart_set_baud_rate(port, baud);
	if (tty_termios_baud_rate(termios))
		tty_termios_encode_baud_rate(termios, baud, baud);

	/* Update the per-port timeout. */
	uart_update_timeout(port, termios->c_cflag, baud);

	/* Set TX/RX Reset */
	ctrl_reg = readl(port->membase + CDNS_UART_CR);
	ctrl_reg |= CDNS_UART_CR_TXRST | CDNS_UART_CR_RXRST;
	writel(ctrl_reg, port->membase + CDNS_UART_CR);

	while (readl(port->membase + CDNS_UART_CR) &
		(CDNS_UART_CR_TXRST | CDNS_UART_CR_RXRST))
		cpu_relax();

	while (readl(port->membase + CDNS_UART_CR_OFFSET) &
		(CDNS_UART_CR_TXRST | CDNS_UART_CR_RXRST))
		cpu_relax();
	/*
	 * Clear the RX disable and TX disable bits and then set the TX enable
	 * bit and RX enable bit to enable the transmitter and receiver.
	 */
	ctrl_reg = readl(port->membase + CDNS_UART_CR);
	ctrl_reg &= ~(CDNS_UART_CR_TX_DIS | CDNS_UART_CR_RX_DIS);
	ctrl_reg |= CDNS_UART_CR_TX_EN | CDNS_UART_CR_RX_EN;
	writel(ctrl_reg, port->membase + CDNS_UART_CR);

	writel(rx_timeout, port->membase + CDNS_UART_RXTOUT);

	port->read_status_mask = CDNS_UART_IXR_TXEMPTY | CDNS_UART_IXR_RXTRIG |
			CDNS_UART_IXR_OVERRUN | CDNS_UART_IXR_TOUT;
	port->ignore_status_mask = 0;

	if (termios->c_iflag & INPCK)
		port->read_status_mask |= CDNS_UART_IXR_PARITY |
		CDNS_UART_IXR_FRAMING;

	if (termios->c_iflag & IGNPAR)
		port->ignore_status_mask |= CDNS_UART_IXR_PARITY |
			CDNS_UART_IXR_FRAMING | CDNS_UART_IXR_OVERRUN;

	/* ignore all characters if CREAD is not set */
	if ((termios->c_cflag & CREAD) == 0)
		port->ignore_status_mask |= CDNS_UART_IXR_RXTRIG |
			CDNS_UART_IXR_TOUT | CDNS_UART_IXR_PARITY |
			CDNS_UART_IXR_FRAMING | CDNS_UART_IXR_OVERRUN;

	mode_reg = readl(port->membase + CDNS_UART_MR);

	/* Handling Data Size */
	switch (termios->c_cflag & CSIZE) {
	case CS6:
		cval |= CDNS_UART_MR_CHARLEN_6_BIT;
		break;
	case CS7:
		cval |= CDNS_UART_MR_CHARLEN_7_BIT;
		break;
	default:
	case CS8:
		cval |= CDNS_UART_MR_CHARLEN_8_BIT;
		termios->c_cflag &= ~CSIZE;
		termios->c_cflag |= CS8;
		break;
	}

	/* Handling Parity and Stop Bits length */
	if (termios->c_cflag & CSTOPB)
		cval |= CDNS_UART_MR_STOPMODE_2_BIT; /* 2 STOP bits */
	else
		cval |= CDNS_UART_MR_STOPMODE_1_BIT; /* 1 STOP bit */

	if (termios->c_cflag & PARENB) {
		/* Mark or Space parity */
		if (termios->c_cflag & CMSPAR) {
			if (termios->c_cflag & PARODD)
				cval |= CDNS_UART_MR_PARITY_MARK;
			else
				cval |= CDNS_UART_MR_PARITY_SPACE;
		} else {
			if (termios->c_cflag & PARODD)
				cval |= CDNS_UART_MR_PARITY_ODD;
			else
				cval |= CDNS_UART_MR_PARITY_EVEN;
		}
	} else {
		cval |= CDNS_UART_MR_PARITY_NONE;
	}
	cval |= mode_reg & 1;
	writel(cval, port->membase + CDNS_UART_MR);

	spin_unlock_irqrestore(&port->lock, flags);
}

/**
 * cdns_uart_startup - Called when an application opens a cdns_uart port
 * @port: Handle to the uart port structure
 *
 * Return: 0 on success, negative errno otherwise
 */
static int cdns_uart_startup(struct uart_port *port)
{
	struct cdns_uart *cdns_uart = port->private_data;
	bool is_brk_support;
	int ret;
	unsigned long flags;
	unsigned int status = 0;

	is_brk_support = cdns_uart->quirks & CDNS_UART_RXBS_SUPPORT;

	spin_lock_irqsave(&port->lock, flags);

	/* Disable the TX and RX */
	writel(CDNS_UART_CR_TX_DIS | CDNS_UART_CR_RX_DIS,
			port->membase + CDNS_UART_CR);

	/* Set the Control Register with TX/RX Enable, TX/RX Reset,
	 * no break chars.
	 */
	writel(CDNS_UART_CR_TXRST | CDNS_UART_CR_RXRST,
			port->membase + CDNS_UART_CR);

<<<<<<< HEAD
	while (readl(port->membase + CDNS_UART_CR_OFFSET) &
		(CDNS_UART_CR_TXRST | CDNS_UART_CR_RXRST))
		cpu_relax();

	status = cdns_uart_readl(CDNS_UART_CR_OFFSET);
=======
	while (readl(port->membase + CDNS_UART_CR) &
		(CDNS_UART_CR_TXRST | CDNS_UART_CR_RXRST))
		cpu_relax();
>>>>>>> 41d036b3

	/*
	 * Clear the RX disable bit and then set the RX enable bit to enable
	 * the receiver.
	 */
	status = readl(port->membase + CDNS_UART_CR);
	status &= CDNS_UART_CR_RX_DIS;
	status |= CDNS_UART_CR_RX_EN;
	writel(status, port->membase + CDNS_UART_CR);

	/* Set the Mode Register with normal mode,8 data bits,1 stop bit,
	 * no parity.
	 */
	writel(CDNS_UART_MR_CHMODE_NORM | CDNS_UART_MR_STOPMODE_1_BIT
		| CDNS_UART_MR_PARITY_NONE | CDNS_UART_MR_CHARLEN_8_BIT,
		port->membase + CDNS_UART_MR);

	/*
	 * Set the RX FIFO Trigger level to use most of the FIFO, but it
	 * can be tuned with a module parameter
	 */
	writel(rx_trigger_level, port->membase + CDNS_UART_RXWM);

	/*
	 * Receive Timeout register is enabled but it
	 * can be tuned with a module parameter
	 */
	writel(rx_timeout, port->membase + CDNS_UART_RXTOUT);

	/* Clear out any pending interrupts before enabling them */
	writel(readl(port->membase + CDNS_UART_ISR),
			port->membase + CDNS_UART_ISR);

	spin_unlock_irqrestore(&port->lock, flags);

	ret = request_irq(port->irq, cdns_uart_isr, 0, CDNS_UART_NAME, port);
	if (ret) {
		dev_err(port->dev, "request_irq '%d' failed with %d\n",
			port->irq, ret);
		return ret;
	}

	/* Set the Interrupt Registers with desired interrupts */
	if (is_brk_support)
		writel(CDNS_UART_RX_IRQS | CDNS_UART_IXR_BRK,
					port->membase + CDNS_UART_IER);
	else
		writel(CDNS_UART_RX_IRQS, port->membase + CDNS_UART_IER);

	return 0;
}

/**
 * cdns_uart_shutdown - Called when an application closes a cdns_uart port
 * @port: Handle to the uart port structure
 */
static void cdns_uart_shutdown(struct uart_port *port)
{
	int status;
	unsigned long flags;

	spin_lock_irqsave(&port->lock, flags);

	/* Disable interrupts */
	status = readl(port->membase + CDNS_UART_IMR);
	writel(status, port->membase + CDNS_UART_IDR);
	writel(0xffffffff, port->membase + CDNS_UART_ISR);

	/* Disable the TX and RX */
	writel(CDNS_UART_CR_TX_DIS | CDNS_UART_CR_RX_DIS,
			port->membase + CDNS_UART_CR);

	spin_unlock_irqrestore(&port->lock, flags);

	free_irq(port->irq, port);
}

/**
 * cdns_uart_type - Set UART type to cdns_uart port
 * @port: Handle to the uart port structure
 *
 * Return: string on success, NULL otherwise
 */
static const char *cdns_uart_type(struct uart_port *port)
{
	return port->type == PORT_XUARTPS ? CDNS_UART_NAME : NULL;
}

/**
 * cdns_uart_verify_port - Verify the port params
 * @port: Handle to the uart port structure
 * @ser: Handle to the structure whose members are compared
 *
 * Return: 0 on success, negative errno otherwise.
 */
static int cdns_uart_verify_port(struct uart_port *port,
					struct serial_struct *ser)
{
	if (ser->type != PORT_UNKNOWN && ser->type != PORT_XUARTPS)
		return -EINVAL;
	if (port->irq != ser->irq)
		return -EINVAL;
	if (ser->io_type != UPIO_MEM)
		return -EINVAL;
	if (port->iobase != ser->port)
		return -EINVAL;
	if (ser->hub6 != 0)
		return -EINVAL;
	return 0;
}

/**
 * cdns_uart_request_port - Claim the memory region attached to cdns_uart port,
 *				called when the driver adds a cdns_uart port via
 *				uart_add_one_port()
 * @port: Handle to the uart port structure
 *
 * Return: 0 on success, negative errno otherwise.
 */
static int cdns_uart_request_port(struct uart_port *port)
{
	if (!request_mem_region(port->mapbase, CDNS_UART_REGISTER_SPACE,
					 CDNS_UART_NAME)) {
		return -ENOMEM;
	}

	port->membase = ioremap(port->mapbase, CDNS_UART_REGISTER_SPACE);
	if (!port->membase) {
		dev_err(port->dev, "Unable to map registers\n");
		release_mem_region(port->mapbase, CDNS_UART_REGISTER_SPACE);
		return -ENOMEM;
	}
	return 0;
}

/**
 * cdns_uart_release_port - Release UART port
 * @port: Handle to the uart port structure
 *
 * Release the memory region attached to a cdns_uart port. Called when the
 * driver removes a cdns_uart port via uart_remove_one_port().
 */
static void cdns_uart_release_port(struct uart_port *port)
{
	release_mem_region(port->mapbase, CDNS_UART_REGISTER_SPACE);
	iounmap(port->membase);
	port->membase = NULL;
}

/**
 * cdns_uart_config_port - Configure UART port
 * @port: Handle to the uart port structure
 * @flags: If any
 */
static void cdns_uart_config_port(struct uart_port *port, int flags)
{
	if (flags & UART_CONFIG_TYPE && cdns_uart_request_port(port) == 0)
		port->type = PORT_XUARTPS;
}

/**
 * cdns_uart_get_mctrl - Get the modem control state
 * @port: Handle to the uart port structure
 *
 * Return: the modem control state
 */
static unsigned int cdns_uart_get_mctrl(struct uart_port *port)
{
	return TIOCM_CTS | TIOCM_DSR | TIOCM_CAR;
}

static void cdns_uart_set_mctrl(struct uart_port *port, unsigned int mctrl)
{
	u32 val;

	val = readl(port->membase + CDNS_UART_MODEMCR);

	val &= ~(CDNS_UART_MODEMCR_RTS | CDNS_UART_MODEMCR_DTR);

	if (mctrl & TIOCM_RTS)
		val |= CDNS_UART_MODEMCR_RTS;
	if (mctrl & TIOCM_DTR)
		val |= CDNS_UART_MODEMCR_DTR;

	writel(val, port->membase + CDNS_UART_MODEMCR);
}

#ifdef CONFIG_CONSOLE_POLL
static int cdns_uart_poll_get_char(struct uart_port *port)
{
	int c;
	unsigned long flags;

	spin_lock_irqsave(&port->lock, flags);

	/* Check if FIFO is empty */
	if (readl(port->membase + CDNS_UART_SR) & CDNS_UART_SR_RXEMPTY)
		c = NO_POLL_CHAR;
	else /* Read a character */
		c = (unsigned char) readl(port->membase + CDNS_UART_FIFO);

	spin_unlock_irqrestore(&port->lock, flags);

	return c;
}

static void cdns_uart_poll_put_char(struct uart_port *port, unsigned char c)
{
	unsigned long flags;

	spin_lock_irqsave(&port->lock, flags);

	/* Wait until FIFO is empty */
	while (!(readl(port->membase + CDNS_UART_SR) & CDNS_UART_SR_TXEMPTY))
		cpu_relax();

	/* Write a character */
	writel(c, port->membase + CDNS_UART_FIFO);

	/* Wait until FIFO is empty */
	while (!(readl(port->membase + CDNS_UART_SR) & CDNS_UART_SR_TXEMPTY))
		cpu_relax();

	spin_unlock_irqrestore(&port->lock, flags);

	return;
}
#endif

static void cdns_uart_pm(struct uart_port *port, unsigned int state,
		   unsigned int oldstate)
{
	struct cdns_uart *cdns_uart = port->private_data;

	switch (state) {
	case UART_PM_STATE_OFF:
		clk_disable(cdns_uart->uartclk);
		clk_disable(cdns_uart->pclk);
		break;
	default:
		clk_enable(cdns_uart->pclk);
		clk_enable(cdns_uart->uartclk);
		break;
	}
}

static const struct uart_ops cdns_uart_ops = {
	.set_mctrl	= cdns_uart_set_mctrl,
	.get_mctrl	= cdns_uart_get_mctrl,
	.start_tx	= cdns_uart_start_tx,
	.stop_tx	= cdns_uart_stop_tx,
	.stop_rx	= cdns_uart_stop_rx,
	.tx_empty	= cdns_uart_tx_empty,
	.break_ctl	= cdns_uart_break_ctl,
	.set_termios	= cdns_uart_set_termios,
	.startup	= cdns_uart_startup,
	.shutdown	= cdns_uart_shutdown,
	.pm		= cdns_uart_pm,
	.type		= cdns_uart_type,
	.verify_port	= cdns_uart_verify_port,
	.request_port	= cdns_uart_request_port,
	.release_port	= cdns_uart_release_port,
	.config_port	= cdns_uart_config_port,
#ifdef CONFIG_CONSOLE_POLL
	.poll_get_char	= cdns_uart_poll_get_char,
	.poll_put_char	= cdns_uart_poll_put_char,
#endif
};

static struct uart_port cdns_uart_port[CDNS_UART_NR_PORTS];

/**
 * cdns_uart_get_port - Configure the port from platform device resource info
 * @id: Port id
 *
 * Return: a pointer to a uart_port or NULL for failure
 */
static struct uart_port *cdns_uart_get_port(int id)
{
	struct uart_port *port;

	/* Try the given port id if failed use default method */
	if (cdns_uart_port[id].mapbase != 0) {
		/* Find the next unused port */
		for (id = 0; id < CDNS_UART_NR_PORTS; id++)
			if (cdns_uart_port[id].mapbase == 0)
				break;
	}

	if (id >= CDNS_UART_NR_PORTS)
		return NULL;

	port = &cdns_uart_port[id];

	/* At this point, we've got an empty uart_port struct, initialize it */
	spin_lock_init(&port->lock);
	port->membase	= NULL;
	port->irq	= 0;
	port->type	= PORT_UNKNOWN;
	port->iotype	= UPIO_MEM32;
	port->flags	= UPF_BOOT_AUTOCONF;
	port->ops	= &cdns_uart_ops;
	port->fifosize	= CDNS_UART_FIFO_SIZE;
	port->line	= id;
	port->dev	= NULL;
	return port;
}

#ifdef CONFIG_SERIAL_XILINX_PS_UART_CONSOLE
/**
 * cdns_uart_console_wait_tx - Wait for the TX to be full
 * @port: Handle to the uart port structure
 */
static void cdns_uart_console_wait_tx(struct uart_port *port)
{
	while (!(readl(port->membase + CDNS_UART_SR) & CDNS_UART_SR_TXEMPTY))
		barrier();
}

/**
 * cdns_uart_console_putchar - write the character to the FIFO buffer
 * @port: Handle to the uart port structure
 * @ch: Character to be written
 */
static void cdns_uart_console_putchar(struct uart_port *port, int ch)
{
	cdns_uart_console_wait_tx(port);
	writel(ch, port->membase + CDNS_UART_FIFO);
}

static void __init cdns_early_write(struct console *con, const char *s,
				    unsigned n)
{
	struct earlycon_device *dev = con->data;

	uart_console_write(&dev->port, s, n, cdns_uart_console_putchar);
}

static int __init cdns_early_console_setup(struct earlycon_device *device,
					   const char *opt)
{
	struct uart_port *port = &device->port;

	if (!port->membase)
		return -ENODEV;

	/* initialise control register */
	writel(CDNS_UART_CR_TX_EN|CDNS_UART_CR_TXRST|CDNS_UART_CR_RXRST,
	       port->membase + CDNS_UART_CR);

	/* only set baud if specified on command line - otherwise
	 * assume it has been initialized by a boot loader.
	 */
	if (device->baud) {
		u32 cd = 0, bdiv = 0;
		u32 mr;
		int div8;

		cdns_uart_calc_baud_divs(port->uartclk, device->baud,
					 &bdiv, &cd, &div8);
		mr = CDNS_UART_MR_PARITY_NONE;
		if (div8)
			mr |= CDNS_UART_MR_CLKSEL;

		writel(mr,   port->membase + CDNS_UART_MR);
		writel(cd,   port->membase + CDNS_UART_BAUDGEN);
		writel(bdiv, port->membase + CDNS_UART_BAUDDIV);
	}

	device->con->write = cdns_early_write;

	return 0;
}
OF_EARLYCON_DECLARE(cdns, "xlnx,xuartps", cdns_early_console_setup);
OF_EARLYCON_DECLARE(cdns, "cdns,uart-r1p8", cdns_early_console_setup);
OF_EARLYCON_DECLARE(cdns, "cdns,uart-r1p12", cdns_early_console_setup);
OF_EARLYCON_DECLARE(cdns, "xlnx,zynqmp-uart", cdns_early_console_setup);

/**
 * cdns_uart_console_write - perform write operation
 * @co: Console handle
 * @s: Pointer to character array
 * @count: No of characters
 */
static void cdns_uart_console_write(struct console *co, const char *s,
				unsigned int count)
{
	struct uart_port *port = &cdns_uart_port[co->index];
	unsigned long flags;
	unsigned int imr, ctrl;
	int locked = 1;

	if (port->sysrq)
		locked = 0;
	else if (oops_in_progress)
		locked = spin_trylock_irqsave(&port->lock, flags);
	else
		spin_lock_irqsave(&port->lock, flags);

	/* save and disable interrupt */
	imr = readl(port->membase + CDNS_UART_IMR);
	writel(imr, port->membase + CDNS_UART_IDR);

	/*
	 * Make sure that the tx part is enabled. Set the TX enable bit and
	 * clear the TX disable bit to enable the transmitter.
	 */
	ctrl = readl(port->membase + CDNS_UART_CR);
	ctrl &= ~CDNS_UART_CR_TX_DIS;
	ctrl |= CDNS_UART_CR_TX_EN;
	writel(ctrl, port->membase + CDNS_UART_CR);

	uart_console_write(port, s, count, cdns_uart_console_putchar);
	cdns_uart_console_wait_tx(port);

	writel(ctrl, port->membase + CDNS_UART_CR);

	/* restore interrupt state */
	writel(imr, port->membase + CDNS_UART_IER);

	if (locked)
		spin_unlock_irqrestore(&port->lock, flags);
}

/**
 * cdns_uart_console_setup - Initialize the uart to default config
 * @co: Console handle
 * @options: Initial settings of uart
 *
 * Return: 0 on success, negative errno otherwise.
 */
static int __init cdns_uart_console_setup(struct console *co, char *options)
{
	struct uart_port *port = &cdns_uart_port[co->index];
	int baud = 9600;
	int bits = 8;
	int parity = 'n';
	int flow = 'n';

	if (co->index < 0 || co->index >= CDNS_UART_NR_PORTS)
		return -EINVAL;

	if (!port->membase) {
		pr_debug("console on " CDNS_UART_TTY_NAME "%i not present\n",
			 co->index);
		return -ENODEV;
	}

	if (options)
		uart_parse_options(options, &baud, &parity, &bits, &flow);

	return uart_set_options(port, co, baud, parity, bits, flow);
}

static struct uart_driver cdns_uart_uart_driver;

static struct console cdns_uart_console = {
	.name	= CDNS_UART_TTY_NAME,
	.write	= cdns_uart_console_write,
	.device	= uart_console_device,
	.setup	= cdns_uart_console_setup,
	.flags	= CON_PRINTBUFFER,
	.index	= -1, /* Specified on the cmdline (e.g. console=ttyPS ) */
	.data	= &cdns_uart_uart_driver,
};

/**
 * cdns_uart_console_init - Initialization call
 *
 * Return: 0 on success, negative errno otherwise
 */
static int __init cdns_uart_console_init(void)
{
	register_console(&cdns_uart_console);
	return 0;
}

console_initcall(cdns_uart_console_init);

#endif /* CONFIG_SERIAL_XILINX_PS_UART_CONSOLE */

static struct uart_driver cdns_uart_uart_driver = {
	.owner		= THIS_MODULE,
	.driver_name	= CDNS_UART_NAME,
	.dev_name	= CDNS_UART_TTY_NAME,
	.major		= CDNS_UART_MAJOR,
	.minor		= CDNS_UART_MINOR,
	.nr		= CDNS_UART_NR_PORTS,
#ifdef CONFIG_SERIAL_XILINX_PS_UART_CONSOLE
	.cons		= &cdns_uart_console,
#endif
};

#ifdef CONFIG_PM_SLEEP
/**
 * cdns_uart_suspend - suspend event
 * @device: Pointer to the device structure
 *
 * Return: 0
 */
static int cdns_uart_suspend(struct device *device)
{
	struct uart_port *port = dev_get_drvdata(device);
	struct tty_struct *tty;
	struct device *tty_dev;
	int may_wake = 0;

	/* Get the tty which could be NULL so don't assume it's valid */
	tty = tty_port_tty_get(&port->state->port);
	if (tty) {
		tty_dev = tty->dev;
		may_wake = device_may_wakeup(tty_dev);
		tty_kref_put(tty);
	}

	/*
	 * Call the API provided in serial_core.c file which handles
	 * the suspend.
	 */
	uart_suspend_port(&cdns_uart_uart_driver, port);
	if (console_suspend_enabled && !may_wake) {
		struct cdns_uart *cdns_uart = port->private_data;

		clk_disable(cdns_uart->uartclk);
		clk_disable(cdns_uart->pclk);
	} else {
		unsigned long flags = 0;

		spin_lock_irqsave(&port->lock, flags);
		/* Empty the receive FIFO 1st before making changes */
		while (!(readl(port->membase + CDNS_UART_SR) &
					CDNS_UART_SR_RXEMPTY))
			readl(port->membase + CDNS_UART_FIFO);
		/* set RX trigger level to 1 */
		writel(1, port->membase + CDNS_UART_RXWM);
		/* disable RX timeout interrups */
		writel(CDNS_UART_IXR_TOUT, port->membase + CDNS_UART_IDR);
		spin_unlock_irqrestore(&port->lock, flags);
	}

	return 0;
}

/**
 * cdns_uart_resume - Resume after a previous suspend
 * @device: Pointer to the device structure
 *
 * Return: 0
 */
static int cdns_uart_resume(struct device *device)
{
	struct uart_port *port = dev_get_drvdata(device);
	unsigned long flags = 0;
	u32 ctrl_reg;
	struct tty_struct *tty;
	struct device *tty_dev;
	int may_wake = 0;

	/* Get the tty which could be NULL so don't assume it's valid */
	tty = tty_port_tty_get(&port->state->port);
	if (tty) {
		tty_dev = tty->dev;
		may_wake = device_may_wakeup(tty_dev);
		tty_kref_put(tty);
	}

	if (console_suspend_enabled && !may_wake) {
		struct cdns_uart *cdns_uart = port->private_data;

		clk_enable(cdns_uart->pclk);
		clk_enable(cdns_uart->uartclk);

		spin_lock_irqsave(&port->lock, flags);

		/* Set TX/RX Reset */
		ctrl_reg = readl(port->membase + CDNS_UART_CR);
		ctrl_reg |= CDNS_UART_CR_TXRST | CDNS_UART_CR_RXRST;
		writel(ctrl_reg, port->membase + CDNS_UART_CR);
		while (readl(port->membase + CDNS_UART_CR) &
				(CDNS_UART_CR_TXRST | CDNS_UART_CR_RXRST))
			cpu_relax();

		/* restore rx timeout value */
		writel(rx_timeout, port->membase + CDNS_UART_RXTOUT);
		/* Enable Tx/Rx */
		ctrl_reg = readl(port->membase + CDNS_UART_CR);
		ctrl_reg &= ~(CDNS_UART_CR_TX_DIS | CDNS_UART_CR_RX_DIS);
		ctrl_reg |= CDNS_UART_CR_TX_EN | CDNS_UART_CR_RX_EN;
		writel(ctrl_reg, port->membase + CDNS_UART_CR);

		spin_unlock_irqrestore(&port->lock, flags);
	} else {
		spin_lock_irqsave(&port->lock, flags);
		/* restore original rx trigger level */
		writel(rx_trigger_level, port->membase + CDNS_UART_RXWM);
		/* enable RX timeout interrupt */
		writel(CDNS_UART_IXR_TOUT, port->membase + CDNS_UART_IER);
		spin_unlock_irqrestore(&port->lock, flags);
	}

	return uart_resume_port(&cdns_uart_uart_driver, port);
}
#endif /* ! CONFIG_PM_SLEEP */

static SIMPLE_DEV_PM_OPS(cdns_uart_dev_pm_ops, cdns_uart_suspend,
		cdns_uart_resume);

static const struct cdns_platform_data zynqmp_uart_def = {
				.quirks = CDNS_UART_RXBS_SUPPORT, };

/* Match table for of_platform binding */
static const struct of_device_id cdns_uart_of_match[] = {
	{ .compatible = "xlnx,xuartps", },
	{ .compatible = "cdns,uart-r1p8", },
	{ .compatible = "cdns,uart-r1p12", .data = &zynqmp_uart_def },
	{ .compatible = "xlnx,zynqmp-uart", .data = &zynqmp_uart_def },
	{}
};
MODULE_DEVICE_TABLE(of, cdns_uart_of_match);

/**
 * cdns_uart_probe - Platform driver probe
 * @pdev: Pointer to the platform device structure
 *
 * Return: 0 on success, negative errno otherwise
 */
static int cdns_uart_probe(struct platform_device *pdev)
{
	int rc, id, irq;
	struct uart_port *port;
	struct resource *res;
	struct cdns_uart *cdns_uart_data;
	const struct of_device_id *match;

	cdns_uart_data = devm_kzalloc(&pdev->dev, sizeof(*cdns_uart_data),
			GFP_KERNEL);
	if (!cdns_uart_data)
		return -ENOMEM;

	match = of_match_node(cdns_uart_of_match, pdev->dev.of_node);
	if (match && match->data) {
		const struct cdns_platform_data *data = match->data;

		cdns_uart_data->quirks = data->quirks;
	}

	cdns_uart_data->pclk = devm_clk_get(&pdev->dev, "pclk");
	if (IS_ERR(cdns_uart_data->pclk)) {
		cdns_uart_data->pclk = devm_clk_get(&pdev->dev, "aper_clk");
		if (!IS_ERR(cdns_uart_data->pclk))
			dev_err(&pdev->dev, "clock name 'aper_clk' is deprecated.\n");
	}
	if (IS_ERR(cdns_uart_data->pclk)) {
		dev_err(&pdev->dev, "pclk clock not found.\n");
		return PTR_ERR(cdns_uart_data->pclk);
	}

	cdns_uart_data->uartclk = devm_clk_get(&pdev->dev, "uart_clk");
	if (IS_ERR(cdns_uart_data->uartclk)) {
		cdns_uart_data->uartclk = devm_clk_get(&pdev->dev, "ref_clk");
		if (!IS_ERR(cdns_uart_data->uartclk))
			dev_err(&pdev->dev, "clock name 'ref_clk' is deprecated.\n");
	}
	if (IS_ERR(cdns_uart_data->uartclk)) {
		dev_err(&pdev->dev, "uart_clk clock not found.\n");
		return PTR_ERR(cdns_uart_data->uartclk);
	}

	rc = clk_prepare(cdns_uart_data->pclk);
	if (rc) {
		dev_err(&pdev->dev, "Unable to enable pclk clock.\n");
		return rc;
	}
	rc = clk_prepare(cdns_uart_data->uartclk);
	if (rc) {
		dev_err(&pdev->dev, "Unable to enable device clock.\n");
		goto err_out_clk_dis_pclk;
	}

	res = platform_get_resource(pdev, IORESOURCE_MEM, 0);
	if (!res) {
		rc = -ENODEV;
		goto err_out_clk_disable;
	}

	irq = platform_get_irq(pdev, 0);
	if (irq <= 0) {
		rc = -ENXIO;
		goto err_out_clk_disable;
	}

#ifdef CONFIG_COMMON_CLK
	cdns_uart_data->clk_rate_change_nb.notifier_call =
			cdns_uart_clk_notifier_cb;
	if (clk_notifier_register(cdns_uart_data->uartclk,
				&cdns_uart_data->clk_rate_change_nb))
		dev_warn(&pdev->dev, "Unable to register clock notifier.\n");
#endif
	/* Look for a serialN alias */
	id = of_alias_get_id(pdev->dev.of_node, "serial");
	if (id < 0)
		id = 0;

	/* Initialize the port structure */
	port = cdns_uart_get_port(id);

	if (!port) {
		dev_err(&pdev->dev, "Cannot get uart_port structure\n");
		rc = -ENODEV;
		goto err_out_notif_unreg;
	}

	/*
	 * Register the port.
	 * This function also registers this device with the tty layer
	 * and triggers invocation of the config_port() entry point.
	 */
	port->mapbase = res->start;
	port->irq = irq;
	port->dev = &pdev->dev;
	port->uartclk = clk_get_rate(cdns_uart_data->uartclk);
	port->private_data = cdns_uart_data;
	cdns_uart_data->port = port;
	platform_set_drvdata(pdev, port);

	rc = uart_add_one_port(&cdns_uart_uart_driver, port);
	if (rc) {
		dev_err(&pdev->dev,
			"uart_add_one_port() failed; err=%i\n", rc);
		goto err_out_notif_unreg;
	}

	return 0;

err_out_notif_unreg:
#ifdef CONFIG_COMMON_CLK
	clk_notifier_unregister(cdns_uart_data->uartclk,
			&cdns_uart_data->clk_rate_change_nb);
#endif
err_out_clk_disable:
	clk_unprepare(cdns_uart_data->uartclk);
err_out_clk_dis_pclk:
	clk_unprepare(cdns_uart_data->pclk);

	return rc;
}

/**
 * cdns_uart_remove - called when the platform driver is unregistered
 * @pdev: Pointer to the platform device structure
 *
 * Return: 0 on success, negative errno otherwise
 */
static int cdns_uart_remove(struct platform_device *pdev)
{
	struct uart_port *port = platform_get_drvdata(pdev);
	struct cdns_uart *cdns_uart_data = port->private_data;
	int rc;

	/* Remove the cdns_uart port from the serial core */
#ifdef CONFIG_COMMON_CLK
	clk_notifier_unregister(cdns_uart_data->uartclk,
			&cdns_uart_data->clk_rate_change_nb);
#endif
	rc = uart_remove_one_port(&cdns_uart_uart_driver, port);
	port->mapbase = 0;
	clk_unprepare(cdns_uart_data->uartclk);
	clk_unprepare(cdns_uart_data->pclk);
	return rc;
}

static struct platform_driver cdns_uart_platform_driver = {
	.probe   = cdns_uart_probe,
	.remove  = cdns_uart_remove,
	.driver  = {
		.name = CDNS_UART_NAME,
		.of_match_table = cdns_uart_of_match,
		.pm = &cdns_uart_dev_pm_ops,
		},
};

static int __init cdns_uart_init(void)
{
	int retval = 0;

	/* Register the cdns_uart driver with the serial core */
	retval = uart_register_driver(&cdns_uart_uart_driver);
	if (retval)
		return retval;

	/* Register the platform driver */
	retval = platform_driver_register(&cdns_uart_platform_driver);
	if (retval)
		uart_unregister_driver(&cdns_uart_uart_driver);

	return retval;
}

static void __exit cdns_uart_exit(void)
{
	/* Unregister the platform driver */
	platform_driver_unregister(&cdns_uart_platform_driver);

	/* Unregister the cdns_uart driver */
	uart_unregister_driver(&cdns_uart_uart_driver);
}

module_init(cdns_uart_init);
module_exit(cdns_uart_exit);

MODULE_DESCRIPTION("Driver for Cadence UART");
MODULE_AUTHOR("Xilinx Inc.");
MODULE_LICENSE("GPL");<|MERGE_RESOLUTION|>--- conflicted
+++ resolved
@@ -718,9 +718,6 @@
 		(CDNS_UART_CR_TXRST | CDNS_UART_CR_RXRST))
 		cpu_relax();
 
-	while (readl(port->membase + CDNS_UART_CR_OFFSET) &
-		(CDNS_UART_CR_TXRST | CDNS_UART_CR_RXRST))
-		cpu_relax();
 	/*
 	 * Clear the RX disable and TX disable bits and then set the TX enable
 	 * bit and RX enable bit to enable the transmitter and receiver.
@@ -824,17 +821,9 @@
 	writel(CDNS_UART_CR_TXRST | CDNS_UART_CR_RXRST,
 			port->membase + CDNS_UART_CR);
 
-<<<<<<< HEAD
-	while (readl(port->membase + CDNS_UART_CR_OFFSET) &
-		(CDNS_UART_CR_TXRST | CDNS_UART_CR_RXRST))
-		cpu_relax();
-
-	status = cdns_uart_readl(CDNS_UART_CR_OFFSET);
-=======
 	while (readl(port->membase + CDNS_UART_CR) &
 		(CDNS_UART_CR_TXRST | CDNS_UART_CR_RXRST))
 		cpu_relax();
->>>>>>> 41d036b3
 
 	/*
 	 * Clear the RX disable bit and then set the RX enable bit to enable
