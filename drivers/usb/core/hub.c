--- conflicted
+++ resolved
@@ -1742,28 +1742,6 @@
 		pm_runtime_set_autosuspend_delay(&hdev->dev, 0);
 #endif
 
-<<<<<<< HEAD
-	/* Hubs have proper suspend/resume support. */
-#ifdef CONFIG_USB_ZYNQ_PHY
-	usb_disable_autosuspend(hdev);
-#else
-	/*
-	 * Hubs have proper suspend/resume support, except for root hubs
-	 * where the controller driver doesn't have bus_suspend and
-	 * bus_resume methods.
-	 */
-	if (hdev->parent) {		/* normal device */
-		usb_enable_autosuspend(hdev);
-	} else {			/* root hub */
-		const struct hc_driver *drv = bus_to_hcd(hdev->bus)->driver;
-
-		if (drv->bus_suspend && drv->bus_resume)
-			usb_enable_autosuspend(hdev);
-	}
-#endif
-#if 0
-=======
->>>>>>> 30da06ab
 	/*
 	 * Hubs have proper suspend/resume support, except for root hubs
 	 * where the controller driver doesn't have bus_suspend and
