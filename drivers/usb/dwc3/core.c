--- conflicted
+++ resolved
@@ -216,17 +216,9 @@
 	reg = dwc3_readl(dwc->regs, DWC3_GFLADJ);
 	gfladj = reg;
 
-<<<<<<< HEAD
-	if (refclk_fladj) {
-		if (!dev_WARN_ONCE(dwc->dev,
-				   ((reg & DWC3_GFLADJ_REFCLK_FLADJ) ==
-				    (fladj & DWC3_GFLADJ_REFCLK_FLADJ)),
-		    "refclk fladj request value same as default, ignoring\n")) {
-=======
 	if (dwc->refclk_fladj) {
 		if ((reg & DWC3_GFLADJ_REFCLK_FLADJ) !=
 				    (dwc->fladj & DWC3_GFLADJ_REFCLK_FLADJ)) {
->>>>>>> f70f1fc9
 			reg &= ~DWC3_GFLADJ_REFCLK_FLADJ;
 			reg |= (dwc->fladj & DWC3_GFLADJ_REFCLK_FLADJ);
 		}
