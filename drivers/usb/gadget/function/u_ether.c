/*
 * u_ether.c -- Ethernet-over-USB link layer utilities for Gadget stack
 *
 * Copyright (C) 2003-2005,2008 David Brownell
 * Copyright (C) 2003-2004 Robert Schwebel, Benedikt Spranger
 * Copyright (C) 2008 Nokia Corporation
 *
 * This program is free software; you can redistribute it and/or modify
 * it under the terms of the GNU General Public License as published by
 * the Free Software Foundation; either version 2 of the License, or
 * (at your option) any later version.
 */

/* #define VERBOSE_DEBUG */

#include <linux/kernel.h>
#include <linux/module.h>
#include <linux/gfp.h>
#include <linux/device.h>
#include <linux/ctype.h>
#include <linux/etherdevice.h>
#include <linux/ethtool.h>
#include <linux/if_vlan.h>

#include "u_ether.h"


/*
 * This component encapsulates the Ethernet link glue needed to provide
 * one (!) network link through the USB gadget stack, normally "usb0".
 *
 * The control and data models are handled by the function driver which
 * connects to this code; such as CDC Ethernet (ECM or EEM),
 * "CDC Subset", or RNDIS.  That includes all descriptor and endpoint
 * management.
 *
 * Link level addressing is handled by this component using module
 * parameters; if no such parameters are provided, random link level
 * addresses are used.  Each end of the link uses one address.  The
 * host end address is exported in various ways, and is often recorded
 * in configuration databases.
 *
 * The driver which assembles each configuration using such a link is
 * responsible for ensuring that each configuration includes at most one
 * instance of is network link.  (The network layer provides ways for
 * this single "physical" link to be used by multiple virtual links.)
 */

#define UETH__VERSION	"29-May-2008"

/* Experiments show that both Linux and Windows hosts allow up to 16k
 * frame sizes. Set the max size to 15k+52 to prevent allocating 32k
 * blocks and still have efficient handling. */
#define GETHER_MAX_ETH_FRAME_LEN 15412

struct eth_dev {
	/* lock is held while accessing port_usb
	 */
	spinlock_t		lock;
	struct gether		*port_usb;

	struct net_device	*net;
	struct usb_gadget	*gadget;

	spinlock_t		req_lock;	/* guard {rx,tx}_reqs */
	struct list_head	tx_reqs, rx_reqs;
	atomic_t		tx_qlen;

	struct sk_buff_head	rx_frames;

	unsigned		qmult;

	unsigned		header_len;
	struct sk_buff		*(*wrap)(struct gether *, struct sk_buff *skb);
	int			(*unwrap)(struct gether *,
						struct sk_buff *skb,
						struct sk_buff_head *list);

	struct work_struct	work;

	unsigned long		todo;
#define	WORK_RX_MEMORY		0

	bool			zlp;
	u8			host_mac[ETH_ALEN];
	u8			dev_mac[ETH_ALEN];
};

/*-------------------------------------------------------------------------*/

#define RX_EXTRA	20	/* bytes guarding against rx overflows */

#define DEFAULT_QLEN	2	/* double buffering by default */

/* for dual-speed hardware, use deeper queues at high/super speed */
static inline int qlen(struct usb_gadget *gadget, unsigned qmult)
{
	if (gadget_is_dualspeed(gadget) && (gadget->speed == USB_SPEED_HIGH ||
					    gadget->speed == USB_SPEED_SUPER))
		return qmult * DEFAULT_QLEN;
	else
		return DEFAULT_QLEN;
}

/*-------------------------------------------------------------------------*/

/* REVISIT there must be a better way than having two sets
 * of debug calls ...
 */

#undef DBG
#undef VDBG
#undef ERROR
#undef INFO

#define xprintk(d, level, fmt, args...) \
	printk(level "%s: " fmt , (d)->net->name , ## args)

#ifdef DEBUG
#undef DEBUG
#define DBG(dev, fmt, args...) \
	xprintk(dev , KERN_DEBUG , fmt , ## args)
#else
#define DBG(dev, fmt, args...) \
	do { } while (0)
#endif /* DEBUG */

#ifdef VERBOSE_DEBUG
#define VDBG	DBG
#else
#define VDBG(dev, fmt, args...) \
	do { } while (0)
#endif /* DEBUG */

#define ERROR(dev, fmt, args...) \
	xprintk(dev , KERN_ERR , fmt , ## args)
#define INFO(dev, fmt, args...) \
	xprintk(dev , KERN_INFO , fmt , ## args)

/*-------------------------------------------------------------------------*/

/* NETWORK DRIVER HOOKUP (to the layer above this driver) */

static int ueth_change_mtu(struct net_device *net, int new_mtu)
{
<<<<<<< HEAD
	if (new_mtu <= ETH_HLEN || new_mtu > GETHER_MAX_ETH_FRAME_LEN)
		return -ERANGE;
	net->mtu = new_mtu;
=======
	struct eth_dev	*dev = netdev_priv(net);
	unsigned long	flags;
	int		status = 0;

	/* don't change MTU on "live" link (peer won't know) */
	spin_lock_irqsave(&dev->lock, flags);
	if (dev->port_usb)
		status = -EBUSY;
	else if (new_mtu <= ETH_HLEN || new_mtu > GETHER_MAX_ETH_FRAME_LEN)
		status = -ERANGE;
	else
		net->mtu = new_mtu;
	spin_unlock_irqrestore(&dev->lock, flags);
>>>>>>> 56686da4

	return 0;
}

static void eth_get_drvinfo(struct net_device *net, struct ethtool_drvinfo *p)
{
	struct eth_dev *dev = netdev_priv(net);

	strlcpy(p->driver, "g_ether", sizeof(p->driver));
	strlcpy(p->version, UETH__VERSION, sizeof(p->version));
	strlcpy(p->fw_version, dev->gadget->name, sizeof(p->fw_version));
	strlcpy(p->bus_info, dev_name(&dev->gadget->dev), sizeof(p->bus_info));
}

/* REVISIT can also support:
 *   - WOL (by tracking suspends and issuing remote wakeup)
 *   - msglevel (implies updated messaging)
 *   - ... probably more ethtool ops
 */

static const struct ethtool_ops ops = {
	.get_drvinfo = eth_get_drvinfo,
	.get_link = ethtool_op_get_link,
};

static void defer_kevent(struct eth_dev *dev, int flag)
{
	if (test_and_set_bit(flag, &dev->todo))
		return;
	if (!schedule_work(&dev->work))
		ERROR(dev, "kevent %d may have been dropped\n", flag);
	else
		DBG(dev, "kevent %d scheduled\n", flag);
}

static void rx_complete(struct usb_ep *ep, struct usb_request *req);

static int
rx_submit(struct eth_dev *dev, struct usb_request *req, gfp_t gfp_flags)
{
	struct sk_buff	*skb;
	int		retval = -ENOMEM;
	size_t		size = 0;
	struct usb_ep	*out;
	unsigned long	flags;

	spin_lock_irqsave(&dev->lock, flags);
	if (dev->port_usb)
		out = dev->port_usb->out_ep;
	else
		out = NULL;
	spin_unlock_irqrestore(&dev->lock, flags);

	if (!out)
		return -ENOTCONN;


	/* Padding up to RX_EXTRA handles minor disagreements with host.
	 * Normally we use the USB "terminate on short read" convention;
	 * so allow up to (N*maxpacket), since that memory is normally
	 * already allocated.  Some hardware doesn't deal well with short
	 * reads (e.g. DMA must be N*maxpacket), so for now don't trim a
	 * byte off the end (to force hardware errors on overflow).
	 *
	 * RNDIS uses internal framing, and explicitly allows senders to
	 * pad to end-of-packet.  That's potentially nice for speed, but
	 * means receivers can't recover lost synch on their own (because
	 * new packets don't only start after a short RX).
	 */
	size += sizeof(struct ethhdr) + dev->net->mtu + RX_EXTRA;
	size += dev->port_usb->header_len;
	size += out->maxpacket - 1;
	size -= size % out->maxpacket;

	if (dev->port_usb->is_fixed)
		size = max_t(size_t, size, dev->port_usb->fixed_out_len);

	skb = alloc_skb(size + NET_IP_ALIGN, gfp_flags);
	if (skb == NULL) {
		DBG(dev, "no rx skb\n");
		goto enomem;
	}

	/* Some platforms perform better when IP packets are aligned,
	 * but on at least one, checksumming fails otherwise.  Note:
	 * RNDIS headers involve variable numbers of LE32 values.
	 */
	skb_reserve(skb, NET_IP_ALIGN);

	req->buf = skb->data;
	req->length = size;
	req->complete = rx_complete;
	req->context = skb;

	retval = usb_ep_queue(out, req, gfp_flags);
	if (retval == -ENOMEM)
enomem:
		defer_kevent(dev, WORK_RX_MEMORY);
	if (retval) {
		DBG(dev, "rx submit --> %d\n", retval);
		if (skb)
			dev_kfree_skb_any(skb);
		spin_lock_irqsave(&dev->req_lock, flags);
		list_add(&req->list, &dev->rx_reqs);
		spin_unlock_irqrestore(&dev->req_lock, flags);
	}
	return retval;
}

static void rx_complete(struct usb_ep *ep, struct usb_request *req)
{
	struct sk_buff	*skb = req->context, *skb2;
	struct eth_dev	*dev = ep->driver_data;
	int		status = req->status;

	switch (status) {

	/* normal completion */
	case 0:
		skb_put(skb, req->actual);

		if (dev->unwrap) {
			unsigned long	flags;

			spin_lock_irqsave(&dev->lock, flags);
			if (dev->port_usb) {
				status = dev->unwrap(dev->port_usb,
							skb,
							&dev->rx_frames);
			} else {
				dev_kfree_skb_any(skb);
				status = -ENOTCONN;
			}
			spin_unlock_irqrestore(&dev->lock, flags);
		} else {
			skb_queue_tail(&dev->rx_frames, skb);
		}
		skb = NULL;

		skb2 = skb_dequeue(&dev->rx_frames);
		while (skb2) {
			if (status < 0
					|| ETH_HLEN > skb2->len
					|| skb2->len > GETHER_MAX_ETH_FRAME_LEN) {
				dev->net->stats.rx_errors++;
				dev->net->stats.rx_length_errors++;
				DBG(dev, "rx length %d\n", skb2->len);
				dev_kfree_skb_any(skb2);
				goto next_frame;
			}
			skb2->protocol = eth_type_trans(skb2, dev->net);
			dev->net->stats.rx_packets++;
			dev->net->stats.rx_bytes += skb2->len;

			/* no buffer copies needed, unless hardware can't
			 * use skb buffers.
			 */
			status = netif_rx(skb2);
next_frame:
			skb2 = skb_dequeue(&dev->rx_frames);
		}
		break;

	/* software-driven interface shutdown */
	case -ECONNRESET:		/* unlink */
	case -ESHUTDOWN:		/* disconnect etc */
		VDBG(dev, "rx shutdown, code %d\n", status);
		goto quiesce;

	/* for hardware automagic (such as pxa) */
	case -ECONNABORTED:		/* endpoint reset */
		DBG(dev, "rx %s reset\n", ep->name);
		defer_kevent(dev, WORK_RX_MEMORY);
quiesce:
		dev_kfree_skb_any(skb);
		goto clean;

	/* data overrun */
	case -EOVERFLOW:
		dev->net->stats.rx_over_errors++;
		/* FALLTHROUGH */

	default:
		dev->net->stats.rx_errors++;
		DBG(dev, "rx status %d\n", status);
		break;
	}

	if (skb)
		dev_kfree_skb_any(skb);
	if (!netif_running(dev->net)) {
clean:
		spin_lock(&dev->req_lock);
		list_add(&req->list, &dev->rx_reqs);
		spin_unlock(&dev->req_lock);
		req = NULL;
	}
	if (req)
		rx_submit(dev, req, GFP_ATOMIC);
}

static int prealloc(struct list_head *list, struct usb_ep *ep, unsigned n)
{
	unsigned		i;
	struct usb_request	*req;

	if (!n)
		return -ENOMEM;

	/* queue/recycle up to N requests */
	i = n;
	list_for_each_entry(req, list, list) {
		if (i-- == 0)
			goto extra;
	}
	while (i--) {
		req = usb_ep_alloc_request(ep, GFP_ATOMIC);
		if (!req)
			return list_empty(list) ? -ENOMEM : 0;
		list_add(&req->list, list);
	}
	return 0;

extra:
	/* free extras */
	for (;;) {
		struct list_head	*next;

		next = req->list.next;
		list_del(&req->list);
		usb_ep_free_request(ep, req);

		if (next == list)
			break;

		req = container_of(next, struct usb_request, list);
	}
	return 0;
}

static int alloc_requests(struct eth_dev *dev, struct gether *link, unsigned n)
{
	int	status;

	spin_lock(&dev->req_lock);
	status = prealloc(&dev->tx_reqs, link->in_ep, n);
	if (status < 0)
		goto fail;
	status = prealloc(&dev->rx_reqs, link->out_ep, n);
	if (status < 0)
		goto fail;
	goto done;
fail:
	DBG(dev, "can't alloc requests\n");
done:
	spin_unlock(&dev->req_lock);
	return status;
}

static void rx_fill(struct eth_dev *dev, gfp_t gfp_flags)
{
	struct usb_request	*req;
	unsigned long		flags;

	/* fill unused rxq slots with some skb */
	spin_lock_irqsave(&dev->req_lock, flags);
	while (!list_empty(&dev->rx_reqs)) {
		req = container_of(dev->rx_reqs.next,
				struct usb_request, list);
		list_del_init(&req->list);
		spin_unlock_irqrestore(&dev->req_lock, flags);

		if (rx_submit(dev, req, gfp_flags) < 0) {
			defer_kevent(dev, WORK_RX_MEMORY);
			return;
		}

		spin_lock_irqsave(&dev->req_lock, flags);
	}
	spin_unlock_irqrestore(&dev->req_lock, flags);
}

static void eth_work(struct work_struct *work)
{
	struct eth_dev	*dev = container_of(work, struct eth_dev, work);

	if (test_and_clear_bit(WORK_RX_MEMORY, &dev->todo)) {
		if (netif_running(dev->net))
			rx_fill(dev, GFP_KERNEL);
	}

	if (dev->todo)
		DBG(dev, "work done, flags = 0x%lx\n", dev->todo);
}

static void tx_complete(struct usb_ep *ep, struct usb_request *req)
{
	struct sk_buff	*skb = req->context;
	struct eth_dev	*dev = ep->driver_data;

	switch (req->status) {
	default:
		dev->net->stats.tx_errors++;
		VDBG(dev, "tx err %d\n", req->status);
		/* FALLTHROUGH */
	case -ECONNRESET:		/* unlink */
	case -ESHUTDOWN:		/* disconnect etc */
		break;
	case 0:
		dev->net->stats.tx_bytes += skb->len;
	}
	dev->net->stats.tx_packets++;

	spin_lock(&dev->req_lock);
	list_add(&req->list, &dev->tx_reqs);
	spin_unlock(&dev->req_lock);
	dev_kfree_skb_any(skb);

	atomic_dec(&dev->tx_qlen);
	if (netif_carrier_ok(dev->net))
		netif_wake_queue(dev->net);
}

static inline int is_promisc(u16 cdc_filter)
{
	return cdc_filter & USB_CDC_PACKET_TYPE_PROMISCUOUS;
}

static netdev_tx_t eth_start_xmit(struct sk_buff *skb,
					struct net_device *net)
{
	struct eth_dev		*dev = netdev_priv(net);
	int			length = 0;
	int			retval;
	struct usb_request	*req = NULL;
	unsigned long		flags;
	struct usb_ep		*in;
	u16			cdc_filter;

	spin_lock_irqsave(&dev->lock, flags);
	if (dev->port_usb) {
		in = dev->port_usb->in_ep;
		cdc_filter = dev->port_usb->cdc_filter;
	} else {
		in = NULL;
		cdc_filter = 0;
	}
	spin_unlock_irqrestore(&dev->lock, flags);

	if (skb && !in) {
		dev_kfree_skb_any(skb);
		return NETDEV_TX_OK;
	}

	/* apply outgoing CDC or RNDIS filters */
	if (skb && !is_promisc(cdc_filter)) {
		u8		*dest = skb->data;

		if (is_multicast_ether_addr(dest)) {
			u16	type;

			/* ignores USB_CDC_PACKET_TYPE_MULTICAST and host
			 * SET_ETHERNET_MULTICAST_FILTERS requests
			 */
			if (is_broadcast_ether_addr(dest))
				type = USB_CDC_PACKET_TYPE_BROADCAST;
			else
				type = USB_CDC_PACKET_TYPE_ALL_MULTICAST;
			if (!(cdc_filter & type)) {
				dev_kfree_skb_any(skb);
				return NETDEV_TX_OK;
			}
		}
		/* ignores USB_CDC_PACKET_TYPE_DIRECTED */
	}

	spin_lock_irqsave(&dev->req_lock, flags);
	/*
	 * this freelist can be empty if an interrupt triggered disconnect()
	 * and reconfigured the gadget (shutting down this queue) after the
	 * network stack decided to xmit but before we got the spinlock.
	 */
	if (list_empty(&dev->tx_reqs)) {
		spin_unlock_irqrestore(&dev->req_lock, flags);
		return NETDEV_TX_BUSY;
	}

	req = container_of(dev->tx_reqs.next, struct usb_request, list);
	list_del(&req->list);

	/* temporarily stop TX queue when the freelist empties */
	if (list_empty(&dev->tx_reqs))
		netif_stop_queue(net);
	spin_unlock_irqrestore(&dev->req_lock, flags);

	/* no buffer copies needed, unless the network stack did it
	 * or the hardware can't use skb buffers.
	 * or there's not enough space for extra headers we need
	 */
	if (dev->wrap) {
		unsigned long	flags;

		spin_lock_irqsave(&dev->lock, flags);
		if (dev->port_usb)
			skb = dev->wrap(dev->port_usb, skb);
		spin_unlock_irqrestore(&dev->lock, flags);
		if (!skb) {
			/* Multi frame CDC protocols may store the frame for
			 * later which is not a dropped frame.
			 */
			if (dev->port_usb->supports_multi_frame)
				goto multiframe;
			goto drop;
		}
	}

	length = skb->len;
	req->buf = skb->data;
	req->context = skb;
	req->complete = tx_complete;

	/* NCM requires no zlp if transfer is dwNtbInMaxSize */
	if (dev->port_usb->is_fixed &&
	    length == dev->port_usb->fixed_in_len &&
	    (length % in->maxpacket) == 0)
		req->zero = 0;
	else
		req->zero = 1;

	/* use zlp framing on tx for strict CDC-Ether conformance,
	 * though any robust network rx path ignores extra padding.
	 * and some hardware doesn't like to write zlps.
	 */
	if (req->zero && !dev->zlp && (length % in->maxpacket) == 0)
		length++;

	req->length = length;

	/* throttle high/super speed IRQ rate back slightly */
	if (gadget_is_dualspeed(dev->gadget))
		req->no_interrupt = (dev->gadget->speed == USB_SPEED_HIGH ||
				     dev->gadget->speed == USB_SPEED_SUPER)
			? ((atomic_read(&dev->tx_qlen) % dev->qmult) != 0)
			: 0;

	retval = usb_ep_queue(in, req, GFP_ATOMIC);
	switch (retval) {
	default:
		DBG(dev, "tx queue err %d\n", retval);
		break;
	case 0:
		net->trans_start = jiffies;
		atomic_inc(&dev->tx_qlen);
	}

	if (retval) {
		dev_kfree_skb_any(skb);
drop:
		dev->net->stats.tx_dropped++;
multiframe:
		spin_lock_irqsave(&dev->req_lock, flags);
		if (list_empty(&dev->tx_reqs))
			netif_start_queue(net);
		list_add(&req->list, &dev->tx_reqs);
		spin_unlock_irqrestore(&dev->req_lock, flags);
	}
	return NETDEV_TX_OK;
}

/*-------------------------------------------------------------------------*/

static void eth_start(struct eth_dev *dev, gfp_t gfp_flags)
{
	DBG(dev, "%s\n", __func__);

	/* fill the rx queue */
	rx_fill(dev, gfp_flags);

	/* and open the tx floodgates */
	atomic_set(&dev->tx_qlen, 0);
	netif_wake_queue(dev->net);
}

static int eth_open(struct net_device *net)
{
	struct eth_dev	*dev = netdev_priv(net);
	struct gether	*link;

	DBG(dev, "%s\n", __func__);
	if (netif_carrier_ok(dev->net))
		eth_start(dev, GFP_KERNEL);

	spin_lock_irq(&dev->lock);
	link = dev->port_usb;
	if (link && link->open)
		link->open(link);
	spin_unlock_irq(&dev->lock);

	return 0;
}

static int eth_stop(struct net_device *net)
{
	struct eth_dev	*dev = netdev_priv(net);
	unsigned long	flags;

	VDBG(dev, "%s\n", __func__);
	netif_stop_queue(net);

	DBG(dev, "stop stats: rx/tx %ld/%ld, errs %ld/%ld\n",
		dev->net->stats.rx_packets, dev->net->stats.tx_packets,
		dev->net->stats.rx_errors, dev->net->stats.tx_errors
		);

	/* ensure there are no more active requests */
	spin_lock_irqsave(&dev->lock, flags);
	if (dev->port_usb) {
		struct gether	*link = dev->port_usb;
		const struct usb_endpoint_descriptor *in;
		const struct usb_endpoint_descriptor *out;

		if (link->close)
			link->close(link);

		/* NOTE:  we have no abort-queue primitive we could use
		 * to cancel all pending I/O.  Instead, we disable then
		 * reenable the endpoints ... this idiom may leave toggle
		 * wrong, but that's a self-correcting error.
		 *
		 * REVISIT:  we *COULD* just let the transfers complete at
		 * their own pace; the network stack can handle old packets.
		 * For the moment we leave this here, since it works.
		 */
		in = link->in_ep->desc;
		out = link->out_ep->desc;
		usb_ep_disable(link->in_ep);
		usb_ep_disable(link->out_ep);
		if (netif_carrier_ok(net)) {
			DBG(dev, "host still using in/out endpoints\n");
			link->in_ep->desc = in;
			link->out_ep->desc = out;
			usb_ep_enable(link->in_ep);
			usb_ep_enable(link->out_ep);
		}
	}
	spin_unlock_irqrestore(&dev->lock, flags);

	return 0;
}

/*-------------------------------------------------------------------------*/

static int get_ether_addr(const char *str, u8 *dev_addr)
{
	if (str) {
		unsigned	i;

		for (i = 0; i < 6; i++) {
			unsigned char num;

			if ((*str == '.') || (*str == ':'))
				str++;
			num = hex_to_bin(*str++) << 4;
			num |= hex_to_bin(*str++);
			dev_addr [i] = num;
		}
		if (is_valid_ether_addr(dev_addr))
			return 0;
	}
	eth_random_addr(dev_addr);
	return 1;
}

static int get_ether_addr_str(u8 dev_addr[ETH_ALEN], char *str, int len)
{
	if (len < 18)
		return -EINVAL;

	snprintf(str, len, "%pM", dev_addr);
	return 18;
}

static const struct net_device_ops eth_netdev_ops = {
	.ndo_open		= eth_open,
	.ndo_stop		= eth_stop,
	.ndo_start_xmit		= eth_start_xmit,
	.ndo_change_mtu		= ueth_change_mtu,
	.ndo_set_mac_address 	= eth_mac_addr,
	.ndo_validate_addr	= eth_validate_addr,
};

static struct device_type gadget_type = {
	.name	= "gadget",
};

/**
 * gether_setup_name - initialize one ethernet-over-usb link
 * @g: gadget to associated with these links
 * @ethaddr: NULL, or a buffer in which the ethernet address of the
 *	host side of the link is recorded
 * @netname: name for network device (for example, "usb")
 * Context: may sleep
 *
 * This sets up the single network link that may be exported by a
 * gadget driver using this framework.  The link layer addresses are
 * set up using module parameters.
 *
 * Returns an eth_dev pointer on success, or an ERR_PTR on failure.
 */
struct eth_dev *gether_setup_name(struct usb_gadget *g,
		const char *dev_addr, const char *host_addr,
		u8 ethaddr[ETH_ALEN], unsigned qmult, const char *netname)
{
	struct eth_dev		*dev;
	struct net_device	*net;
	int			status;

	net = alloc_etherdev(sizeof *dev);
	if (!net)
		return ERR_PTR(-ENOMEM);

	dev = netdev_priv(net);
	spin_lock_init(&dev->lock);
	spin_lock_init(&dev->req_lock);
	INIT_WORK(&dev->work, eth_work);
	INIT_LIST_HEAD(&dev->tx_reqs);
	INIT_LIST_HEAD(&dev->rx_reqs);

	skb_queue_head_init(&dev->rx_frames);

	/* network device setup */
	dev->net = net;
	dev->qmult = qmult;
	snprintf(net->name, sizeof(net->name), "%s%%d", netname);

	if (get_ether_addr(dev_addr, net->dev_addr))
		dev_warn(&g->dev,
			"using random %s ethernet address\n", "self");
	if (get_ether_addr(host_addr, dev->host_mac))
		dev_warn(&g->dev,
			"using random %s ethernet address\n", "host");

	if (ethaddr)
		memcpy(ethaddr, dev->host_mac, ETH_ALEN);

	net->netdev_ops = &eth_netdev_ops;

	net->ethtool_ops = &ops;

	dev->gadget = g;
	SET_NETDEV_DEV(net, &g->dev);
	SET_NETDEV_DEVTYPE(net, &gadget_type);

	status = register_netdev(net);
	if (status < 0) {
		dev_dbg(&g->dev, "register_netdev failed, %d\n", status);
		free_netdev(net);
		dev = ERR_PTR(status);
	} else {
		INFO(dev, "MAC %pM\n", net->dev_addr);
		INFO(dev, "HOST MAC %pM\n", dev->host_mac);

		/*
		 * two kinds of host-initiated state changes:
		 *  - iff DATA transfer is active, carrier is "on"
		 *  - tx queueing enabled if open *and* carrier is "on"
		 */
		netif_carrier_off(net);
	}

	return dev;
}
EXPORT_SYMBOL_GPL(gether_setup_name);

struct net_device *gether_setup_name_default(const char *netname)
{
	struct net_device	*net;
	struct eth_dev		*dev;

	net = alloc_etherdev(sizeof(*dev));
	if (!net)
		return ERR_PTR(-ENOMEM);

	dev = netdev_priv(net);
	spin_lock_init(&dev->lock);
	spin_lock_init(&dev->req_lock);
	INIT_WORK(&dev->work, eth_work);
	INIT_LIST_HEAD(&dev->tx_reqs);
	INIT_LIST_HEAD(&dev->rx_reqs);

	skb_queue_head_init(&dev->rx_frames);

	/* network device setup */
	dev->net = net;
	dev->qmult = QMULT_DEFAULT;
	snprintf(net->name, sizeof(net->name), "%s%%d", netname);

	eth_random_addr(dev->dev_mac);
	pr_warn("using random %s ethernet address\n", "self");
	eth_random_addr(dev->host_mac);
	pr_warn("using random %s ethernet address\n", "host");

	net->netdev_ops = &eth_netdev_ops;

	net->ethtool_ops = &ops;
	SET_NETDEV_DEVTYPE(net, &gadget_type);

	return net;
}
EXPORT_SYMBOL_GPL(gether_setup_name_default);

int gether_register_netdev(struct net_device *net)
{
	struct eth_dev *dev;
	struct usb_gadget *g;
	struct sockaddr sa;
	int status;

	if (!net->dev.parent)
		return -EINVAL;
	dev = netdev_priv(net);
	g = dev->gadget;
	status = register_netdev(net);
	if (status < 0) {
		dev_dbg(&g->dev, "register_netdev failed, %d\n", status);
		return status;
	} else {
		INFO(dev, "HOST MAC %pM\n", dev->host_mac);

		/* two kinds of host-initiated state changes:
		 *  - iff DATA transfer is active, carrier is "on"
		 *  - tx queueing enabled if open *and* carrier is "on"
		 */
		netif_carrier_off(net);
	}
	sa.sa_family = net->type;
	memcpy(sa.sa_data, dev->dev_mac, ETH_ALEN);
	rtnl_lock();
	status = dev_set_mac_address(net, &sa);
	rtnl_unlock();
	if (status)
		pr_warn("cannot set self ethernet address: %d\n", status);
	else
		INFO(dev, "MAC %pM\n", dev->dev_mac);

	return status;
}
EXPORT_SYMBOL_GPL(gether_register_netdev);

void gether_set_gadget(struct net_device *net, struct usb_gadget *g)
{
	struct eth_dev *dev;

	dev = netdev_priv(net);
	dev->gadget = g;
	SET_NETDEV_DEV(net, &g->dev);
}
EXPORT_SYMBOL_GPL(gether_set_gadget);

int gether_set_dev_addr(struct net_device *net, const char *dev_addr)
{
	struct eth_dev *dev;
	u8 new_addr[ETH_ALEN];

	dev = netdev_priv(net);
	if (get_ether_addr(dev_addr, new_addr))
		return -EINVAL;
	memcpy(dev->dev_mac, new_addr, ETH_ALEN);
	return 0;
}
EXPORT_SYMBOL_GPL(gether_set_dev_addr);

int gether_get_dev_addr(struct net_device *net, char *dev_addr, int len)
{
	struct eth_dev *dev;

	dev = netdev_priv(net);
	return get_ether_addr_str(dev->dev_mac, dev_addr, len);
}
EXPORT_SYMBOL_GPL(gether_get_dev_addr);

int gether_set_host_addr(struct net_device *net, const char *host_addr)
{
	struct eth_dev *dev;
	u8 new_addr[ETH_ALEN];

	dev = netdev_priv(net);
	if (get_ether_addr(host_addr, new_addr))
		return -EINVAL;
	memcpy(dev->host_mac, new_addr, ETH_ALEN);
	return 0;
}
EXPORT_SYMBOL_GPL(gether_set_host_addr);

int gether_get_host_addr(struct net_device *net, char *host_addr, int len)
{
	struct eth_dev *dev;

	dev = netdev_priv(net);
	return get_ether_addr_str(dev->host_mac, host_addr, len);
}
EXPORT_SYMBOL_GPL(gether_get_host_addr);

int gether_get_host_addr_cdc(struct net_device *net, char *host_addr, int len)
{
	struct eth_dev *dev;

	if (len < 13)
		return -EINVAL;

	dev = netdev_priv(net);
	snprintf(host_addr, len, "%pm", dev->host_mac);

	return strlen(host_addr);
}
EXPORT_SYMBOL_GPL(gether_get_host_addr_cdc);

void gether_get_host_addr_u8(struct net_device *net, u8 host_mac[ETH_ALEN])
{
	struct eth_dev *dev;

	dev = netdev_priv(net);
	memcpy(host_mac, dev->host_mac, ETH_ALEN);
}
EXPORT_SYMBOL_GPL(gether_get_host_addr_u8);

void gether_set_qmult(struct net_device *net, unsigned qmult)
{
	struct eth_dev *dev;

	dev = netdev_priv(net);
	dev->qmult = qmult;
}
EXPORT_SYMBOL_GPL(gether_set_qmult);

unsigned gether_get_qmult(struct net_device *net)
{
	struct eth_dev *dev;

	dev = netdev_priv(net);
	return dev->qmult;
}
EXPORT_SYMBOL_GPL(gether_get_qmult);

int gether_get_ifname(struct net_device *net, char *name, int len)
{
	rtnl_lock();
	strlcpy(name, netdev_name(net), len);
	rtnl_unlock();
	return strlen(name);
}
EXPORT_SYMBOL_GPL(gether_get_ifname);

/**
 * gether_cleanup - remove Ethernet-over-USB device
 * Context: may sleep
 *
 * This is called to free all resources allocated by @gether_setup().
 */
void gether_cleanup(struct eth_dev *dev)
{
	if (!dev)
		return;

	unregister_netdev(dev->net);
	flush_work(&dev->work);
	free_netdev(dev->net);
}
EXPORT_SYMBOL_GPL(gether_cleanup);

/**
 * gether_connect - notify network layer that USB link is active
 * @link: the USB link, set up with endpoints, descriptors matching
 *	current device speed, and any framing wrapper(s) set up.
 * Context: irqs blocked
 *
 * This is called to activate endpoints and let the network layer know
 * the connection is active ("carrier detect").  It may cause the I/O
 * queues to open and start letting network packets flow, but will in
 * any case activate the endpoints so that they respond properly to the
 * USB host.
 *
 * Verify net_device pointer returned using IS_ERR().  If it doesn't
 * indicate some error code (negative errno), ep->driver_data values
 * have been overwritten.
 */
struct net_device *gether_connect(struct gether *link)
{
	struct eth_dev		*dev = link->ioport;
	int			result = 0;

	if (!dev)
		return ERR_PTR(-EINVAL);

	link->in_ep->driver_data = dev;
	result = usb_ep_enable(link->in_ep);
	if (result != 0) {
		DBG(dev, "enable %s --> %d\n",
			link->in_ep->name, result);
		goto fail0;
	}

	link->out_ep->driver_data = dev;
	result = usb_ep_enable(link->out_ep);
	if (result != 0) {
		DBG(dev, "enable %s --> %d\n",
			link->out_ep->name, result);
		goto fail1;
	}

	if (result == 0)
		result = alloc_requests(dev, link, qlen(dev->gadget,
					dev->qmult));

	if (result == 0) {
		dev->zlp = link->is_zlp_ok;
		DBG(dev, "qlen %d\n", qlen(dev->gadget, dev->qmult));

		dev->header_len = link->header_len;
		dev->unwrap = link->unwrap;
		dev->wrap = link->wrap;

		spin_lock(&dev->lock);
		dev->port_usb = link;
		if (netif_running(dev->net)) {
			if (link->open)
				link->open(link);
		} else {
			if (link->close)
				link->close(link);
		}
		spin_unlock(&dev->lock);

		netif_carrier_on(dev->net);
		if (netif_running(dev->net))
			eth_start(dev, GFP_ATOMIC);

	/* on error, disable any endpoints  */
	} else {
		(void) usb_ep_disable(link->out_ep);
fail1:
		(void) usb_ep_disable(link->in_ep);
	}
fail0:
	/* caller is responsible for cleanup on error */
	if (result < 0)
		return ERR_PTR(result);
	return dev->net;
}
EXPORT_SYMBOL_GPL(gether_connect);

/**
 * gether_disconnect - notify network layer that USB link is inactive
 * @link: the USB link, on which gether_connect() was called
 * Context: irqs blocked
 *
 * This is called to deactivate endpoints and let the network layer know
 * the connection went inactive ("no carrier").
 *
 * On return, the state is as if gether_connect() had never been called.
 * The endpoints are inactive, and accordingly without active USB I/O.
 * Pointers to endpoint descriptors and endpoint private data are nulled.
 */
void gether_disconnect(struct gether *link)
{
	struct eth_dev		*dev = link->ioport;
	struct usb_request	*req;

	WARN_ON(!dev);
	if (!dev)
		return;

	DBG(dev, "%s\n", __func__);

	netif_stop_queue(dev->net);
	netif_carrier_off(dev->net);

	/* disable endpoints, forcing (synchronous) completion
	 * of all pending i/o.  then free the request objects
	 * and forget about the endpoints.
	 */
	usb_ep_disable(link->in_ep);
	spin_lock(&dev->req_lock);
	while (!list_empty(&dev->tx_reqs)) {
		req = container_of(dev->tx_reqs.next,
					struct usb_request, list);
		list_del(&req->list);

		spin_unlock(&dev->req_lock);
		usb_ep_free_request(link->in_ep, req);
		spin_lock(&dev->req_lock);
	}
	spin_unlock(&dev->req_lock);
	link->in_ep->desc = NULL;

	usb_ep_disable(link->out_ep);
	spin_lock(&dev->req_lock);
	while (!list_empty(&dev->rx_reqs)) {
		req = container_of(dev->rx_reqs.next,
					struct usb_request, list);
		list_del(&req->list);

		spin_unlock(&dev->req_lock);
		usb_ep_free_request(link->out_ep, req);
		spin_lock(&dev->req_lock);
	}
	spin_unlock(&dev->req_lock);
	link->out_ep->desc = NULL;

	/* finish forgetting about this USB link episode */
	dev->header_len = 0;
	dev->unwrap = NULL;
	dev->wrap = NULL;

	spin_lock(&dev->lock);
	dev->port_usb = NULL;
	spin_unlock(&dev->lock);
}
EXPORT_SYMBOL_GPL(gether_disconnect);

MODULE_LICENSE("GPL");
MODULE_AUTHOR("David Brownell");<|MERGE_RESOLUTION|>--- conflicted
+++ resolved
@@ -143,25 +143,9 @@
 
 static int ueth_change_mtu(struct net_device *net, int new_mtu)
 {
-<<<<<<< HEAD
 	if (new_mtu <= ETH_HLEN || new_mtu > GETHER_MAX_ETH_FRAME_LEN)
 		return -ERANGE;
 	net->mtu = new_mtu;
-=======
-	struct eth_dev	*dev = netdev_priv(net);
-	unsigned long	flags;
-	int		status = 0;
-
-	/* don't change MTU on "live" link (peer won't know) */
-	spin_lock_irqsave(&dev->lock, flags);
-	if (dev->port_usb)
-		status = -EBUSY;
-	else if (new_mtu <= ETH_HLEN || new_mtu > GETHER_MAX_ETH_FRAME_LEN)
-		status = -ERANGE;
-	else
-		net->mtu = new_mtu;
-	spin_unlock_irqrestore(&dev->lock, flags);
->>>>>>> 56686da4
 
 	return 0;
 }
