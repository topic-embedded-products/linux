/*
 * Xilinx PS USB Driver for device tree support.
 *
 * Copyright (C) 2011 Xilinx, Inc.
 *
 * This file is based on fsl-mph-dr-of.c file with few minor modifications
 * to support Xilinx PS USB controller.
 *
 * Setup platform devices needed by the dual-role USB controller modules
 * based on the description in flat device tree.
 *
 * This program is free software; you can redistribute it and/or modify it
 * under the terms of the GNU General Public License version 2 as published by
 * the Free Software Foundation; either version 2 of the License, or (at your
 * option) any later version.
 *
 * You should have received a copy of the GNU General Public License along with
 * this program; if not, write to the Free Software Foundation, Inc., 59 Temple
 * Place, Suite 330, Boston, MA  02111-1307  USA
 */
#include <linux/kernel.h>
#include <linux/module.h>
#include <linux/platform_device.h>
#include <linux/xilinx_devices.h>
#include <linux/err.h>
#include <linux/io.h>
#include <linux/of_platform.h>
#include <linux/slab.h>
#include <linux/string.h>
#include <linux/clk.h>
#include <linux/usb/ulpi.h>

#include "ehci-xilinx-usbps.h"

static u64 dma_mask = 0xFFFFFFF0;

struct xusbps_dev_data {
	char *dr_mode;		/* controller mode */
	char *drivers[3];	/* drivers to instantiate for this mode */
	enum xusbps_usb2_operating_modes op_mode;	/* operating mode */
};

struct xusbps_host_data {
	struct clk *clk;
};

static struct xusbps_dev_data dr_mode_data[] __devinitdata = {
	{
		.dr_mode = "host",
		.drivers = { "xusbps-ehci", NULL, NULL, },
		.op_mode = XUSBPS_USB2_DR_HOST,
	},
	{
		.dr_mode = "otg",
		.drivers = { "xusbps-otg", "xusbps-ehci", "xusbps-udc", },
		.op_mode = XUSBPS_USB2_DR_OTG,
	},
	{
		.dr_mode = "peripheral",
		.drivers = { "xusbps-udc", NULL, NULL, },
		.op_mode = XUSBPS_USB2_DR_DEVICE,
	},
};

static struct xusbps_dev_data * __devinit get_dr_mode_data(
		struct device_node *np)
{
	const unsigned char *prop;
	int i;

	prop = of_get_property(np, "dr_mode", NULL);
	if (prop) {
		for (i = 0; i < ARRAY_SIZE(dr_mode_data); i++) {
			if (!strcmp(prop, dr_mode_data[i].dr_mode))
				return &dr_mode_data[i];
		}
	}
	pr_warn("%s: Invalid 'dr_mode' property, fallback to host mode\n",
		np->full_name);
	return &dr_mode_data[0]; /* mode not specified, use host */
}

static enum xusbps_usb2_phy_modes __devinit determine_usb_phy(const char
					*phy_type)
{
	if (!phy_type)
		return XUSBPS_USB2_PHY_NONE;
	if (!strcasecmp(phy_type, "ulpi"))
		return XUSBPS_USB2_PHY_ULPI;
	if (!strcasecmp(phy_type, "utmi"))
		return XUSBPS_USB2_PHY_UTMI;
	if (!strcasecmp(phy_type, "utmi_wide"))
		return XUSBPS_USB2_PHY_UTMI_WIDE;
	if (!strcasecmp(phy_type, "serial"))
		return XUSBPS_USB2_PHY_SERIAL;

	return XUSBPS_USB2_PHY_NONE;
}

static struct platform_device * __devinit xusbps_device_register(
					struct platform_device *ofdev,
					struct xusbps_usb2_platform_data *pdata,
					const char *name, int id)
{
	struct platform_device *pdev;
	const struct resource *res = ofdev->resource;
	unsigned int num = ofdev->num_resources;
	struct xusbps_usb2_platform_data *pdata1;
	int retval;

	pdev = platform_device_alloc(name, id);
	if (!pdev) {
		retval = -ENOMEM;
		goto error;
	}

	pdev->dev.parent = &ofdev->dev;

	pdev->dev.coherent_dma_mask = ofdev->dev.coherent_dma_mask;
	pdev->dev.dma_mask = &dma_mask;

	retval = platform_device_add_data(pdev, pdata, sizeof(*pdata));
	if (retval)
		goto error;

	if (num) {
		retval = platform_device_add_resources(pdev, res, num);
		if (retval)
			goto error;
	}

	retval = platform_device_add(pdev);
	if (retval)
		goto error;

	pdata1 = pdev->dev.platform_data;
	/* Copy the otg transceiver pointer into host/device platform data */
	if (pdata1->otg)
		pdata->otg = pdata1->otg;

	return pdev;

error:
	platform_device_put(pdev);
	return ERR_PTR(retval);
}

static int __devinit xusbps_dr_of_probe(struct platform_device *ofdev)
{
	struct device_node *np = ofdev->dev.of_node;
	struct platform_device *usb_dev;
	struct xusbps_usb2_platform_data data, *pdata;
	struct xusbps_dev_data *dev_data;
<<<<<<< HEAD
=======
	struct xusbps_host_data *hdata;
>>>>>>> 7601c8b9
	const unsigned char *prop;
	static unsigned int idx;
	struct resource *res;
	int i, phy_init;
<<<<<<< HEAD
=======
	int ret;
>>>>>>> 7601c8b9

	pdata = &data;
	memset(pdata, 0, sizeof(data));

	res = platform_get_resource(ofdev, IORESOURCE_IRQ, 0);
	if (!res) {
		dev_err(&ofdev->dev,
			"IRQ not found\n");
		return -ENODEV;
	}
	pdata->irq = res->start;

	res = platform_get_resource(ofdev, IORESOURCE_MEM, 0);
	if (!res) {
		dev_err(&ofdev->dev,
			"Register base not found");
		return -ENODEV;
	}

	if (!request_mem_region(res->start, res->end - res->start + 1,
						ofdev->name)) {
		dev_dbg(&ofdev->dev, "Controller already in use\n");
		return -EBUSY;
	}

	pdata->regs = ioremap(res->start, res->end - res->start + 1);
	if (!pdata->regs) {
		dev_err(&ofdev->dev, "unable to iomap registers\n");
		release_mem_region(res->start, resource_size(res));
		return -EFAULT;
	}

	dev_data = get_dr_mode_data(np);
	pdata->operating_mode = dev_data->op_mode;

	prop = of_get_property(np, "phy_type", NULL);
	pdata->phy_mode = determine_usb_phy(prop);

<<<<<<< HEAD
=======
	hdata = kmalloc(sizeof(*hdata), GFP_KERNEL);
	if (!hdata) {
		dev_err(&ofdev->dev, "cannot allocate memory\n");
		return -ENOMEM;
	}
	platform_set_drvdata(ofdev, hdata);

	if (pdata->irq == 53)
		hdata->clk = clk_get_sys("USB0_APER", NULL);
	else
		hdata->clk = clk_get_sys("USB1_APER", NULL);
	if (IS_ERR(hdata->clk)) {
		dev_err(&ofdev->dev, "APER clock not found.\n");
		ret = PTR_ERR(hdata->clk);
		goto err_free;
	}

	ret = clk_prepare_enable(hdata->clk);
	if (ret) {
		dev_err(&ofdev->dev, "Unable to enable APER clock.\n");
		goto err_out_clk_put;
	}

>>>>>>> 7601c8b9
	/* If ULPI phy type, set it up */
	if (pdata->phy_mode == XUSBPS_USB2_PHY_ULPI) {
		pdata->ulpi = otg_ulpi_create(&ulpi_viewport_access_ops,
			ULPI_OTG_DRVVBUS | ULPI_OTG_DRVVBUS_EXT);
<<<<<<< HEAD
		if (pdata->ulpi)
			pdata->ulpi->io_priv = pdata->regs +
							XUSBPS_SOC_USB_ULPIVP;

		phy_init = usb_phy_init(pdata->ulpi);
		if (phy_init) {
			pr_info("Unable to init transceiver, missing?\n");
			return -ENODEV;
=======
		if (pdata->ulpi) {
			pdata->ulpi->io_priv = pdata->regs +
							XUSBPS_SOC_USB_ULPIVP;

			phy_init = usb_phy_init(pdata->ulpi);
			if (phy_init) {
				dev_err(&ofdev->dev,
					"Unable to init USB phy, missing?\n");
				ret = -ENODEV;
				goto err_out_clk_disable;
			}
		} else {
			dev_err(&ofdev->dev,
				"Unable to create ULPI transceiver\n");
>>>>>>> 7601c8b9
		}
	}

	for (i = 0; i < ARRAY_SIZE(dev_data->drivers); i++) {
		if (!dev_data->drivers[i])
			continue;
		usb_dev = xusbps_device_register(ofdev, pdata,
					dev_data->drivers[i], idx);
		if (IS_ERR(usb_dev)) {
			dev_err(&ofdev->dev, "Can't register usb device\n");
			ret = PTR_ERR(usb_dev);
			goto err_out_clk_disable;
		}
	}
	idx++;
	return 0;

err_out_clk_disable:
	clk_disable_unprepare(hdata->clk);
err_out_clk_put:
	clk_put(hdata->clk);
err_free:
	kfree(hdata);

	return ret;
}

static int __devexit __unregister_subdev(struct device *dev, void *d)
{
	platform_device_unregister(to_platform_device(dev));
	return 0;
}

static int __devexit xusbps_dr_of_remove(struct platform_device *ofdev)
{
	struct resource *res;
	struct xusbps_host_data *hdata = platform_get_drvdata(ofdev);

	res = platform_get_resource(ofdev, IORESOURCE_MEM, 0);
	release_mem_region(res->start, resource_size(res));

	device_for_each_child(&ofdev->dev, NULL, __unregister_subdev);
	clk_disable_unprepare(hdata->clk);
	clk_put(hdata->clk);
	kfree(hdata);
	return 0;
}

#ifdef CONFIG_PM_SLEEP
static int xusbps_dr_of_suspend(struct device *dev)
{
	struct xusbps_host_data *hdata = dev_get_drvdata(dev);

	clk_disable(hdata->clk);

	return 0;
}

static int xusbps_dr_of_resume(struct device *dev)
{
	struct xusbps_host_data *hdata = dev_get_drvdata(dev);
	int ret;

	ret = clk_enable(hdata->clk);
	if (ret) {
		dev_err(dev, "cannot enable clock. resume failed\n");
		return ret;
	}

	return 0;
}
#endif /* CONFIG_PM_SLEEP */

<<<<<<< HEAD
=======
static SIMPLE_DEV_PM_OPS(xusbps_pm_ops, xusbps_dr_of_suspend,
		xusbps_dr_of_resume);

>>>>>>> 7601c8b9
static const struct of_device_id xusbps_dr_of_match[] = {
	{ .compatible = "xlnx,ps7-usb-1.00.a" },
	{},
};
MODULE_DEVICE_TABLE(of, xusbps_dr_of_match);

static struct platform_driver xusbps_dr_driver = {
	.driver = {
		.name = "xusbps-dr",
		.owner = THIS_MODULE,
		.of_match_table = xusbps_dr_of_match,
		.pm = &xusbps_pm_ops,
	},
	.probe	= xusbps_dr_of_probe,
	.remove	= __devexit_p(xusbps_dr_of_remove),
};

module_platform_driver(xusbps_dr_driver);

MODULE_DESCRIPTION("XUSBPS DR OF devices driver");
MODULE_AUTHOR("Xilinx");
MODULE_LICENSE("GPL");<|MERGE_RESOLUTION|>--- conflicted
+++ resolved
@@ -151,18 +151,12 @@
 	struct platform_device *usb_dev;
 	struct xusbps_usb2_platform_data data, *pdata;
 	struct xusbps_dev_data *dev_data;
-<<<<<<< HEAD
-=======
 	struct xusbps_host_data *hdata;
->>>>>>> 7601c8b9
 	const unsigned char *prop;
 	static unsigned int idx;
 	struct resource *res;
 	int i, phy_init;
-<<<<<<< HEAD
-=======
 	int ret;
->>>>>>> 7601c8b9
 
 	pdata = &data;
 	memset(pdata, 0, sizeof(data));
@@ -201,8 +195,6 @@
 	prop = of_get_property(np, "phy_type", NULL);
 	pdata->phy_mode = determine_usb_phy(prop);
 
-<<<<<<< HEAD
-=======
 	hdata = kmalloc(sizeof(*hdata), GFP_KERNEL);
 	if (!hdata) {
 		dev_err(&ofdev->dev, "cannot allocate memory\n");
@@ -226,21 +218,10 @@
 		goto err_out_clk_put;
 	}
 
->>>>>>> 7601c8b9
 	/* If ULPI phy type, set it up */
 	if (pdata->phy_mode == XUSBPS_USB2_PHY_ULPI) {
 		pdata->ulpi = otg_ulpi_create(&ulpi_viewport_access_ops,
 			ULPI_OTG_DRVVBUS | ULPI_OTG_DRVVBUS_EXT);
-<<<<<<< HEAD
-		if (pdata->ulpi)
-			pdata->ulpi->io_priv = pdata->regs +
-							XUSBPS_SOC_USB_ULPIVP;
-
-		phy_init = usb_phy_init(pdata->ulpi);
-		if (phy_init) {
-			pr_info("Unable to init transceiver, missing?\n");
-			return -ENODEV;
-=======
 		if (pdata->ulpi) {
 			pdata->ulpi->io_priv = pdata->regs +
 							XUSBPS_SOC_USB_ULPIVP;
@@ -255,7 +236,6 @@
 		} else {
 			dev_err(&ofdev->dev,
 				"Unable to create ULPI transceiver\n");
->>>>>>> 7601c8b9
 		}
 	}
 
@@ -329,12 +309,9 @@
 }
 #endif /* CONFIG_PM_SLEEP */
 
-<<<<<<< HEAD
-=======
 static SIMPLE_DEV_PM_OPS(xusbps_pm_ops, xusbps_dr_of_suspend,
 		xusbps_dr_of_resume);
 
->>>>>>> 7601c8b9
 static const struct of_device_id xusbps_dr_of_match[] = {
 	{ .compatible = "xlnx,ps7-usb-1.00.a" },
 	{},
