/*
 * Copyright (C) 2008 Oracle.  All rights reserved.
 *
 * This program is free software; you can redistribute it and/or
 * modify it under the terms of the GNU General Public
 * License v2 as published by the Free Software Foundation.
 *
 * This program is distributed in the hope that it will be useful,
 * but WITHOUT ANY WARRANTY; without even the implied warranty of
 * MERCHANTABILITY or FITNESS FOR A PARTICULAR PURPOSE.  See the GNU
 * General Public License for more details.
 *
 * You should have received a copy of the GNU General Public
 * License along with this program; if not, write to the
 * Free Software Foundation, Inc., 59 Temple Place - Suite 330,
 * Boston, MA 021110-1307, USA.
 */

#include <linux/sched.h>
#include <linux/slab.h>
#include <linux/blkdev.h>
#include <linux/list_sort.h>
#include "tree-log.h"
#include "disk-io.h"
#include "locking.h"
#include "print-tree.h"
#include "backref.h"
#include "hash.h"
#include "compression.h"
#include "qgroup.h"

/* magic values for the inode_only field in btrfs_log_inode:
 *
 * LOG_INODE_ALL means to log everything
 * LOG_INODE_EXISTS means to log just enough to recreate the inode
 * during log replay
 */
#define LOG_INODE_ALL 0
#define LOG_INODE_EXISTS 1

/*
 * directory trouble cases
 *
 * 1) on rename or unlink, if the inode being unlinked isn't in the fsync
 * log, we must force a full commit before doing an fsync of the directory
 * where the unlink was done.
 * ---> record transid of last unlink/rename per directory
 *
 * mkdir foo/some_dir
 * normal commit
 * rename foo/some_dir foo2/some_dir
 * mkdir foo/some_dir
 * fsync foo/some_dir/some_file
 *
 * The fsync above will unlink the original some_dir without recording
 * it in its new location (foo2).  After a crash, some_dir will be gone
 * unless the fsync of some_file forces a full commit
 *
 * 2) we must log any new names for any file or dir that is in the fsync
 * log. ---> check inode while renaming/linking.
 *
 * 2a) we must log any new names for any file or dir during rename
 * when the directory they are being removed from was logged.
 * ---> check inode and old parent dir during rename
 *
 *  2a is actually the more important variant.  With the extra logging
 *  a crash might unlink the old name without recreating the new one
 *
 * 3) after a crash, we must go through any directories with a link count
 * of zero and redo the rm -rf
 *
 * mkdir f1/foo
 * normal commit
 * rm -rf f1/foo
 * fsync(f1)
 *
 * The directory f1 was fully removed from the FS, but fsync was never
 * called on f1, only its parent dir.  After a crash the rm -rf must
 * be replayed.  This must be able to recurse down the entire
 * directory tree.  The inode link count fixup code takes care of the
 * ugly details.
 */

/*
 * stages for the tree walking.  The first
 * stage (0) is to only pin down the blocks we find
 * the second stage (1) is to make sure that all the inodes
 * we find in the log are created in the subvolume.
 *
 * The last stage is to deal with directories and links and extents
 * and all the other fun semantics
 */
#define LOG_WALK_PIN_ONLY 0
#define LOG_WALK_REPLAY_INODES 1
#define LOG_WALK_REPLAY_DIR_INDEX 2
#define LOG_WALK_REPLAY_ALL 3

static int btrfs_log_inode(struct btrfs_trans_handle *trans,
			   struct btrfs_root *root, struct inode *inode,
			   int inode_only,
			   const loff_t start,
			   const loff_t end,
			   struct btrfs_log_ctx *ctx);
static int link_to_fixup_dir(struct btrfs_trans_handle *trans,
			     struct btrfs_root *root,
			     struct btrfs_path *path, u64 objectid);
static noinline int replay_dir_deletes(struct btrfs_trans_handle *trans,
				       struct btrfs_root *root,
				       struct btrfs_root *log,
				       struct btrfs_path *path,
				       u64 dirid, int del_all);

/*
 * tree logging is a special write ahead log used to make sure that
 * fsyncs and O_SYNCs can happen without doing full tree commits.
 *
 * Full tree commits are expensive because they require commonly
 * modified blocks to be recowed, creating many dirty pages in the
 * extent tree an 4x-6x higher write load than ext3.
 *
 * Instead of doing a tree commit on every fsync, we use the
 * key ranges and transaction ids to find items for a given file or directory
 * that have changed in this transaction.  Those items are copied into
 * a special tree (one per subvolume root), that tree is written to disk
 * and then the fsync is considered complete.
 *
 * After a crash, items are copied out of the log-tree back into the
 * subvolume tree.  Any file data extents found are recorded in the extent
 * allocation tree, and the log-tree freed.
 *
 * The log tree is read three times, once to pin down all the extents it is
 * using in ram and once, once to create all the inodes logged in the tree
 * and once to do all the other items.
 */

/*
 * start a sub transaction and setup the log tree
 * this increments the log tree writer count to make the people
 * syncing the tree wait for us to finish
 */
static int start_log_trans(struct btrfs_trans_handle *trans,
			   struct btrfs_root *root,
			   struct btrfs_log_ctx *ctx)
{
	int ret = 0;

	mutex_lock(&root->log_mutex);

	if (root->log_root) {
		if (btrfs_need_log_full_commit(root->fs_info, trans)) {
			ret = -EAGAIN;
			goto out;
		}

		if (!root->log_start_pid) {
			clear_bit(BTRFS_ROOT_MULTI_LOG_TASKS, &root->state);
			root->log_start_pid = current->pid;
		} else if (root->log_start_pid != current->pid) {
			set_bit(BTRFS_ROOT_MULTI_LOG_TASKS, &root->state);
		}
	} else {
		mutex_lock(&root->fs_info->tree_log_mutex);
		if (!root->fs_info->log_root_tree)
			ret = btrfs_init_log_root_tree(trans, root->fs_info);
		mutex_unlock(&root->fs_info->tree_log_mutex);
		if (ret)
			goto out;

		ret = btrfs_add_log_tree(trans, root);
		if (ret)
			goto out;

		clear_bit(BTRFS_ROOT_MULTI_LOG_TASKS, &root->state);
		root->log_start_pid = current->pid;
	}

	atomic_inc(&root->log_batch);
	atomic_inc(&root->log_writers);
	if (ctx) {
		int index = root->log_transid % 2;
		list_add_tail(&ctx->list, &root->log_ctxs[index]);
		ctx->log_transid = root->log_transid;
	}

out:
	mutex_unlock(&root->log_mutex);
	return ret;
}

/*
 * returns 0 if there was a log transaction running and we were able
 * to join, or returns -ENOENT if there were not transactions
 * in progress
 */
static int join_running_log_trans(struct btrfs_root *root)
{
	int ret = -ENOENT;

	smp_mb();
	if (!root->log_root)
		return -ENOENT;

	mutex_lock(&root->log_mutex);
	if (root->log_root) {
		ret = 0;
		atomic_inc(&root->log_writers);
	}
	mutex_unlock(&root->log_mutex);
	return ret;
}

/*
 * This either makes the current running log transaction wait
 * until you call btrfs_end_log_trans() or it makes any future
 * log transactions wait until you call btrfs_end_log_trans()
 */
int btrfs_pin_log_trans(struct btrfs_root *root)
{
	int ret = -ENOENT;

	mutex_lock(&root->log_mutex);
	atomic_inc(&root->log_writers);
	mutex_unlock(&root->log_mutex);
	return ret;
}

/*
 * indicate we're done making changes to the log tree
 * and wake up anyone waiting to do a sync
 */
void btrfs_end_log_trans(struct btrfs_root *root)
{
	if (atomic_dec_and_test(&root->log_writers)) {
		/*
		 * Implicit memory barrier after atomic_dec_and_test
		 */
		if (waitqueue_active(&root->log_writer_wait))
			wake_up(&root->log_writer_wait);
	}
}


/*
 * the walk control struct is used to pass state down the chain when
 * processing the log tree.  The stage field tells us which part
 * of the log tree processing we are currently doing.  The others
 * are state fields used for that specific part
 */
struct walk_control {
	/* should we free the extent on disk when done?  This is used
	 * at transaction commit time while freeing a log tree
	 */
	int free;

	/* should we write out the extent buffer?  This is used
	 * while flushing the log tree to disk during a sync
	 */
	int write;

	/* should we wait for the extent buffer io to finish?  Also used
	 * while flushing the log tree to disk for a sync
	 */
	int wait;

	/* pin only walk, we record which extents on disk belong to the
	 * log trees
	 */
	int pin;

	/* what stage of the replay code we're currently in */
	int stage;

	/* the root we are currently replaying */
	struct btrfs_root *replay_dest;

	/* the trans handle for the current replay */
	struct btrfs_trans_handle *trans;

	/* the function that gets used to process blocks we find in the
	 * tree.  Note the extent_buffer might not be up to date when it is
	 * passed in, and it must be checked or read if you need the data
	 * inside it
	 */
	int (*process_func)(struct btrfs_root *log, struct extent_buffer *eb,
			    struct walk_control *wc, u64 gen);
};

/*
 * process_func used to pin down extents, write them or wait on them
 */
static int process_one_buffer(struct btrfs_root *log,
			      struct extent_buffer *eb,
			      struct walk_control *wc, u64 gen)
{
	int ret = 0;

	/*
	 * If this fs is mixed then we need to be able to process the leaves to
	 * pin down any logged extents, so we have to read the block.
	 */
	if (btrfs_fs_incompat(log->fs_info, MIXED_GROUPS)) {
		ret = btrfs_read_buffer(eb, gen);
		if (ret)
			return ret;
	}

	if (wc->pin)
		ret = btrfs_pin_extent_for_log_replay(log->fs_info->extent_root,
						      eb->start, eb->len);

	if (!ret && btrfs_buffer_uptodate(eb, gen, 0)) {
		if (wc->pin && btrfs_header_level(eb) == 0)
			ret = btrfs_exclude_logged_extents(log, eb);
		if (wc->write)
			btrfs_write_tree_block(eb);
		if (wc->wait)
			btrfs_wait_tree_block_writeback(eb);
	}
	return ret;
}

/*
 * Item overwrite used by replay and tree logging.  eb, slot and key all refer
 * to the src data we are copying out.
 *
 * root is the tree we are copying into, and path is a scratch
 * path for use in this function (it should be released on entry and
 * will be released on exit).
 *
 * If the key is already in the destination tree the existing item is
 * overwritten.  If the existing item isn't big enough, it is extended.
 * If it is too large, it is truncated.
 *
 * If the key isn't in the destination yet, a new item is inserted.
 */
static noinline int overwrite_item(struct btrfs_trans_handle *trans,
				   struct btrfs_root *root,
				   struct btrfs_path *path,
				   struct extent_buffer *eb, int slot,
				   struct btrfs_key *key)
{
	int ret;
	u32 item_size;
	u64 saved_i_size = 0;
	int save_old_i_size = 0;
	unsigned long src_ptr;
	unsigned long dst_ptr;
	int overwrite_root = 0;
	bool inode_item = key->type == BTRFS_INODE_ITEM_KEY;

	if (root->root_key.objectid != BTRFS_TREE_LOG_OBJECTID)
		overwrite_root = 1;

	item_size = btrfs_item_size_nr(eb, slot);
	src_ptr = btrfs_item_ptr_offset(eb, slot);

	/* look for the key in the destination tree */
	ret = btrfs_search_slot(NULL, root, key, path, 0, 0);
	if (ret < 0)
		return ret;

	if (ret == 0) {
		char *src_copy;
		char *dst_copy;
		u32 dst_size = btrfs_item_size_nr(path->nodes[0],
						  path->slots[0]);
		if (dst_size != item_size)
			goto insert;

		if (item_size == 0) {
			btrfs_release_path(path);
			return 0;
		}
		dst_copy = kmalloc(item_size, GFP_NOFS);
		src_copy = kmalloc(item_size, GFP_NOFS);
		if (!dst_copy || !src_copy) {
			btrfs_release_path(path);
			kfree(dst_copy);
			kfree(src_copy);
			return -ENOMEM;
		}

		read_extent_buffer(eb, src_copy, src_ptr, item_size);

		dst_ptr = btrfs_item_ptr_offset(path->nodes[0], path->slots[0]);
		read_extent_buffer(path->nodes[0], dst_copy, dst_ptr,
				   item_size);
		ret = memcmp(dst_copy, src_copy, item_size);

		kfree(dst_copy);
		kfree(src_copy);
		/*
		 * they have the same contents, just return, this saves
		 * us from cowing blocks in the destination tree and doing
		 * extra writes that may not have been done by a previous
		 * sync
		 */
		if (ret == 0) {
			btrfs_release_path(path);
			return 0;
		}

		/*
		 * We need to load the old nbytes into the inode so when we
		 * replay the extents we've logged we get the right nbytes.
		 */
		if (inode_item) {
			struct btrfs_inode_item *item;
			u64 nbytes;
			u32 mode;

			item = btrfs_item_ptr(path->nodes[0], path->slots[0],
					      struct btrfs_inode_item);
			nbytes = btrfs_inode_nbytes(path->nodes[0], item);
			item = btrfs_item_ptr(eb, slot,
					      struct btrfs_inode_item);
			btrfs_set_inode_nbytes(eb, item, nbytes);

			/*
			 * If this is a directory we need to reset the i_size to
			 * 0 so that we can set it up properly when replaying
			 * the rest of the items in this log.
			 */
			mode = btrfs_inode_mode(eb, item);
			if (S_ISDIR(mode))
				btrfs_set_inode_size(eb, item, 0);
		}
	} else if (inode_item) {
		struct btrfs_inode_item *item;
		u32 mode;

		/*
		 * New inode, set nbytes to 0 so that the nbytes comes out
		 * properly when we replay the extents.
		 */
		item = btrfs_item_ptr(eb, slot, struct btrfs_inode_item);
		btrfs_set_inode_nbytes(eb, item, 0);

		/*
		 * If this is a directory we need to reset the i_size to 0 so
		 * that we can set it up properly when replaying the rest of
		 * the items in this log.
		 */
		mode = btrfs_inode_mode(eb, item);
		if (S_ISDIR(mode))
			btrfs_set_inode_size(eb, item, 0);
	}
insert:
	btrfs_release_path(path);
	/* try to insert the key into the destination tree */
	path->skip_release_on_error = 1;
	ret = btrfs_insert_empty_item(trans, root, path,
				      key, item_size);
	path->skip_release_on_error = 0;

	/* make sure any existing item is the correct size */
	if (ret == -EEXIST || ret == -EOVERFLOW) {
		u32 found_size;
		found_size = btrfs_item_size_nr(path->nodes[0],
						path->slots[0]);
		if (found_size > item_size)
			btrfs_truncate_item(root, path, item_size, 1);
		else if (found_size < item_size)
			btrfs_extend_item(root, path,
					  item_size - found_size);
	} else if (ret) {
		return ret;
	}
	dst_ptr = btrfs_item_ptr_offset(path->nodes[0],
					path->slots[0]);

	/* don't overwrite an existing inode if the generation number
	 * was logged as zero.  This is done when the tree logging code
	 * is just logging an inode to make sure it exists after recovery.
	 *
	 * Also, don't overwrite i_size on directories during replay.
	 * log replay inserts and removes directory items based on the
	 * state of the tree found in the subvolume, and i_size is modified
	 * as it goes
	 */
	if (key->type == BTRFS_INODE_ITEM_KEY && ret == -EEXIST) {
		struct btrfs_inode_item *src_item;
		struct btrfs_inode_item *dst_item;

		src_item = (struct btrfs_inode_item *)src_ptr;
		dst_item = (struct btrfs_inode_item *)dst_ptr;

		if (btrfs_inode_generation(eb, src_item) == 0) {
			struct extent_buffer *dst_eb = path->nodes[0];
			const u64 ino_size = btrfs_inode_size(eb, src_item);

			/*
			 * For regular files an ino_size == 0 is used only when
			 * logging that an inode exists, as part of a directory
			 * fsync, and the inode wasn't fsynced before. In this
			 * case don't set the size of the inode in the fs/subvol
			 * tree, otherwise we would be throwing valid data away.
			 */
			if (S_ISREG(btrfs_inode_mode(eb, src_item)) &&
			    S_ISREG(btrfs_inode_mode(dst_eb, dst_item)) &&
			    ino_size != 0) {
				struct btrfs_map_token token;

				btrfs_init_map_token(&token);
				btrfs_set_token_inode_size(dst_eb, dst_item,
							   ino_size, &token);
			}
			goto no_copy;
		}

		if (overwrite_root &&
		    S_ISDIR(btrfs_inode_mode(eb, src_item)) &&
		    S_ISDIR(btrfs_inode_mode(path->nodes[0], dst_item))) {
			save_old_i_size = 1;
			saved_i_size = btrfs_inode_size(path->nodes[0],
							dst_item);
		}
	}

	copy_extent_buffer(path->nodes[0], eb, dst_ptr,
			   src_ptr, item_size);

	if (save_old_i_size) {
		struct btrfs_inode_item *dst_item;
		dst_item = (struct btrfs_inode_item *)dst_ptr;
		btrfs_set_inode_size(path->nodes[0], dst_item, saved_i_size);
	}

	/* make sure the generation is filled in */
	if (key->type == BTRFS_INODE_ITEM_KEY) {
		struct btrfs_inode_item *dst_item;
		dst_item = (struct btrfs_inode_item *)dst_ptr;
		if (btrfs_inode_generation(path->nodes[0], dst_item) == 0) {
			btrfs_set_inode_generation(path->nodes[0], dst_item,
						   trans->transid);
		}
	}
no_copy:
	btrfs_mark_buffer_dirty(path->nodes[0]);
	btrfs_release_path(path);
	return 0;
}

/*
 * simple helper to read an inode off the disk from a given root
 * This can only be called for subvolume roots and not for the log
 */
static noinline struct inode *read_one_inode(struct btrfs_root *root,
					     u64 objectid)
{
	struct btrfs_key key;
	struct inode *inode;

	key.objectid = objectid;
	key.type = BTRFS_INODE_ITEM_KEY;
	key.offset = 0;
	inode = btrfs_iget(root->fs_info->sb, &key, root, NULL);
	if (IS_ERR(inode)) {
		inode = NULL;
	} else if (is_bad_inode(inode)) {
		iput(inode);
		inode = NULL;
	}
	return inode;
}

/* replays a single extent in 'eb' at 'slot' with 'key' into the
 * subvolume 'root'.  path is released on entry and should be released
 * on exit.
 *
 * extents in the log tree have not been allocated out of the extent
 * tree yet.  So, this completes the allocation, taking a reference
 * as required if the extent already exists or creating a new extent
 * if it isn't in the extent allocation tree yet.
 *
 * The extent is inserted into the file, dropping any existing extents
 * from the file that overlap the new one.
 */
static noinline int replay_one_extent(struct btrfs_trans_handle *trans,
				      struct btrfs_root *root,
				      struct btrfs_path *path,
				      struct extent_buffer *eb, int slot,
				      struct btrfs_key *key)
{
	int found_type;
	u64 extent_end;
	u64 start = key->offset;
	u64 nbytes = 0;
	struct btrfs_file_extent_item *item;
	struct inode *inode = NULL;
	unsigned long size;
	int ret = 0;

	item = btrfs_item_ptr(eb, slot, struct btrfs_file_extent_item);
	found_type = btrfs_file_extent_type(eb, item);

	if (found_type == BTRFS_FILE_EXTENT_REG ||
	    found_type == BTRFS_FILE_EXTENT_PREALLOC) {
		nbytes = btrfs_file_extent_num_bytes(eb, item);
		extent_end = start + nbytes;

		/*
		 * We don't add to the inodes nbytes if we are prealloc or a
		 * hole.
		 */
		if (btrfs_file_extent_disk_bytenr(eb, item) == 0)
			nbytes = 0;
	} else if (found_type == BTRFS_FILE_EXTENT_INLINE) {
		size = btrfs_file_extent_inline_len(eb, slot, item);
		nbytes = btrfs_file_extent_ram_bytes(eb, item);
		extent_end = ALIGN(start + size, root->sectorsize);
	} else {
		ret = 0;
		goto out;
	}

	inode = read_one_inode(root, key->objectid);
	if (!inode) {
		ret = -EIO;
		goto out;
	}

	/*
	 * first check to see if we already have this extent in the
	 * file.  This must be done before the btrfs_drop_extents run
	 * so we don't try to drop this extent.
	 */
	ret = btrfs_lookup_file_extent(trans, root, path, btrfs_ino(inode),
				       start, 0);

	if (ret == 0 &&
	    (found_type == BTRFS_FILE_EXTENT_REG ||
	     found_type == BTRFS_FILE_EXTENT_PREALLOC)) {
		struct btrfs_file_extent_item cmp1;
		struct btrfs_file_extent_item cmp2;
		struct btrfs_file_extent_item *existing;
		struct extent_buffer *leaf;

		leaf = path->nodes[0];
		existing = btrfs_item_ptr(leaf, path->slots[0],
					  struct btrfs_file_extent_item);

		read_extent_buffer(eb, &cmp1, (unsigned long)item,
				   sizeof(cmp1));
		read_extent_buffer(leaf, &cmp2, (unsigned long)existing,
				   sizeof(cmp2));

		/*
		 * we already have a pointer to this exact extent,
		 * we don't have to do anything
		 */
		if (memcmp(&cmp1, &cmp2, sizeof(cmp1)) == 0) {
			btrfs_release_path(path);
			goto out;
		}
	}
	btrfs_release_path(path);

	/* drop any overlapping extents */
	ret = btrfs_drop_extents(trans, root, inode, start, extent_end, 1);
	if (ret)
		goto out;

	if (found_type == BTRFS_FILE_EXTENT_REG ||
	    found_type == BTRFS_FILE_EXTENT_PREALLOC) {
		u64 offset;
		unsigned long dest_offset;
		struct btrfs_key ins;

		ret = btrfs_insert_empty_item(trans, root, path, key,
					      sizeof(*item));
		if (ret)
			goto out;
		dest_offset = btrfs_item_ptr_offset(path->nodes[0],
						    path->slots[0]);
		copy_extent_buffer(path->nodes[0], eb, dest_offset,
				(unsigned long)item,  sizeof(*item));

		ins.objectid = btrfs_file_extent_disk_bytenr(eb, item);
		ins.offset = btrfs_file_extent_disk_num_bytes(eb, item);
		ins.type = BTRFS_EXTENT_ITEM_KEY;
		offset = key->offset - btrfs_file_extent_offset(eb, item);

		/*
		 * Manually record dirty extent, as here we did a shallow
		 * file extent item copy and skip normal backref update,
		 * but modifying extent tree all by ourselves.
		 * So need to manually record dirty extent for qgroup,
		 * as the owner of the file extent changed from log tree
		 * (doesn't affect qgroup) to fs/file tree(affects qgroup)
		 */
		ret = btrfs_qgroup_insert_dirty_extent(trans, root->fs_info,
				btrfs_file_extent_disk_bytenr(eb, item),
				btrfs_file_extent_disk_num_bytes(eb, item),
				GFP_NOFS);
		if (ret < 0)
			goto out;

		if (ins.objectid > 0) {
			u64 csum_start;
			u64 csum_end;
			LIST_HEAD(ordered_sums);
			/*
			 * is this extent already allocated in the extent
			 * allocation tree?  If so, just add a reference
			 */
			ret = btrfs_lookup_data_extent(root, ins.objectid,
						ins.offset);
			if (ret == 0) {
				ret = btrfs_inc_extent_ref(trans, root,
						ins.objectid, ins.offset,
						0, root->root_key.objectid,
						key->objectid, offset);
				if (ret)
					goto out;
			} else {
				/*
				 * insert the extent pointer in the extent
				 * allocation tree
				 */
				ret = btrfs_alloc_logged_file_extent(trans,
						root, root->root_key.objectid,
						key->objectid, offset, &ins);
				if (ret)
					goto out;
			}
			btrfs_release_path(path);

			if (btrfs_file_extent_compression(eb, item)) {
				csum_start = ins.objectid;
				csum_end = csum_start + ins.offset;
			} else {
				csum_start = ins.objectid +
					btrfs_file_extent_offset(eb, item);
				csum_end = csum_start +
					btrfs_file_extent_num_bytes(eb, item);
			}

			ret = btrfs_lookup_csums_range(root->log_root,
						csum_start, csum_end - 1,
						&ordered_sums, 0);
			if (ret)
				goto out;
			/*
			 * Now delete all existing cums in the csum root that
			 * cover our range. We do this because we can have an
			 * extent that is completely referenced by one file
			 * extent item and partially referenced by another
			 * file extent item (like after using the clone or
			 * extent_same ioctls). In this case if we end up doing
			 * the replay of the one that partially references the
			 * extent first, and we do not do the csum deletion
			 * below, we can get 2 csum items in the csum tree that
			 * overlap each other. For example, imagine our log has
			 * the two following file extent items:
			 *
			 * key (257 EXTENT_DATA 409600)
			 *     extent data disk byte 12845056 nr 102400
			 *     extent data offset 20480 nr 20480 ram 102400
			 *
			 * key (257 EXTENT_DATA 819200)
			 *     extent data disk byte 12845056 nr 102400
			 *     extent data offset 0 nr 102400 ram 102400
			 *
			 * Where the second one fully references the 100K extent
			 * that starts at disk byte 12845056, and the log tree
			 * has a single csum item that covers the entire range
			 * of the extent:
			 *
			 * key (EXTENT_CSUM EXTENT_CSUM 12845056) itemsize 100
			 *
			 * After the first file extent item is replayed, the
			 * csum tree gets the following csum item:
			 *
			 * key (EXTENT_CSUM EXTENT_CSUM 12865536) itemsize 20
			 *
			 * Which covers the 20K sub-range starting at offset 20K
			 * of our extent. Now when we replay the second file
			 * extent item, if we do not delete existing csum items
			 * that cover any of its blocks, we end up getting two
			 * csum items in our csum tree that overlap each other:
			 *
			 * key (EXTENT_CSUM EXTENT_CSUM 12845056) itemsize 100
			 * key (EXTENT_CSUM EXTENT_CSUM 12865536) itemsize 20
			 *
			 * Which is a problem, because after this anyone trying
			 * to lookup up for the checksum of any block of our
			 * extent starting at an offset of 40K or higher, will
			 * end up looking at the second csum item only, which
			 * does not contain the checksum for any block starting
			 * at offset 40K or higher of our extent.
			 */
			while (!list_empty(&ordered_sums)) {
				struct btrfs_ordered_sum *sums;
				sums = list_entry(ordered_sums.next,
						struct btrfs_ordered_sum,
						list);
				if (!ret)
					ret = btrfs_del_csums(trans,
						      root->fs_info->csum_root,
						      sums->bytenr,
						      sums->len);
				if (!ret)
					ret = btrfs_csum_file_blocks(trans,
						root->fs_info->csum_root,
						sums);
				list_del(&sums->list);
				kfree(sums);
			}
			if (ret)
				goto out;
		} else {
			btrfs_release_path(path);
		}
	} else if (found_type == BTRFS_FILE_EXTENT_INLINE) {
		/* inline extents are easy, we just overwrite them */
		ret = overwrite_item(trans, root, path, eb, slot, key);
		if (ret)
			goto out;
	}

	inode_add_bytes(inode, nbytes);
	ret = btrfs_update_inode(trans, root, inode);
out:
	if (inode)
		iput(inode);
	return ret;
}

/*
 * when cleaning up conflicts between the directory names in the
 * subvolume, directory names in the log and directory names in the
 * inode back references, we may have to unlink inodes from directories.
 *
 * This is a helper function to do the unlink of a specific directory
 * item
 */
static noinline int drop_one_dir_item(struct btrfs_trans_handle *trans,
				      struct btrfs_root *root,
				      struct btrfs_path *path,
				      struct inode *dir,
				      struct btrfs_dir_item *di)
{
	struct inode *inode;
	char *name;
	int name_len;
	struct extent_buffer *leaf;
	struct btrfs_key location;
	int ret;

	leaf = path->nodes[0];

	btrfs_dir_item_key_to_cpu(leaf, di, &location);
	name_len = btrfs_dir_name_len(leaf, di);
	name = kmalloc(name_len, GFP_NOFS);
	if (!name)
		return -ENOMEM;

	read_extent_buffer(leaf, name, (unsigned long)(di + 1), name_len);
	btrfs_release_path(path);

	inode = read_one_inode(root, location.objectid);
	if (!inode) {
		ret = -EIO;
		goto out;
	}

	ret = link_to_fixup_dir(trans, root, path, location.objectid);
	if (ret)
		goto out;

	ret = btrfs_unlink_inode(trans, root, dir, inode, name, name_len);
	if (ret)
		goto out;
	else
		ret = btrfs_run_delayed_items(trans, root);
out:
	kfree(name);
	iput(inode);
	return ret;
}

/*
 * helper function to see if a given name and sequence number found
 * in an inode back reference are already in a directory and correctly
 * point to this inode
 */
static noinline int inode_in_dir(struct btrfs_root *root,
				 struct btrfs_path *path,
				 u64 dirid, u64 objectid, u64 index,
				 const char *name, int name_len)
{
	struct btrfs_dir_item *di;
	struct btrfs_key location;
	int match = 0;

	di = btrfs_lookup_dir_index_item(NULL, root, path, dirid,
					 index, name, name_len, 0);
	if (di && !IS_ERR(di)) {
		btrfs_dir_item_key_to_cpu(path->nodes[0], di, &location);
		if (location.objectid != objectid)
			goto out;
	} else
		goto out;
	btrfs_release_path(path);

	di = btrfs_lookup_dir_item(NULL, root, path, dirid, name, name_len, 0);
	if (di && !IS_ERR(di)) {
		btrfs_dir_item_key_to_cpu(path->nodes[0], di, &location);
		if (location.objectid != objectid)
			goto out;
	} else
		goto out;
	match = 1;
out:
	btrfs_release_path(path);
	return match;
}

/*
 * helper function to check a log tree for a named back reference in
 * an inode.  This is used to decide if a back reference that is
 * found in the subvolume conflicts with what we find in the log.
 *
 * inode backreferences may have multiple refs in a single item,
 * during replay we process one reference at a time, and we don't
 * want to delete valid links to a file from the subvolume if that
 * link is also in the log.
 */
static noinline int backref_in_log(struct btrfs_root *log,
				   struct btrfs_key *key,
				   u64 ref_objectid,
				   const char *name, int namelen)
{
	struct btrfs_path *path;
	struct btrfs_inode_ref *ref;
	unsigned long ptr;
	unsigned long ptr_end;
	unsigned long name_ptr;
	int found_name_len;
	int item_size;
	int ret;
	int match = 0;

	path = btrfs_alloc_path();
	if (!path)
		return -ENOMEM;

	ret = btrfs_search_slot(NULL, log, key, path, 0, 0);
	if (ret != 0)
		goto out;

	ptr = btrfs_item_ptr_offset(path->nodes[0], path->slots[0]);

	if (key->type == BTRFS_INODE_EXTREF_KEY) {
		if (btrfs_find_name_in_ext_backref(path, ref_objectid,
						   name, namelen, NULL))
			match = 1;

		goto out;
	}

	item_size = btrfs_item_size_nr(path->nodes[0], path->slots[0]);
	ptr_end = ptr + item_size;
	while (ptr < ptr_end) {
		ref = (struct btrfs_inode_ref *)ptr;
		found_name_len = btrfs_inode_ref_name_len(path->nodes[0], ref);
		if (found_name_len == namelen) {
			name_ptr = (unsigned long)(ref + 1);
			ret = memcmp_extent_buffer(path->nodes[0], name,
						   name_ptr, namelen);
			if (ret == 0) {
				match = 1;
				goto out;
			}
		}
		ptr = (unsigned long)(ref + 1) + found_name_len;
	}
out:
	btrfs_free_path(path);
	return match;
}

static inline int __add_inode_ref(struct btrfs_trans_handle *trans,
				  struct btrfs_root *root,
				  struct btrfs_path *path,
				  struct btrfs_root *log_root,
				  struct inode *dir, struct inode *inode,
				  struct extent_buffer *eb,
				  u64 inode_objectid, u64 parent_objectid,
				  u64 ref_index, char *name, int namelen,
				  int *search_done)
{
	int ret;
	char *victim_name;
	int victim_name_len;
	struct extent_buffer *leaf;
	struct btrfs_dir_item *di;
	struct btrfs_key search_key;
	struct btrfs_inode_extref *extref;

again:
	/* Search old style refs */
	search_key.objectid = inode_objectid;
	search_key.type = BTRFS_INODE_REF_KEY;
	search_key.offset = parent_objectid;
	ret = btrfs_search_slot(NULL, root, &search_key, path, 0, 0);
	if (ret == 0) {
		struct btrfs_inode_ref *victim_ref;
		unsigned long ptr;
		unsigned long ptr_end;

		leaf = path->nodes[0];

		/* are we trying to overwrite a back ref for the root directory
		 * if so, just jump out, we're done
		 */
		if (search_key.objectid == search_key.offset)
			return 1;

		/* check all the names in this back reference to see
		 * if they are in the log.  if so, we allow them to stay
		 * otherwise they must be unlinked as a conflict
		 */
		ptr = btrfs_item_ptr_offset(leaf, path->slots[0]);
		ptr_end = ptr + btrfs_item_size_nr(leaf, path->slots[0]);
		while (ptr < ptr_end) {
			victim_ref = (struct btrfs_inode_ref *)ptr;
			victim_name_len = btrfs_inode_ref_name_len(leaf,
								   victim_ref);
			victim_name = kmalloc(victim_name_len, GFP_NOFS);
			if (!victim_name)
				return -ENOMEM;

			read_extent_buffer(leaf, victim_name,
					   (unsigned long)(victim_ref + 1),
					   victim_name_len);

			if (!backref_in_log(log_root, &search_key,
					    parent_objectid,
					    victim_name,
					    victim_name_len)) {
				inc_nlink(inode);
				btrfs_release_path(path);

				ret = btrfs_unlink_inode(trans, root, dir,
							 inode, victim_name,
							 victim_name_len);
				kfree(victim_name);
				if (ret)
					return ret;
				ret = btrfs_run_delayed_items(trans, root);
				if (ret)
					return ret;
				*search_done = 1;
				goto again;
			}
			kfree(victim_name);

			ptr = (unsigned long)(victim_ref + 1) + victim_name_len;
		}

		/*
		 * NOTE: we have searched root tree and checked the
		 * corresponding ref, it does not need to check again.
		 */
		*search_done = 1;
	}
	btrfs_release_path(path);

	/* Same search but for extended refs */
	extref = btrfs_lookup_inode_extref(NULL, root, path, name, namelen,
					   inode_objectid, parent_objectid, 0,
					   0);
	if (!IS_ERR_OR_NULL(extref)) {
		u32 item_size;
		u32 cur_offset = 0;
		unsigned long base;
		struct inode *victim_parent;

		leaf = path->nodes[0];

		item_size = btrfs_item_size_nr(leaf, path->slots[0]);
		base = btrfs_item_ptr_offset(leaf, path->slots[0]);

		while (cur_offset < item_size) {
			extref = (struct btrfs_inode_extref *)(base + cur_offset);

			victim_name_len = btrfs_inode_extref_name_len(leaf, extref);

			if (btrfs_inode_extref_parent(leaf, extref) != parent_objectid)
				goto next;

			victim_name = kmalloc(victim_name_len, GFP_NOFS);
			if (!victim_name)
				return -ENOMEM;
			read_extent_buffer(leaf, victim_name, (unsigned long)&extref->name,
					   victim_name_len);

			search_key.objectid = inode_objectid;
			search_key.type = BTRFS_INODE_EXTREF_KEY;
			search_key.offset = btrfs_extref_hash(parent_objectid,
							      victim_name,
							      victim_name_len);
			ret = 0;
			if (!backref_in_log(log_root, &search_key,
					    parent_objectid, victim_name,
					    victim_name_len)) {
				ret = -ENOENT;
				victim_parent = read_one_inode(root,
							       parent_objectid);
				if (victim_parent) {
					inc_nlink(inode);
					btrfs_release_path(path);

					ret = btrfs_unlink_inode(trans, root,
								 victim_parent,
								 inode,
								 victim_name,
								 victim_name_len);
					if (!ret)
						ret = btrfs_run_delayed_items(
								  trans, root);
				}
				iput(victim_parent);
				kfree(victim_name);
				if (ret)
					return ret;
				*search_done = 1;
				goto again;
			}
			kfree(victim_name);
			if (ret)
				return ret;
next:
			cur_offset += victim_name_len + sizeof(*extref);
		}
		*search_done = 1;
	}
	btrfs_release_path(path);

	/* look for a conflicting sequence number */
	di = btrfs_lookup_dir_index_item(trans, root, path, btrfs_ino(dir),
					 ref_index, name, namelen, 0);
	if (di && !IS_ERR(di)) {
		ret = drop_one_dir_item(trans, root, path, dir, di);
		if (ret)
			return ret;
	}
	btrfs_release_path(path);

	/* look for a conflicing name */
	di = btrfs_lookup_dir_item(trans, root, path, btrfs_ino(dir),
				   name, namelen, 0);
	if (di && !IS_ERR(di)) {
		ret = drop_one_dir_item(trans, root, path, dir, di);
		if (ret)
			return ret;
	}
	btrfs_release_path(path);

	return 0;
}

static int extref_get_fields(struct extent_buffer *eb, unsigned long ref_ptr,
			     u32 *namelen, char **name, u64 *index,
			     u64 *parent_objectid)
{
	struct btrfs_inode_extref *extref;

	extref = (struct btrfs_inode_extref *)ref_ptr;

	*namelen = btrfs_inode_extref_name_len(eb, extref);
	*name = kmalloc(*namelen, GFP_NOFS);
	if (*name == NULL)
		return -ENOMEM;

	read_extent_buffer(eb, *name, (unsigned long)&extref->name,
			   *namelen);

	*index = btrfs_inode_extref_index(eb, extref);
	if (parent_objectid)
		*parent_objectid = btrfs_inode_extref_parent(eb, extref);

	return 0;
}

static int ref_get_fields(struct extent_buffer *eb, unsigned long ref_ptr,
			  u32 *namelen, char **name, u64 *index)
{
	struct btrfs_inode_ref *ref;

	ref = (struct btrfs_inode_ref *)ref_ptr;

	*namelen = btrfs_inode_ref_name_len(eb, ref);
	*name = kmalloc(*namelen, GFP_NOFS);
	if (*name == NULL)
		return -ENOMEM;

	read_extent_buffer(eb, *name, (unsigned long)(ref + 1), *namelen);

	*index = btrfs_inode_ref_index(eb, ref);

	return 0;
}

/*
 * replay one inode back reference item found in the log tree.
 * eb, slot and key refer to the buffer and key found in the log tree.
 * root is the destination we are replaying into, and path is for temp
 * use by this function.  (it should be released on return).
 */
static noinline int add_inode_ref(struct btrfs_trans_handle *trans,
				  struct btrfs_root *root,
				  struct btrfs_root *log,
				  struct btrfs_path *path,
				  struct extent_buffer *eb, int slot,
				  struct btrfs_key *key)
{
	struct inode *dir = NULL;
	struct inode *inode = NULL;
	unsigned long ref_ptr;
	unsigned long ref_end;
	char *name = NULL;
	int namelen;
	int ret;
	int search_done = 0;
	int log_ref_ver = 0;
	u64 parent_objectid;
	u64 inode_objectid;
	u64 ref_index = 0;
	int ref_struct_size;

	ref_ptr = btrfs_item_ptr_offset(eb, slot);
	ref_end = ref_ptr + btrfs_item_size_nr(eb, slot);

	if (key->type == BTRFS_INODE_EXTREF_KEY) {
		struct btrfs_inode_extref *r;

		ref_struct_size = sizeof(struct btrfs_inode_extref);
		log_ref_ver = 1;
		r = (struct btrfs_inode_extref *)ref_ptr;
		parent_objectid = btrfs_inode_extref_parent(eb, r);
	} else {
		ref_struct_size = sizeof(struct btrfs_inode_ref);
		parent_objectid = key->offset;
	}
	inode_objectid = key->objectid;

	/*
	 * it is possible that we didn't log all the parent directories
	 * for a given inode.  If we don't find the dir, just don't
	 * copy the back ref in.  The link count fixup code will take
	 * care of the rest
	 */
	dir = read_one_inode(root, parent_objectid);
	if (!dir) {
		ret = -ENOENT;
		goto out;
	}

	inode = read_one_inode(root, inode_objectid);
	if (!inode) {
		ret = -EIO;
		goto out;
	}

	while (ref_ptr < ref_end) {
		if (log_ref_ver) {
			ret = extref_get_fields(eb, ref_ptr, &namelen, &name,
						&ref_index, &parent_objectid);
			/*
			 * parent object can change from one array
			 * item to another.
			 */
			if (!dir)
				dir = read_one_inode(root, parent_objectid);
			if (!dir) {
				ret = -ENOENT;
				goto out;
			}
		} else {
			ret = ref_get_fields(eb, ref_ptr, &namelen, &name,
					     &ref_index);
		}
		if (ret)
			goto out;

		/* if we already have a perfect match, we're done */
		if (!inode_in_dir(root, path, btrfs_ino(dir), btrfs_ino(inode),
				  ref_index, name, namelen)) {
			/*
			 * look for a conflicting back reference in the
			 * metadata. if we find one we have to unlink that name
			 * of the file before we add our new link.  Later on, we
			 * overwrite any existing back reference, and we don't
			 * want to create dangling pointers in the directory.
			 */

			if (!search_done) {
				ret = __add_inode_ref(trans, root, path, log,
						      dir, inode, eb,
						      inode_objectid,
						      parent_objectid,
						      ref_index, name, namelen,
						      &search_done);
				if (ret) {
					if (ret == 1)
						ret = 0;
					goto out;
				}
			}

			/* insert our name */
			ret = btrfs_add_link(trans, dir, inode, name, namelen,
					     0, ref_index);
			if (ret)
				goto out;

			btrfs_update_inode(trans, root, inode);
		}

		ref_ptr = (unsigned long)(ref_ptr + ref_struct_size) + namelen;
		kfree(name);
		name = NULL;
		if (log_ref_ver) {
			iput(dir);
			dir = NULL;
		}
	}

	/* finally write the back reference in the inode */
	ret = overwrite_item(trans, root, path, eb, slot, key);
out:
	btrfs_release_path(path);
	kfree(name);
	iput(dir);
	iput(inode);
	return ret;
}

static int insert_orphan_item(struct btrfs_trans_handle *trans,
			      struct btrfs_root *root, u64 ino)
{
	int ret;

	ret = btrfs_insert_orphan_item(trans, root, ino);
	if (ret == -EEXIST)
		ret = 0;

	return ret;
}

static int count_inode_extrefs(struct btrfs_root *root,
			       struct inode *inode, struct btrfs_path *path)
{
	int ret = 0;
	int name_len;
	unsigned int nlink = 0;
	u32 item_size;
	u32 cur_offset = 0;
	u64 inode_objectid = btrfs_ino(inode);
	u64 offset = 0;
	unsigned long ptr;
	struct btrfs_inode_extref *extref;
	struct extent_buffer *leaf;

	while (1) {
		ret = btrfs_find_one_extref(root, inode_objectid, offset, path,
					    &extref, &offset);
		if (ret)
			break;

		leaf = path->nodes[0];
		item_size = btrfs_item_size_nr(leaf, path->slots[0]);
		ptr = btrfs_item_ptr_offset(leaf, path->slots[0]);
		cur_offset = 0;

		while (cur_offset < item_size) {
			extref = (struct btrfs_inode_extref *) (ptr + cur_offset);
			name_len = btrfs_inode_extref_name_len(leaf, extref);

			nlink++;

			cur_offset += name_len + sizeof(*extref);
		}

		offset++;
		btrfs_release_path(path);
	}
	btrfs_release_path(path);

	if (ret < 0 && ret != -ENOENT)
		return ret;
	return nlink;
}

static int count_inode_refs(struct btrfs_root *root,
			       struct inode *inode, struct btrfs_path *path)
{
	int ret;
	struct btrfs_key key;
	unsigned int nlink = 0;
	unsigned long ptr;
	unsigned long ptr_end;
	int name_len;
	u64 ino = btrfs_ino(inode);

	key.objectid = ino;
	key.type = BTRFS_INODE_REF_KEY;
	key.offset = (u64)-1;

	while (1) {
		ret = btrfs_search_slot(NULL, root, &key, path, 0, 0);
		if (ret < 0)
			break;
		if (ret > 0) {
			if (path->slots[0] == 0)
				break;
			path->slots[0]--;
		}
process_slot:
		btrfs_item_key_to_cpu(path->nodes[0], &key,
				      path->slots[0]);
		if (key.objectid != ino ||
		    key.type != BTRFS_INODE_REF_KEY)
			break;
		ptr = btrfs_item_ptr_offset(path->nodes[0], path->slots[0]);
		ptr_end = ptr + btrfs_item_size_nr(path->nodes[0],
						   path->slots[0]);
		while (ptr < ptr_end) {
			struct btrfs_inode_ref *ref;

			ref = (struct btrfs_inode_ref *)ptr;
			name_len = btrfs_inode_ref_name_len(path->nodes[0],
							    ref);
			ptr = (unsigned long)(ref + 1) + name_len;
			nlink++;
		}

		if (key.offset == 0)
			break;
		if (path->slots[0] > 0) {
			path->slots[0]--;
			goto process_slot;
		}
		key.offset--;
		btrfs_release_path(path);
	}
	btrfs_release_path(path);

	return nlink;
}

/*
 * There are a few corners where the link count of the file can't
 * be properly maintained during replay.  So, instead of adding
 * lots of complexity to the log code, we just scan the backrefs
 * for any file that has been through replay.
 *
 * The scan will update the link count on the inode to reflect the
 * number of back refs found.  If it goes down to zero, the iput
 * will free the inode.
 */
static noinline int fixup_inode_link_count(struct btrfs_trans_handle *trans,
					   struct btrfs_root *root,
					   struct inode *inode)
{
	struct btrfs_path *path;
	int ret;
	u64 nlink = 0;
	u64 ino = btrfs_ino(inode);

	path = btrfs_alloc_path();
	if (!path)
		return -ENOMEM;

	ret = count_inode_refs(root, inode, path);
	if (ret < 0)
		goto out;

	nlink = ret;

	ret = count_inode_extrefs(root, inode, path);
	if (ret < 0)
		goto out;

	nlink += ret;

	ret = 0;

	if (nlink != inode->i_nlink) {
		set_nlink(inode, nlink);
		btrfs_update_inode(trans, root, inode);
	}
	BTRFS_I(inode)->index_cnt = (u64)-1;

	if (inode->i_nlink == 0) {
		if (S_ISDIR(inode->i_mode)) {
			ret = replay_dir_deletes(trans, root, NULL, path,
						 ino, 1);
			if (ret)
				goto out;
		}
		ret = insert_orphan_item(trans, root, ino);
	}

out:
	btrfs_free_path(path);
	return ret;
}

static noinline int fixup_inode_link_counts(struct btrfs_trans_handle *trans,
					    struct btrfs_root *root,
					    struct btrfs_path *path)
{
	int ret;
	struct btrfs_key key;
	struct inode *inode;

	key.objectid = BTRFS_TREE_LOG_FIXUP_OBJECTID;
	key.type = BTRFS_ORPHAN_ITEM_KEY;
	key.offset = (u64)-1;
	while (1) {
		ret = btrfs_search_slot(trans, root, &key, path, -1, 1);
		if (ret < 0)
			break;

		if (ret == 1) {
			if (path->slots[0] == 0)
				break;
			path->slots[0]--;
		}

		btrfs_item_key_to_cpu(path->nodes[0], &key, path->slots[0]);
		if (key.objectid != BTRFS_TREE_LOG_FIXUP_OBJECTID ||
		    key.type != BTRFS_ORPHAN_ITEM_KEY)
			break;

		ret = btrfs_del_item(trans, root, path);
		if (ret)
			goto out;

		btrfs_release_path(path);
		inode = read_one_inode(root, key.offset);
		if (!inode)
			return -EIO;

		ret = fixup_inode_link_count(trans, root, inode);
		iput(inode);
		if (ret)
			goto out;

		/*
		 * fixup on a directory may create new entries,
		 * make sure we always look for the highset possible
		 * offset
		 */
		key.offset = (u64)-1;
	}
	ret = 0;
out:
	btrfs_release_path(path);
	return ret;
}


/*
 * record a given inode in the fixup dir so we can check its link
 * count when replay is done.  The link count is incremented here
 * so the inode won't go away until we check it
 */
static noinline int link_to_fixup_dir(struct btrfs_trans_handle *trans,
				      struct btrfs_root *root,
				      struct btrfs_path *path,
				      u64 objectid)
{
	struct btrfs_key key;
	int ret = 0;
	struct inode *inode;

	inode = read_one_inode(root, objectid);
	if (!inode)
		return -EIO;

	key.objectid = BTRFS_TREE_LOG_FIXUP_OBJECTID;
	key.type = BTRFS_ORPHAN_ITEM_KEY;
	key.offset = objectid;

	ret = btrfs_insert_empty_item(trans, root, path, &key, 0);

	btrfs_release_path(path);
	if (ret == 0) {
		if (!inode->i_nlink)
			set_nlink(inode, 1);
		else
			inc_nlink(inode);
		ret = btrfs_update_inode(trans, root, inode);
	} else if (ret == -EEXIST) {
		ret = 0;
	} else {
		BUG(); /* Logic Error */
	}
	iput(inode);

	return ret;
}

/*
 * when replaying the log for a directory, we only insert names
 * for inodes that actually exist.  This means an fsync on a directory
 * does not implicitly fsync all the new files in it
 */
static noinline int insert_one_name(struct btrfs_trans_handle *trans,
				    struct btrfs_root *root,
				    u64 dirid, u64 index,
				    char *name, int name_len,
				    struct btrfs_key *location)
{
	struct inode *inode;
	struct inode *dir;
	int ret;

	inode = read_one_inode(root, location->objectid);
	if (!inode)
		return -ENOENT;

	dir = read_one_inode(root, dirid);
	if (!dir) {
		iput(inode);
		return -EIO;
	}

	ret = btrfs_add_link(trans, dir, inode, name, name_len, 1, index);

	/* FIXME, put inode into FIXUP list */

	iput(inode);
	iput(dir);
	return ret;
}

/*
 * Return true if an inode reference exists in the log for the given name,
 * inode and parent inode.
 */
static bool name_in_log_ref(struct btrfs_root *log_root,
			    const char *name, const int name_len,
			    const u64 dirid, const u64 ino)
{
	struct btrfs_key search_key;

	search_key.objectid = ino;
	search_key.type = BTRFS_INODE_REF_KEY;
	search_key.offset = dirid;
	if (backref_in_log(log_root, &search_key, dirid, name, name_len))
		return true;

	search_key.type = BTRFS_INODE_EXTREF_KEY;
	search_key.offset = btrfs_extref_hash(dirid, name, name_len);
	if (backref_in_log(log_root, &search_key, dirid, name, name_len))
		return true;

	return false;
}

/*
 * take a single entry in a log directory item and replay it into
 * the subvolume.
 *
 * if a conflicting item exists in the subdirectory already,
 * the inode it points to is unlinked and put into the link count
 * fix up tree.
 *
 * If a name from the log points to a file or directory that does
 * not exist in the FS, it is skipped.  fsyncs on directories
 * do not force down inodes inside that directory, just changes to the
 * names or unlinks in a directory.
 *
 * Returns < 0 on error, 0 if the name wasn't replayed (dentry points to a
 * non-existing inode) and 1 if the name was replayed.
 */
static noinline int replay_one_name(struct btrfs_trans_handle *trans,
				    struct btrfs_root *root,
				    struct btrfs_path *path,
				    struct extent_buffer *eb,
				    struct btrfs_dir_item *di,
				    struct btrfs_key *key)
{
	char *name;
	int name_len;
	struct btrfs_dir_item *dst_di;
	struct btrfs_key found_key;
	struct btrfs_key log_key;
	struct inode *dir;
	u8 log_type;
	int exists;
	int ret = 0;
	bool update_size = (key->type == BTRFS_DIR_INDEX_KEY);
	bool name_added = false;

	dir = read_one_inode(root, key->objectid);
	if (!dir)
		return -EIO;

	name_len = btrfs_dir_name_len(eb, di);
	name = kmalloc(name_len, GFP_NOFS);
	if (!name) {
		ret = -ENOMEM;
		goto out;
	}

	log_type = btrfs_dir_type(eb, di);
	read_extent_buffer(eb, name, (unsigned long)(di + 1),
		   name_len);

	btrfs_dir_item_key_to_cpu(eb, di, &log_key);
	exists = btrfs_lookup_inode(trans, root, path, &log_key, 0);
	if (exists == 0)
		exists = 1;
	else
		exists = 0;
	btrfs_release_path(path);

	if (key->type == BTRFS_DIR_ITEM_KEY) {
		dst_di = btrfs_lookup_dir_item(trans, root, path, key->objectid,
				       name, name_len, 1);
	} else if (key->type == BTRFS_DIR_INDEX_KEY) {
		dst_di = btrfs_lookup_dir_index_item(trans, root, path,
						     key->objectid,
						     key->offset, name,
						     name_len, 1);
	} else {
		/* Corruption */
		ret = -EINVAL;
		goto out;
	}
	if (IS_ERR_OR_NULL(dst_di)) {
		/* we need a sequence number to insert, so we only
		 * do inserts for the BTRFS_DIR_INDEX_KEY types
		 */
		if (key->type != BTRFS_DIR_INDEX_KEY)
			goto out;
		goto insert;
	}

	btrfs_dir_item_key_to_cpu(path->nodes[0], dst_di, &found_key);
	/* the existing item matches the logged item */
	if (found_key.objectid == log_key.objectid &&
	    found_key.type == log_key.type &&
	    found_key.offset == log_key.offset &&
	    btrfs_dir_type(path->nodes[0], dst_di) == log_type) {
		update_size = false;
		goto out;
	}

	/*
	 * don't drop the conflicting directory entry if the inode
	 * for the new entry doesn't exist
	 */
	if (!exists)
		goto out;

	ret = drop_one_dir_item(trans, root, path, dir, dst_di);
	if (ret)
		goto out;

	if (key->type == BTRFS_DIR_INDEX_KEY)
		goto insert;
out:
	btrfs_release_path(path);
	if (!ret && update_size) {
		btrfs_i_size_write(dir, dir->i_size + name_len * 2);
		ret = btrfs_update_inode(trans, root, dir);
	}
	kfree(name);
	iput(dir);
	if (!ret && name_added)
		ret = 1;
	return ret;

insert:
	if (name_in_log_ref(root->log_root, name, name_len,
			    key->objectid, log_key.objectid)) {
		/* The dentry will be added later. */
		ret = 0;
		update_size = false;
		goto out;
	}
	btrfs_release_path(path);
	ret = insert_one_name(trans, root, key->objectid, key->offset,
			      name, name_len, &log_key);
	if (ret && ret != -ENOENT && ret != -EEXIST)
		goto out;
	if (!ret)
		name_added = true;
	update_size = false;
	ret = 0;
	goto out;
}

/*
 * find all the names in a directory item and reconcile them into
 * the subvolume.  Only BTRFS_DIR_ITEM_KEY types will have more than
 * one name in a directory item, but the same code gets used for
 * both directory index types
 */
static noinline int replay_one_dir_item(struct btrfs_trans_handle *trans,
					struct btrfs_root *root,
					struct btrfs_path *path,
					struct extent_buffer *eb, int slot,
					struct btrfs_key *key)
{
	int ret = 0;
	u32 item_size = btrfs_item_size_nr(eb, slot);
	struct btrfs_dir_item *di;
	int name_len;
	unsigned long ptr;
	unsigned long ptr_end;
	struct btrfs_path *fixup_path = NULL;

	ptr = btrfs_item_ptr_offset(eb, slot);
	ptr_end = ptr + item_size;
	while (ptr < ptr_end) {
		di = (struct btrfs_dir_item *)ptr;
		if (verify_dir_item(root, eb, di))
			return -EIO;
		name_len = btrfs_dir_name_len(eb, di);
		ret = replay_one_name(trans, root, path, eb, di, key);
		if (ret < 0)
			break;
		ptr = (unsigned long)(di + 1);
		ptr += name_len;

		/*
		 * If this entry refers to a non-directory (directories can not
		 * have a link count > 1) and it was added in the transaction
		 * that was not committed, make sure we fixup the link count of
		 * the inode it the entry points to. Otherwise something like
		 * the following would result in a directory pointing to an
		 * inode with a wrong link that does not account for this dir
		 * entry:
		 *
		 * mkdir testdir
		 * touch testdir/foo
		 * touch testdir/bar
		 * sync
		 *
		 * ln testdir/bar testdir/bar_link
		 * ln testdir/foo testdir/foo_link
		 * xfs_io -c "fsync" testdir/bar
		 *
		 * <power failure>
		 *
		 * mount fs, log replay happens
		 *
		 * File foo would remain with a link count of 1 when it has two
		 * entries pointing to it in the directory testdir. This would
		 * make it impossible to ever delete the parent directory has
		 * it would result in stale dentries that can never be deleted.
		 */
		if (ret == 1 && btrfs_dir_type(eb, di) != BTRFS_FT_DIR) {
			struct btrfs_key di_key;

			if (!fixup_path) {
				fixup_path = btrfs_alloc_path();
				if (!fixup_path) {
					ret = -ENOMEM;
					break;
				}
			}

			btrfs_dir_item_key_to_cpu(eb, di, &di_key);
			ret = link_to_fixup_dir(trans, root, fixup_path,
						di_key.objectid);
			if (ret)
				break;
		}
		ret = 0;
	}
	btrfs_free_path(fixup_path);
	return ret;
}

/*
 * directory replay has two parts.  There are the standard directory
 * items in the log copied from the subvolume, and range items
 * created in the log while the subvolume was logged.
 *
 * The range items tell us which parts of the key space the log
 * is authoritative for.  During replay, if a key in the subvolume
 * directory is in a logged range item, but not actually in the log
 * that means it was deleted from the directory before the fsync
 * and should be removed.
 */
static noinline int find_dir_range(struct btrfs_root *root,
				   struct btrfs_path *path,
				   u64 dirid, int key_type,
				   u64 *start_ret, u64 *end_ret)
{
	struct btrfs_key key;
	u64 found_end;
	struct btrfs_dir_log_item *item;
	int ret;
	int nritems;

	if (*start_ret == (u64)-1)
		return 1;

	key.objectid = dirid;
	key.type = key_type;
	key.offset = *start_ret;

	ret = btrfs_search_slot(NULL, root, &key, path, 0, 0);
	if (ret < 0)
		goto out;
	if (ret > 0) {
		if (path->slots[0] == 0)
			goto out;
		path->slots[0]--;
	}
	if (ret != 0)
		btrfs_item_key_to_cpu(path->nodes[0], &key, path->slots[0]);

	if (key.type != key_type || key.objectid != dirid) {
		ret = 1;
		goto next;
	}
	item = btrfs_item_ptr(path->nodes[0], path->slots[0],
			      struct btrfs_dir_log_item);
	found_end = btrfs_dir_log_end(path->nodes[0], item);

	if (*start_ret >= key.offset && *start_ret <= found_end) {
		ret = 0;
		*start_ret = key.offset;
		*end_ret = found_end;
		goto out;
	}
	ret = 1;
next:
	/* check the next slot in the tree to see if it is a valid item */
	nritems = btrfs_header_nritems(path->nodes[0]);
	if (path->slots[0] >= nritems) {
		ret = btrfs_next_leaf(root, path);
		if (ret)
			goto out;
	} else {
		path->slots[0]++;
	}

	btrfs_item_key_to_cpu(path->nodes[0], &key, path->slots[0]);

	if (key.type != key_type || key.objectid != dirid) {
		ret = 1;
		goto out;
	}
	item = btrfs_item_ptr(path->nodes[0], path->slots[0],
			      struct btrfs_dir_log_item);
	found_end = btrfs_dir_log_end(path->nodes[0], item);
	*start_ret = key.offset;
	*end_ret = found_end;
	ret = 0;
out:
	btrfs_release_path(path);
	return ret;
}

/*
 * this looks for a given directory item in the log.  If the directory
 * item is not in the log, the item is removed and the inode it points
 * to is unlinked
 */
static noinline int check_item_in_log(struct btrfs_trans_handle *trans,
				      struct btrfs_root *root,
				      struct btrfs_root *log,
				      struct btrfs_path *path,
				      struct btrfs_path *log_path,
				      struct inode *dir,
				      struct btrfs_key *dir_key)
{
	int ret;
	struct extent_buffer *eb;
	int slot;
	u32 item_size;
	struct btrfs_dir_item *di;
	struct btrfs_dir_item *log_di;
	int name_len;
	unsigned long ptr;
	unsigned long ptr_end;
	char *name;
	struct inode *inode;
	struct btrfs_key location;

again:
	eb = path->nodes[0];
	slot = path->slots[0];
	item_size = btrfs_item_size_nr(eb, slot);
	ptr = btrfs_item_ptr_offset(eb, slot);
	ptr_end = ptr + item_size;
	while (ptr < ptr_end) {
		di = (struct btrfs_dir_item *)ptr;
		if (verify_dir_item(root, eb, di)) {
			ret = -EIO;
			goto out;
		}

		name_len = btrfs_dir_name_len(eb, di);
		name = kmalloc(name_len, GFP_NOFS);
		if (!name) {
			ret = -ENOMEM;
			goto out;
		}
		read_extent_buffer(eb, name, (unsigned long)(di + 1),
				  name_len);
		log_di = NULL;
		if (log && dir_key->type == BTRFS_DIR_ITEM_KEY) {
			log_di = btrfs_lookup_dir_item(trans, log, log_path,
						       dir_key->objectid,
						       name, name_len, 0);
		} else if (log && dir_key->type == BTRFS_DIR_INDEX_KEY) {
			log_di = btrfs_lookup_dir_index_item(trans, log,
						     log_path,
						     dir_key->objectid,
						     dir_key->offset,
						     name, name_len, 0);
		}
		if (!log_di || (IS_ERR(log_di) && PTR_ERR(log_di) == -ENOENT)) {
			btrfs_dir_item_key_to_cpu(eb, di, &location);
			btrfs_release_path(path);
			btrfs_release_path(log_path);
			inode = read_one_inode(root, location.objectid);
			if (!inode) {
				kfree(name);
				return -EIO;
			}

			ret = link_to_fixup_dir(trans, root,
						path, location.objectid);
			if (ret) {
				kfree(name);
				iput(inode);
				goto out;
			}

			inc_nlink(inode);
			ret = btrfs_unlink_inode(trans, root, dir, inode,
						 name, name_len);
			if (!ret)
				ret = btrfs_run_delayed_items(trans, root);
			kfree(name);
			iput(inode);
			if (ret)
				goto out;

			/* there might still be more names under this key
			 * check and repeat if required
			 */
			ret = btrfs_search_slot(NULL, root, dir_key, path,
						0, 0);
			if (ret == 0)
				goto again;
			ret = 0;
			goto out;
		} else if (IS_ERR(log_di)) {
			kfree(name);
			return PTR_ERR(log_di);
		}
		btrfs_release_path(log_path);
		kfree(name);

		ptr = (unsigned long)(di + 1);
		ptr += name_len;
	}
	ret = 0;
out:
	btrfs_release_path(path);
	btrfs_release_path(log_path);
	return ret;
}

static int replay_xattr_deletes(struct btrfs_trans_handle *trans,
			      struct btrfs_root *root,
			      struct btrfs_root *log,
			      struct btrfs_path *path,
			      const u64 ino)
{
	struct btrfs_key search_key;
	struct btrfs_path *log_path;
	int i;
	int nritems;
	int ret;

	log_path = btrfs_alloc_path();
	if (!log_path)
		return -ENOMEM;

	search_key.objectid = ino;
	search_key.type = BTRFS_XATTR_ITEM_KEY;
	search_key.offset = 0;
again:
	ret = btrfs_search_slot(NULL, root, &search_key, path, 0, 0);
	if (ret < 0)
		goto out;
process_leaf:
	nritems = btrfs_header_nritems(path->nodes[0]);
	for (i = path->slots[0]; i < nritems; i++) {
		struct btrfs_key key;
		struct btrfs_dir_item *di;
		struct btrfs_dir_item *log_di;
		u32 total_size;
		u32 cur;

		btrfs_item_key_to_cpu(path->nodes[0], &key, i);
		if (key.objectid != ino || key.type != BTRFS_XATTR_ITEM_KEY) {
			ret = 0;
			goto out;
		}

		di = btrfs_item_ptr(path->nodes[0], i, struct btrfs_dir_item);
		total_size = btrfs_item_size_nr(path->nodes[0], i);
		cur = 0;
		while (cur < total_size) {
			u16 name_len = btrfs_dir_name_len(path->nodes[0], di);
			u16 data_len = btrfs_dir_data_len(path->nodes[0], di);
			u32 this_len = sizeof(*di) + name_len + data_len;
			char *name;

			name = kmalloc(name_len, GFP_NOFS);
			if (!name) {
				ret = -ENOMEM;
				goto out;
			}
			read_extent_buffer(path->nodes[0], name,
					   (unsigned long)(di + 1), name_len);

			log_di = btrfs_lookup_xattr(NULL, log, log_path, ino,
						    name, name_len, 0);
			btrfs_release_path(log_path);
			if (!log_di) {
				/* Doesn't exist in log tree, so delete it. */
				btrfs_release_path(path);
				di = btrfs_lookup_xattr(trans, root, path, ino,
							name, name_len, -1);
				kfree(name);
				if (IS_ERR(di)) {
					ret = PTR_ERR(di);
					goto out;
				}
				ASSERT(di);
				ret = btrfs_delete_one_dir_name(trans, root,
								path, di);
				if (ret)
					goto out;
				btrfs_release_path(path);
				search_key = key;
				goto again;
			}
			kfree(name);
			if (IS_ERR(log_di)) {
				ret = PTR_ERR(log_di);
				goto out;
			}
			cur += this_len;
			di = (struct btrfs_dir_item *)((char *)di + this_len);
		}
	}
	ret = btrfs_next_leaf(root, path);
	if (ret > 0)
		ret = 0;
	else if (ret == 0)
		goto process_leaf;
out:
	btrfs_free_path(log_path);
	btrfs_release_path(path);
	return ret;
}


/*
 * deletion replay happens before we copy any new directory items
 * out of the log or out of backreferences from inodes.  It
 * scans the log to find ranges of keys that log is authoritative for,
 * and then scans the directory to find items in those ranges that are
 * not present in the log.
 *
 * Anything we don't find in the log is unlinked and removed from the
 * directory.
 */
static noinline int replay_dir_deletes(struct btrfs_trans_handle *trans,
				       struct btrfs_root *root,
				       struct btrfs_root *log,
				       struct btrfs_path *path,
				       u64 dirid, int del_all)
{
	u64 range_start;
	u64 range_end;
	int key_type = BTRFS_DIR_LOG_ITEM_KEY;
	int ret = 0;
	struct btrfs_key dir_key;
	struct btrfs_key found_key;
	struct btrfs_path *log_path;
	struct inode *dir;

	dir_key.objectid = dirid;
	dir_key.type = BTRFS_DIR_ITEM_KEY;
	log_path = btrfs_alloc_path();
	if (!log_path)
		return -ENOMEM;

	dir = read_one_inode(root, dirid);
	/* it isn't an error if the inode isn't there, that can happen
	 * because we replay the deletes before we copy in the inode item
	 * from the log
	 */
	if (!dir) {
		btrfs_free_path(log_path);
		return 0;
	}
again:
	range_start = 0;
	range_end = 0;
	while (1) {
		if (del_all)
			range_end = (u64)-1;
		else {
			ret = find_dir_range(log, path, dirid, key_type,
					     &range_start, &range_end);
			if (ret != 0)
				break;
		}

		dir_key.offset = range_start;
		while (1) {
			int nritems;
			ret = btrfs_search_slot(NULL, root, &dir_key, path,
						0, 0);
			if (ret < 0)
				goto out;

			nritems = btrfs_header_nritems(path->nodes[0]);
			if (path->slots[0] >= nritems) {
				ret = btrfs_next_leaf(root, path);
				if (ret)
					break;
			}
			btrfs_item_key_to_cpu(path->nodes[0], &found_key,
					      path->slots[0]);
			if (found_key.objectid != dirid ||
			    found_key.type != dir_key.type)
				goto next_type;

			if (found_key.offset > range_end)
				break;

			ret = check_item_in_log(trans, root, log, path,
						log_path, dir,
						&found_key);
			if (ret)
				goto out;
			if (found_key.offset == (u64)-1)
				break;
			dir_key.offset = found_key.offset + 1;
		}
		btrfs_release_path(path);
		if (range_end == (u64)-1)
			break;
		range_start = range_end + 1;
	}

next_type:
	ret = 0;
	if (key_type == BTRFS_DIR_LOG_ITEM_KEY) {
		key_type = BTRFS_DIR_LOG_INDEX_KEY;
		dir_key.type = BTRFS_DIR_INDEX_KEY;
		btrfs_release_path(path);
		goto again;
	}
out:
	btrfs_release_path(path);
	btrfs_free_path(log_path);
	iput(dir);
	return ret;
}

/*
 * the process_func used to replay items from the log tree.  This
 * gets called in two different stages.  The first stage just looks
 * for inodes and makes sure they are all copied into the subvolume.
 *
 * The second stage copies all the other item types from the log into
 * the subvolume.  The two stage approach is slower, but gets rid of
 * lots of complexity around inodes referencing other inodes that exist
 * only in the log (references come from either directory items or inode
 * back refs).
 */
static int replay_one_buffer(struct btrfs_root *log, struct extent_buffer *eb,
			     struct walk_control *wc, u64 gen)
{
	int nritems;
	struct btrfs_path *path;
	struct btrfs_root *root = wc->replay_dest;
	struct btrfs_key key;
	int level;
	int i;
	int ret;

	ret = btrfs_read_buffer(eb, gen);
	if (ret)
		return ret;

	level = btrfs_header_level(eb);

	if (level != 0)
		return 0;

	path = btrfs_alloc_path();
	if (!path)
		return -ENOMEM;

	nritems = btrfs_header_nritems(eb);
	for (i = 0; i < nritems; i++) {
		btrfs_item_key_to_cpu(eb, &key, i);

		/* inode keys are done during the first stage */
		if (key.type == BTRFS_INODE_ITEM_KEY &&
		    wc->stage == LOG_WALK_REPLAY_INODES) {
			struct btrfs_inode_item *inode_item;
			u32 mode;

			inode_item = btrfs_item_ptr(eb, i,
					    struct btrfs_inode_item);
			ret = replay_xattr_deletes(wc->trans, root, log,
						   path, key.objectid);
			if (ret)
				break;
			mode = btrfs_inode_mode(eb, inode_item);
			if (S_ISDIR(mode)) {
				ret = replay_dir_deletes(wc->trans,
					 root, log, path, key.objectid, 0);
				if (ret)
					break;
			}
			ret = overwrite_item(wc->trans, root, path,
					     eb, i, &key);
			if (ret)
				break;

			/* for regular files, make sure corresponding
			 * orphan item exist. extents past the new EOF
			 * will be truncated later by orphan cleanup.
			 */
			if (S_ISREG(mode)) {
				ret = insert_orphan_item(wc->trans, root,
							 key.objectid);
				if (ret)
					break;
			}

			ret = link_to_fixup_dir(wc->trans, root,
						path, key.objectid);
			if (ret)
				break;
		}

		if (key.type == BTRFS_DIR_INDEX_KEY &&
		    wc->stage == LOG_WALK_REPLAY_DIR_INDEX) {
			ret = replay_one_dir_item(wc->trans, root, path,
						  eb, i, &key);
			if (ret)
				break;
		}

		if (wc->stage < LOG_WALK_REPLAY_ALL)
			continue;

		/* these keys are simply copied */
		if (key.type == BTRFS_XATTR_ITEM_KEY) {
			ret = overwrite_item(wc->trans, root, path,
					     eb, i, &key);
			if (ret)
				break;
		} else if (key.type == BTRFS_INODE_REF_KEY ||
			   key.type == BTRFS_INODE_EXTREF_KEY) {
			ret = add_inode_ref(wc->trans, root, log, path,
					    eb, i, &key);
			if (ret && ret != -ENOENT)
				break;
			ret = 0;
		} else if (key.type == BTRFS_EXTENT_DATA_KEY) {
			ret = replay_one_extent(wc->trans, root, path,
						eb, i, &key);
			if (ret)
				break;
		} else if (key.type == BTRFS_DIR_ITEM_KEY) {
			ret = replay_one_dir_item(wc->trans, root, path,
						  eb, i, &key);
			if (ret)
				break;
		}
	}
	btrfs_free_path(path);
	return ret;
}

static noinline int walk_down_log_tree(struct btrfs_trans_handle *trans,
				   struct btrfs_root *root,
				   struct btrfs_path *path, int *level,
				   struct walk_control *wc)
{
	u64 root_owner;
	u64 bytenr;
	u64 ptr_gen;
	struct extent_buffer *next;
	struct extent_buffer *cur;
	struct extent_buffer *parent;
	u32 blocksize;
	int ret = 0;

	WARN_ON(*level < 0);
	WARN_ON(*level >= BTRFS_MAX_LEVEL);

	while (*level > 0) {
		WARN_ON(*level < 0);
		WARN_ON(*level >= BTRFS_MAX_LEVEL);
		cur = path->nodes[*level];

		WARN_ON(btrfs_header_level(cur) != *level);

		if (path->slots[*level] >=
		    btrfs_header_nritems(cur))
			break;

		bytenr = btrfs_node_blockptr(cur, path->slots[*level]);
		ptr_gen = btrfs_node_ptr_generation(cur, path->slots[*level]);
		blocksize = root->nodesize;

		parent = path->nodes[*level];
		root_owner = btrfs_header_owner(parent);

		next = btrfs_find_create_tree_block(root, bytenr);
		if (IS_ERR(next))
			return PTR_ERR(next);

		if (*level == 1) {
			ret = wc->process_func(root, next, wc, ptr_gen);
			if (ret) {
				free_extent_buffer(next);
				return ret;
			}

			path->slots[*level]++;
			if (wc->free) {
				ret = btrfs_read_buffer(next, ptr_gen);
				if (ret) {
					free_extent_buffer(next);
					return ret;
				}

				if (trans) {
					btrfs_tree_lock(next);
					btrfs_set_lock_blocking(next);
					clean_tree_block(trans, root->fs_info,
							next);
					btrfs_wait_tree_block_writeback(next);
					btrfs_tree_unlock(next);
				}

				WARN_ON(root_owner !=
					BTRFS_TREE_LOG_OBJECTID);
				ret = btrfs_free_and_pin_reserved_extent(root,
							 bytenr, blocksize);
				if (ret) {
					free_extent_buffer(next);
					return ret;
				}
			}
			free_extent_buffer(next);
			continue;
		}
		ret = btrfs_read_buffer(next, ptr_gen);
		if (ret) {
			free_extent_buffer(next);
			return ret;
		}

		WARN_ON(*level <= 0);
		if (path->nodes[*level-1])
			free_extent_buffer(path->nodes[*level-1]);
		path->nodes[*level-1] = next;
		*level = btrfs_header_level(next);
		path->slots[*level] = 0;
		cond_resched();
	}
	WARN_ON(*level < 0);
	WARN_ON(*level >= BTRFS_MAX_LEVEL);

	path->slots[*level] = btrfs_header_nritems(path->nodes[*level]);

	cond_resched();
	return 0;
}

static noinline int walk_up_log_tree(struct btrfs_trans_handle *trans,
				 struct btrfs_root *root,
				 struct btrfs_path *path, int *level,
				 struct walk_control *wc)
{
	u64 root_owner;
	int i;
	int slot;
	int ret;

	for (i = *level; i < BTRFS_MAX_LEVEL - 1 && path->nodes[i]; i++) {
		slot = path->slots[i];
		if (slot + 1 < btrfs_header_nritems(path->nodes[i])) {
			path->slots[i]++;
			*level = i;
			WARN_ON(*level == 0);
			return 0;
		} else {
			struct extent_buffer *parent;
			if (path->nodes[*level] == root->node)
				parent = path->nodes[*level];
			else
				parent = path->nodes[*level + 1];

			root_owner = btrfs_header_owner(parent);
			ret = wc->process_func(root, path->nodes[*level], wc,
				 btrfs_header_generation(path->nodes[*level]));
			if (ret)
				return ret;

			if (wc->free) {
				struct extent_buffer *next;

				next = path->nodes[*level];

				if (trans) {
					btrfs_tree_lock(next);
					btrfs_set_lock_blocking(next);
					clean_tree_block(trans, root->fs_info,
							next);
					btrfs_wait_tree_block_writeback(next);
					btrfs_tree_unlock(next);
				}

				WARN_ON(root_owner != BTRFS_TREE_LOG_OBJECTID);
				ret = btrfs_free_and_pin_reserved_extent(root,
						path->nodes[*level]->start,
						path->nodes[*level]->len);
				if (ret)
					return ret;
			}
			free_extent_buffer(path->nodes[*level]);
			path->nodes[*level] = NULL;
			*level = i + 1;
		}
	}
	return 1;
}

/*
 * drop the reference count on the tree rooted at 'snap'.  This traverses
 * the tree freeing any blocks that have a ref count of zero after being
 * decremented.
 */
static int walk_log_tree(struct btrfs_trans_handle *trans,
			 struct btrfs_root *log, struct walk_control *wc)
{
	int ret = 0;
	int wret;
	int level;
	struct btrfs_path *path;
	int orig_level;

	path = btrfs_alloc_path();
	if (!path)
		return -ENOMEM;

	level = btrfs_header_level(log->node);
	orig_level = level;
	path->nodes[level] = log->node;
	extent_buffer_get(log->node);
	path->slots[level] = 0;

	while (1) {
		wret = walk_down_log_tree(trans, log, path, &level, wc);
		if (wret > 0)
			break;
		if (wret < 0) {
			ret = wret;
			goto out;
		}

		wret = walk_up_log_tree(trans, log, path, &level, wc);
		if (wret > 0)
			break;
		if (wret < 0) {
			ret = wret;
			goto out;
		}
	}

	/* was the root node processed? if not, catch it here */
	if (path->nodes[orig_level]) {
		ret = wc->process_func(log, path->nodes[orig_level], wc,
			 btrfs_header_generation(path->nodes[orig_level]));
		if (ret)
			goto out;
		if (wc->free) {
			struct extent_buffer *next;

			next = path->nodes[orig_level];

			if (trans) {
				btrfs_tree_lock(next);
				btrfs_set_lock_blocking(next);
				clean_tree_block(trans, log->fs_info, next);
				btrfs_wait_tree_block_writeback(next);
				btrfs_tree_unlock(next);
			}

			WARN_ON(log->root_key.objectid !=
				BTRFS_TREE_LOG_OBJECTID);
			ret = btrfs_free_and_pin_reserved_extent(log, next->start,
							 next->len);
			if (ret)
				goto out;
		}
	}

out:
	btrfs_free_path(path);
	return ret;
}

/*
 * helper function to update the item for a given subvolumes log root
 * in the tree of log roots
 */
static int update_log_root(struct btrfs_trans_handle *trans,
			   struct btrfs_root *log)
{
	int ret;

	if (log->log_transid == 1) {
		/* insert root item on the first sync */
		ret = btrfs_insert_root(trans, log->fs_info->log_root_tree,
				&log->root_key, &log->root_item);
	} else {
		ret = btrfs_update_root(trans, log->fs_info->log_root_tree,
				&log->root_key, &log->root_item);
	}
	return ret;
}

static void wait_log_commit(struct btrfs_root *root, int transid)
{
	DEFINE_WAIT(wait);
	int index = transid % 2;

	/*
	 * we only allow two pending log transactions at a time,
	 * so we know that if ours is more than 2 older than the
	 * current transaction, we're done
	 */
	do {
		prepare_to_wait(&root->log_commit_wait[index],
				&wait, TASK_UNINTERRUPTIBLE);
		mutex_unlock(&root->log_mutex);

		if (root->log_transid_committed < transid &&
		    atomic_read(&root->log_commit[index]))
			schedule();

		finish_wait(&root->log_commit_wait[index], &wait);
		mutex_lock(&root->log_mutex);
	} while (root->log_transid_committed < transid &&
		 atomic_read(&root->log_commit[index]));
}

static void wait_for_writer(struct btrfs_root *root)
{
	DEFINE_WAIT(wait);

	while (atomic_read(&root->log_writers)) {
		prepare_to_wait(&root->log_writer_wait,
				&wait, TASK_UNINTERRUPTIBLE);
		mutex_unlock(&root->log_mutex);
		if (atomic_read(&root->log_writers))
			schedule();
		finish_wait(&root->log_writer_wait, &wait);
		mutex_lock(&root->log_mutex);
	}
}

static inline void btrfs_remove_log_ctx(struct btrfs_root *root,
					struct btrfs_log_ctx *ctx)
{
	if (!ctx)
		return;

	mutex_lock(&root->log_mutex);
	list_del_init(&ctx->list);
	mutex_unlock(&root->log_mutex);
}

/* 
 * Invoked in log mutex context, or be sure there is no other task which
 * can access the list.
 */
static inline void btrfs_remove_all_log_ctxs(struct btrfs_root *root,
					     int index, int error)
{
	struct btrfs_log_ctx *ctx;

	if (!error) {
		INIT_LIST_HEAD(&root->log_ctxs[index]);
		return;
	}

	list_for_each_entry(ctx, &root->log_ctxs[index], list)
		ctx->log_ret = error;

	INIT_LIST_HEAD(&root->log_ctxs[index]);
}

/*
 * btrfs_sync_log does sends a given tree log down to the disk and
 * updates the super blocks to record it.  When this call is done,
 * you know that any inodes previously logged are safely on disk only
 * if it returns 0.
 *
 * Any other return value means you need to call btrfs_commit_transaction.
 * Some of the edge cases for fsyncing directories that have had unlinks
 * or renames done in the past mean that sometimes the only safe
 * fsync is to commit the whole FS.  When btrfs_sync_log returns -EAGAIN,
 * that has happened.
 */
int btrfs_sync_log(struct btrfs_trans_handle *trans,
		   struct btrfs_root *root, struct btrfs_log_ctx *ctx)
{
	int index1;
	int index2;
	int mark;
	int ret;
	struct btrfs_root *log = root->log_root;
	struct btrfs_root *log_root_tree = root->fs_info->log_root_tree;
	int log_transid = 0;
	struct btrfs_log_ctx root_log_ctx;
	struct blk_plug plug;

	mutex_lock(&root->log_mutex);
	log_transid = ctx->log_transid;
	if (root->log_transid_committed >= log_transid) {
		mutex_unlock(&root->log_mutex);
		return ctx->log_ret;
	}

	index1 = log_transid % 2;
	if (atomic_read(&root->log_commit[index1])) {
		wait_log_commit(root, log_transid);
		mutex_unlock(&root->log_mutex);
		return ctx->log_ret;
	}
	ASSERT(log_transid == root->log_transid);
	atomic_set(&root->log_commit[index1], 1);

	/* wait for previous tree log sync to complete */
	if (atomic_read(&root->log_commit[(index1 + 1) % 2]))
		wait_log_commit(root, log_transid - 1);

	while (1) {
		int batch = atomic_read(&root->log_batch);
		/* when we're on an ssd, just kick the log commit out */
		if (!btrfs_test_opt(root->fs_info, SSD) &&
		    test_bit(BTRFS_ROOT_MULTI_LOG_TASKS, &root->state)) {
			mutex_unlock(&root->log_mutex);
			schedule_timeout_uninterruptible(1);
			mutex_lock(&root->log_mutex);
		}
		wait_for_writer(root);
		if (batch == atomic_read(&root->log_batch))
			break;
	}

	/* bail out if we need to do a full commit */
	if (btrfs_need_log_full_commit(root->fs_info, trans)) {
		ret = -EAGAIN;
		btrfs_free_logged_extents(log, log_transid);
		mutex_unlock(&root->log_mutex);
		goto out;
	}

	if (log_transid % 2 == 0)
		mark = EXTENT_DIRTY;
	else
		mark = EXTENT_NEW;

	/* we start IO on  all the marked extents here, but we don't actually
	 * wait for them until later.
	 */
	blk_start_plug(&plug);
	ret = btrfs_write_marked_extents(log, &log->dirty_log_pages, mark);
	if (ret) {
		blk_finish_plug(&plug);
		btrfs_abort_transaction(trans, ret);
		btrfs_free_logged_extents(log, log_transid);
		btrfs_set_log_full_commit(root->fs_info, trans);
		mutex_unlock(&root->log_mutex);
		goto out;
	}

	btrfs_set_root_node(&log->root_item, log->node);

	root->log_transid++;
	log->log_transid = root->log_transid;
	root->log_start_pid = 0;
	/*
	 * IO has been started, blocks of the log tree have WRITTEN flag set
	 * in their headers. new modifications of the log will be written to
	 * new positions. so it's safe to allow log writers to go in.
	 */
	mutex_unlock(&root->log_mutex);

	btrfs_init_log_ctx(&root_log_ctx, NULL);

	mutex_lock(&log_root_tree->log_mutex);
	atomic_inc(&log_root_tree->log_batch);
	atomic_inc(&log_root_tree->log_writers);

	index2 = log_root_tree->log_transid % 2;
	list_add_tail(&root_log_ctx.list, &log_root_tree->log_ctxs[index2]);
	root_log_ctx.log_transid = log_root_tree->log_transid;

	mutex_unlock(&log_root_tree->log_mutex);

	ret = update_log_root(trans, log);

	mutex_lock(&log_root_tree->log_mutex);
	if (atomic_dec_and_test(&log_root_tree->log_writers)) {
		/*
		 * Implicit memory barrier after atomic_dec_and_test
		 */
		if (waitqueue_active(&log_root_tree->log_writer_wait))
			wake_up(&log_root_tree->log_writer_wait);
	}

	if (ret) {
		if (!list_empty(&root_log_ctx.list))
			list_del_init(&root_log_ctx.list);

		blk_finish_plug(&plug);
		btrfs_set_log_full_commit(root->fs_info, trans);

		if (ret != -ENOSPC) {
			btrfs_abort_transaction(trans, ret);
			mutex_unlock(&log_root_tree->log_mutex);
			goto out;
		}
		btrfs_wait_marked_extents(log, &log->dirty_log_pages, mark);
		btrfs_free_logged_extents(log, log_transid);
		mutex_unlock(&log_root_tree->log_mutex);
		ret = -EAGAIN;
		goto out;
	}

	if (log_root_tree->log_transid_committed >= root_log_ctx.log_transid) {
		blk_finish_plug(&plug);
		list_del_init(&root_log_ctx.list);
		mutex_unlock(&log_root_tree->log_mutex);
		ret = root_log_ctx.log_ret;
		goto out;
	}

	index2 = root_log_ctx.log_transid % 2;
	if (atomic_read(&log_root_tree->log_commit[index2])) {
		blk_finish_plug(&plug);
		ret = btrfs_wait_marked_extents(log, &log->dirty_log_pages,
						mark);
		btrfs_wait_logged_extents(trans, log, log_transid);
		wait_log_commit(log_root_tree,
				root_log_ctx.log_transid);
		mutex_unlock(&log_root_tree->log_mutex);
		if (!ret)
			ret = root_log_ctx.log_ret;
		goto out;
	}
	ASSERT(root_log_ctx.log_transid == log_root_tree->log_transid);
	atomic_set(&log_root_tree->log_commit[index2], 1);

	if (atomic_read(&log_root_tree->log_commit[(index2 + 1) % 2])) {
		wait_log_commit(log_root_tree,
				root_log_ctx.log_transid - 1);
	}

	wait_for_writer(log_root_tree);

	/*
	 * now that we've moved on to the tree of log tree roots,
	 * check the full commit flag again
	 */
	if (btrfs_need_log_full_commit(root->fs_info, trans)) {
		blk_finish_plug(&plug);
		btrfs_wait_marked_extents(log, &log->dirty_log_pages, mark);
		btrfs_free_logged_extents(log, log_transid);
		mutex_unlock(&log_root_tree->log_mutex);
		ret = -EAGAIN;
		goto out_wake_log_root;
	}

	ret = btrfs_write_marked_extents(log_root_tree,
					 &log_root_tree->dirty_log_pages,
					 EXTENT_DIRTY | EXTENT_NEW);
	blk_finish_plug(&plug);
	if (ret) {
		btrfs_set_log_full_commit(root->fs_info, trans);
		btrfs_abort_transaction(trans, ret);
		btrfs_free_logged_extents(log, log_transid);
		mutex_unlock(&log_root_tree->log_mutex);
		goto out_wake_log_root;
	}
	ret = btrfs_wait_marked_extents(log, &log->dirty_log_pages, mark);
	if (!ret)
		ret = btrfs_wait_marked_extents(log_root_tree,
						&log_root_tree->dirty_log_pages,
						EXTENT_NEW | EXTENT_DIRTY);
	if (ret) {
		btrfs_set_log_full_commit(root->fs_info, trans);
		btrfs_free_logged_extents(log, log_transid);
		mutex_unlock(&log_root_tree->log_mutex);
		goto out_wake_log_root;
	}
	btrfs_wait_logged_extents(trans, log, log_transid);

	btrfs_set_super_log_root(root->fs_info->super_for_commit,
				log_root_tree->node->start);
	btrfs_set_super_log_root_level(root->fs_info->super_for_commit,
				btrfs_header_level(log_root_tree->node));

	log_root_tree->log_transid++;
	mutex_unlock(&log_root_tree->log_mutex);

	/*
	 * nobody else is going to jump in and write the the ctree
	 * super here because the log_commit atomic below is protecting
	 * us.  We must be called with a transaction handle pinning
	 * the running transaction open, so a full commit can't hop
	 * in and cause problems either.
	 */
	ret = write_ctree_super(trans, root->fs_info->tree_root, 1);
	if (ret) {
		btrfs_set_log_full_commit(root->fs_info, trans);
		btrfs_abort_transaction(trans, ret);
		goto out_wake_log_root;
	}

	mutex_lock(&root->log_mutex);
	if (root->last_log_commit < log_transid)
		root->last_log_commit = log_transid;
	mutex_unlock(&root->log_mutex);

out_wake_log_root:
	/*
	 * We needn't get log_mutex here because we are sure all
	 * the other tasks are blocked.
	 */
	btrfs_remove_all_log_ctxs(log_root_tree, index2, ret);

	mutex_lock(&log_root_tree->log_mutex);
	log_root_tree->log_transid_committed++;
	atomic_set(&log_root_tree->log_commit[index2], 0);
	mutex_unlock(&log_root_tree->log_mutex);

	/*
	 * The barrier before waitqueue_active is implied by mutex_unlock
	 */
	if (waitqueue_active(&log_root_tree->log_commit_wait[index2]))
		wake_up(&log_root_tree->log_commit_wait[index2]);
out:
	/* See above. */
	btrfs_remove_all_log_ctxs(root, index1, ret);

	mutex_lock(&root->log_mutex);
	root->log_transid_committed++;
	atomic_set(&root->log_commit[index1], 0);
	mutex_unlock(&root->log_mutex);

	/*
	 * The barrier before waitqueue_active is implied by mutex_unlock
	 */
	if (waitqueue_active(&root->log_commit_wait[index1]))
		wake_up(&root->log_commit_wait[index1]);
	return ret;
}

static void free_log_tree(struct btrfs_trans_handle *trans,
			  struct btrfs_root *log)
{
	int ret;
	u64 start;
	u64 end;
	struct walk_control wc = {
		.free = 1,
		.process_func = process_one_buffer
	};

	ret = walk_log_tree(trans, log, &wc);
	/* I don't think this can happen but just in case */
	if (ret)
		btrfs_abort_transaction(trans, ret);

	while (1) {
		ret = find_first_extent_bit(&log->dirty_log_pages,
				0, &start, &end, EXTENT_DIRTY | EXTENT_NEW,
				NULL);
		if (ret)
			break;

		clear_extent_bits(&log->dirty_log_pages, start, end,
				  EXTENT_DIRTY | EXTENT_NEW);
	}

	/*
	 * We may have short-circuited the log tree with the full commit logic
	 * and left ordered extents on our list, so clear these out to keep us
	 * from leaking inodes and memory.
	 */
	btrfs_free_logged_extents(log, 0);
	btrfs_free_logged_extents(log, 1);

	free_extent_buffer(log->node);
	kfree(log);
}

/*
 * free all the extents used by the tree log.  This should be called
 * at commit time of the full transaction
 */
int btrfs_free_log(struct btrfs_trans_handle *trans, struct btrfs_root *root)
{
	if (root->log_root) {
		free_log_tree(trans, root->log_root);
		root->log_root = NULL;
	}
	return 0;
}

int btrfs_free_log_root_tree(struct btrfs_trans_handle *trans,
			     struct btrfs_fs_info *fs_info)
{
	if (fs_info->log_root_tree) {
		free_log_tree(trans, fs_info->log_root_tree);
		fs_info->log_root_tree = NULL;
	}
	return 0;
}

/*
 * If both a file and directory are logged, and unlinks or renames are
 * mixed in, we have a few interesting corners:
 *
 * create file X in dir Y
 * link file X to X.link in dir Y
 * fsync file X
 * unlink file X but leave X.link
 * fsync dir Y
 *
 * After a crash we would expect only X.link to exist.  But file X
 * didn't get fsync'd again so the log has back refs for X and X.link.
 *
 * We solve this by removing directory entries and inode backrefs from the
 * log when a file that was logged in the current transaction is
 * unlinked.  Any later fsync will include the updated log entries, and
 * we'll be able to reconstruct the proper directory items from backrefs.
 *
 * This optimizations allows us to avoid relogging the entire inode
 * or the entire directory.
 */
int btrfs_del_dir_entries_in_log(struct btrfs_trans_handle *trans,
				 struct btrfs_root *root,
				 const char *name, int name_len,
				 struct inode *dir, u64 index)
{
	struct btrfs_root *log;
	struct btrfs_dir_item *di;
	struct btrfs_path *path;
	int ret;
	int err = 0;
	int bytes_del = 0;
	u64 dir_ino = btrfs_ino(dir);

	if (BTRFS_I(dir)->logged_trans < trans->transid)
		return 0;

	ret = join_running_log_trans(root);
	if (ret)
		return 0;

	mutex_lock(&BTRFS_I(dir)->log_mutex);

	log = root->log_root;
	path = btrfs_alloc_path();
	if (!path) {
		err = -ENOMEM;
		goto out_unlock;
	}

	di = btrfs_lookup_dir_item(trans, log, path, dir_ino,
				   name, name_len, -1);
	if (IS_ERR(di)) {
		err = PTR_ERR(di);
		goto fail;
	}
	if (di) {
		ret = btrfs_delete_one_dir_name(trans, log, path, di);
		bytes_del += name_len;
		if (ret) {
			err = ret;
			goto fail;
		}
	}
	btrfs_release_path(path);
	di = btrfs_lookup_dir_index_item(trans, log, path, dir_ino,
					 index, name, name_len, -1);
	if (IS_ERR(di)) {
		err = PTR_ERR(di);
		goto fail;
	}
	if (di) {
		ret = btrfs_delete_one_dir_name(trans, log, path, di);
		bytes_del += name_len;
		if (ret) {
			err = ret;
			goto fail;
		}
	}

	/* update the directory size in the log to reflect the names
	 * we have removed
	 */
	if (bytes_del) {
		struct btrfs_key key;

		key.objectid = dir_ino;
		key.offset = 0;
		key.type = BTRFS_INODE_ITEM_KEY;
		btrfs_release_path(path);

		ret = btrfs_search_slot(trans, log, &key, path, 0, 1);
		if (ret < 0) {
			err = ret;
			goto fail;
		}
		if (ret == 0) {
			struct btrfs_inode_item *item;
			u64 i_size;

			item = btrfs_item_ptr(path->nodes[0], path->slots[0],
					      struct btrfs_inode_item);
			i_size = btrfs_inode_size(path->nodes[0], item);
			if (i_size > bytes_del)
				i_size -= bytes_del;
			else
				i_size = 0;
			btrfs_set_inode_size(path->nodes[0], item, i_size);
			btrfs_mark_buffer_dirty(path->nodes[0]);
		} else
			ret = 0;
		btrfs_release_path(path);
	}
fail:
	btrfs_free_path(path);
out_unlock:
	mutex_unlock(&BTRFS_I(dir)->log_mutex);
	if (ret == -ENOSPC) {
		btrfs_set_log_full_commit(root->fs_info, trans);
		ret = 0;
	} else if (ret < 0)
		btrfs_abort_transaction(trans, ret);

	btrfs_end_log_trans(root);

	return err;
}

/* see comments for btrfs_del_dir_entries_in_log */
int btrfs_del_inode_ref_in_log(struct btrfs_trans_handle *trans,
			       struct btrfs_root *root,
			       const char *name, int name_len,
			       struct inode *inode, u64 dirid)
{
	struct btrfs_root *log;
	u64 index;
	int ret;

	if (BTRFS_I(inode)->logged_trans < trans->transid)
		return 0;

	ret = join_running_log_trans(root);
	if (ret)
		return 0;
	log = root->log_root;
	mutex_lock(&BTRFS_I(inode)->log_mutex);

	ret = btrfs_del_inode_ref(trans, log, name, name_len, btrfs_ino(inode),
				  dirid, &index);
	mutex_unlock(&BTRFS_I(inode)->log_mutex);
	if (ret == -ENOSPC) {
		btrfs_set_log_full_commit(root->fs_info, trans);
		ret = 0;
	} else if (ret < 0 && ret != -ENOENT)
		btrfs_abort_transaction(trans, ret);
	btrfs_end_log_trans(root);

	return ret;
}

/*
 * creates a range item in the log for 'dirid'.  first_offset and
 * last_offset tell us which parts of the key space the log should
 * be considered authoritative for.
 */
static noinline int insert_dir_log_key(struct btrfs_trans_handle *trans,
				       struct btrfs_root *log,
				       struct btrfs_path *path,
				       int key_type, u64 dirid,
				       u64 first_offset, u64 last_offset)
{
	int ret;
	struct btrfs_key key;
	struct btrfs_dir_log_item *item;

	key.objectid = dirid;
	key.offset = first_offset;
	if (key_type == BTRFS_DIR_ITEM_KEY)
		key.type = BTRFS_DIR_LOG_ITEM_KEY;
	else
		key.type = BTRFS_DIR_LOG_INDEX_KEY;
	ret = btrfs_insert_empty_item(trans, log, path, &key, sizeof(*item));
	if (ret)
		return ret;

	item = btrfs_item_ptr(path->nodes[0], path->slots[0],
			      struct btrfs_dir_log_item);
	btrfs_set_dir_log_end(path->nodes[0], item, last_offset);
	btrfs_mark_buffer_dirty(path->nodes[0]);
	btrfs_release_path(path);
	return 0;
}

/*
 * log all the items included in the current transaction for a given
 * directory.  This also creates the range items in the log tree required
 * to replay anything deleted before the fsync
 */
static noinline int log_dir_items(struct btrfs_trans_handle *trans,
			  struct btrfs_root *root, struct inode *inode,
			  struct btrfs_path *path,
			  struct btrfs_path *dst_path, int key_type,
			  struct btrfs_log_ctx *ctx,
			  u64 min_offset, u64 *last_offset_ret)
{
	struct btrfs_key min_key;
	struct btrfs_root *log = root->log_root;
	struct extent_buffer *src;
	int err = 0;
	int ret;
	int i;
	int nritems;
	u64 first_offset = min_offset;
	u64 last_offset = (u64)-1;
	u64 ino = btrfs_ino(inode);

	log = root->log_root;

	min_key.objectid = ino;
	min_key.type = key_type;
	min_key.offset = min_offset;

	ret = btrfs_search_forward(root, &min_key, path, trans->transid);

	/*
	 * we didn't find anything from this transaction, see if there
	 * is anything at all
	 */
	if (ret != 0 || min_key.objectid != ino || min_key.type != key_type) {
		min_key.objectid = ino;
		min_key.type = key_type;
		min_key.offset = (u64)-1;
		btrfs_release_path(path);
		ret = btrfs_search_slot(NULL, root, &min_key, path, 0, 0);
		if (ret < 0) {
			btrfs_release_path(path);
			return ret;
		}
		ret = btrfs_previous_item(root, path, ino, key_type);

		/* if ret == 0 there are items for this type,
		 * create a range to tell us the last key of this type.
		 * otherwise, there are no items in this directory after
		 * *min_offset, and we create a range to indicate that.
		 */
		if (ret == 0) {
			struct btrfs_key tmp;
			btrfs_item_key_to_cpu(path->nodes[0], &tmp,
					      path->slots[0]);
			if (key_type == tmp.type)
				first_offset = max(min_offset, tmp.offset) + 1;
		}
		goto done;
	}

	/* go backward to find any previous key */
	ret = btrfs_previous_item(root, path, ino, key_type);
	if (ret == 0) {
		struct btrfs_key tmp;
		btrfs_item_key_to_cpu(path->nodes[0], &tmp, path->slots[0]);
		if (key_type == tmp.type) {
			first_offset = tmp.offset;
			ret = overwrite_item(trans, log, dst_path,
					     path->nodes[0], path->slots[0],
					     &tmp);
			if (ret) {
				err = ret;
				goto done;
			}
		}
	}
	btrfs_release_path(path);

	/* find the first key from this transaction again */
	ret = btrfs_search_slot(NULL, root, &min_key, path, 0, 0);
	if (WARN_ON(ret != 0))
		goto done;

	/*
	 * we have a block from this transaction, log every item in it
	 * from our directory
	 */
	while (1) {
		struct btrfs_key tmp;
		src = path->nodes[0];
		nritems = btrfs_header_nritems(src);
		for (i = path->slots[0]; i < nritems; i++) {
			struct btrfs_dir_item *di;

			btrfs_item_key_to_cpu(src, &min_key, i);

			if (min_key.objectid != ino || min_key.type != key_type)
				goto done;
			ret = overwrite_item(trans, log, dst_path, src, i,
					     &min_key);
			if (ret) {
				err = ret;
				goto done;
			}

			/*
			 * We must make sure that when we log a directory entry,
			 * the corresponding inode, after log replay, has a
			 * matching link count. For example:
			 *
			 * touch foo
			 * mkdir mydir
			 * sync
			 * ln foo mydir/bar
			 * xfs_io -c "fsync" mydir
			 * <crash>
			 * <mount fs and log replay>
			 *
			 * Would result in a fsync log that when replayed, our
			 * file inode would have a link count of 1, but we get
			 * two directory entries pointing to the same inode.
			 * After removing one of the names, it would not be
			 * possible to remove the other name, which resulted
			 * always in stale file handle errors, and would not
			 * be possible to rmdir the parent directory, since
			 * its i_size could never decrement to the value
			 * BTRFS_EMPTY_DIR_SIZE, resulting in -ENOTEMPTY errors.
			 */
			di = btrfs_item_ptr(src, i, struct btrfs_dir_item);
			btrfs_dir_item_key_to_cpu(src, di, &tmp);
			if (ctx &&
			    (btrfs_dir_transid(src, di) == trans->transid ||
			     btrfs_dir_type(src, di) == BTRFS_FT_DIR) &&
			    tmp.type != BTRFS_ROOT_ITEM_KEY)
				ctx->log_new_dentries = true;
		}
		path->slots[0] = nritems;

		/*
		 * look ahead to the next item and see if it is also
		 * from this directory and from this transaction
		 */
		ret = btrfs_next_leaf(root, path);
		if (ret == 1) {
			last_offset = (u64)-1;
			goto done;
		}
		btrfs_item_key_to_cpu(path->nodes[0], &tmp, path->slots[0]);
		if (tmp.objectid != ino || tmp.type != key_type) {
			last_offset = (u64)-1;
			goto done;
		}
		if (btrfs_header_generation(path->nodes[0]) != trans->transid) {
			ret = overwrite_item(trans, log, dst_path,
					     path->nodes[0], path->slots[0],
					     &tmp);
			if (ret)
				err = ret;
			else
				last_offset = tmp.offset;
			goto done;
		}
	}
done:
	btrfs_release_path(path);
	btrfs_release_path(dst_path);

	if (err == 0) {
		*last_offset_ret = last_offset;
		/*
		 * insert the log range keys to indicate where the log
		 * is valid
		 */
		ret = insert_dir_log_key(trans, log, path, key_type,
					 ino, first_offset, last_offset);
		if (ret)
			err = ret;
	}
	return err;
}

/*
 * logging directories is very similar to logging inodes, We find all the items
 * from the current transaction and write them to the log.
 *
 * The recovery code scans the directory in the subvolume, and if it finds a
 * key in the range logged that is not present in the log tree, then it means
 * that dir entry was unlinked during the transaction.
 *
 * In order for that scan to work, we must include one key smaller than
 * the smallest logged by this transaction and one key larger than the largest
 * key logged by this transaction.
 */
static noinline int log_directory_changes(struct btrfs_trans_handle *trans,
			  struct btrfs_root *root, struct inode *inode,
			  struct btrfs_path *path,
			  struct btrfs_path *dst_path,
			  struct btrfs_log_ctx *ctx)
{
	u64 min_key;
	u64 max_key;
	int ret;
	int key_type = BTRFS_DIR_ITEM_KEY;

again:
	min_key = 0;
	max_key = 0;
	while (1) {
		ret = log_dir_items(trans, root, inode, path,
				    dst_path, key_type, ctx, min_key,
				    &max_key);
		if (ret)
			return ret;
		if (max_key == (u64)-1)
			break;
		min_key = max_key + 1;
	}

	if (key_type == BTRFS_DIR_ITEM_KEY) {
		key_type = BTRFS_DIR_INDEX_KEY;
		goto again;
	}
	return 0;
}

/*
 * a helper function to drop items from the log before we relog an
 * inode.  max_key_type indicates the highest item type to remove.
 * This cannot be run for file data extents because it does not
 * free the extents they point to.
 */
static int drop_objectid_items(struct btrfs_trans_handle *trans,
				  struct btrfs_root *log,
				  struct btrfs_path *path,
				  u64 objectid, int max_key_type)
{
	int ret;
	struct btrfs_key key;
	struct btrfs_key found_key;
	int start_slot;

	key.objectid = objectid;
	key.type = max_key_type;
	key.offset = (u64)-1;

	while (1) {
		ret = btrfs_search_slot(trans, log, &key, path, -1, 1);
		BUG_ON(ret == 0); /* Logic error */
		if (ret < 0)
			break;

		if (path->slots[0] == 0)
			break;

		path->slots[0]--;
		btrfs_item_key_to_cpu(path->nodes[0], &found_key,
				      path->slots[0]);

		if (found_key.objectid != objectid)
			break;

		found_key.offset = 0;
		found_key.type = 0;
		ret = btrfs_bin_search(path->nodes[0], &found_key, 0,
				       &start_slot);

		ret = btrfs_del_items(trans, log, path, start_slot,
				      path->slots[0] - start_slot + 1);
		/*
		 * If start slot isn't 0 then we don't need to re-search, we've
		 * found the last guy with the objectid in this tree.
		 */
		if (ret || start_slot != 0)
			break;
		btrfs_release_path(path);
	}
	btrfs_release_path(path);
	if (ret > 0)
		ret = 0;
	return ret;
}

static void fill_inode_item(struct btrfs_trans_handle *trans,
			    struct extent_buffer *leaf,
			    struct btrfs_inode_item *item,
			    struct inode *inode, int log_inode_only,
			    u64 logged_isize)
{
	struct btrfs_map_token token;

	btrfs_init_map_token(&token);

	if (log_inode_only) {
		/* set the generation to zero so the recover code
		 * can tell the difference between an logging
		 * just to say 'this inode exists' and a logging
		 * to say 'update this inode with these values'
		 */
		btrfs_set_token_inode_generation(leaf, item, 0, &token);
		btrfs_set_token_inode_size(leaf, item, logged_isize, &token);
	} else {
		btrfs_set_token_inode_generation(leaf, item,
						 BTRFS_I(inode)->generation,
						 &token);
		btrfs_set_token_inode_size(leaf, item, inode->i_size, &token);
	}

	btrfs_set_token_inode_uid(leaf, item, i_uid_read(inode), &token);
	btrfs_set_token_inode_gid(leaf, item, i_gid_read(inode), &token);
	btrfs_set_token_inode_mode(leaf, item, inode->i_mode, &token);
	btrfs_set_token_inode_nlink(leaf, item, inode->i_nlink, &token);

	btrfs_set_token_timespec_sec(leaf, &item->atime,
				     inode->i_atime.tv_sec, &token);
	btrfs_set_token_timespec_nsec(leaf, &item->atime,
				      inode->i_atime.tv_nsec, &token);

	btrfs_set_token_timespec_sec(leaf, &item->mtime,
				     inode->i_mtime.tv_sec, &token);
	btrfs_set_token_timespec_nsec(leaf, &item->mtime,
				      inode->i_mtime.tv_nsec, &token);

	btrfs_set_token_timespec_sec(leaf, &item->ctime,
				     inode->i_ctime.tv_sec, &token);
	btrfs_set_token_timespec_nsec(leaf, &item->ctime,
				      inode->i_ctime.tv_nsec, &token);

	btrfs_set_token_inode_nbytes(leaf, item, inode_get_bytes(inode),
				     &token);

	btrfs_set_token_inode_sequence(leaf, item, inode->i_version, &token);
	btrfs_set_token_inode_transid(leaf, item, trans->transid, &token);
	btrfs_set_token_inode_rdev(leaf, item, inode->i_rdev, &token);
	btrfs_set_token_inode_flags(leaf, item, BTRFS_I(inode)->flags, &token);
	btrfs_set_token_inode_block_group(leaf, item, 0, &token);
}

static int log_inode_item(struct btrfs_trans_handle *trans,
			  struct btrfs_root *log, struct btrfs_path *path,
			  struct inode *inode)
{
	struct btrfs_inode_item *inode_item;
	int ret;

	ret = btrfs_insert_empty_item(trans, log, path,
				      &BTRFS_I(inode)->location,
				      sizeof(*inode_item));
	if (ret && ret != -EEXIST)
		return ret;
	inode_item = btrfs_item_ptr(path->nodes[0], path->slots[0],
				    struct btrfs_inode_item);
	fill_inode_item(trans, path->nodes[0], inode_item, inode, 0, 0);
	btrfs_release_path(path);
	return 0;
}

static noinline int copy_items(struct btrfs_trans_handle *trans,
			       struct inode *inode,
			       struct btrfs_path *dst_path,
			       struct btrfs_path *src_path, u64 *last_extent,
			       int start_slot, int nr, int inode_only,
			       u64 logged_isize)
{
	unsigned long src_offset;
	unsigned long dst_offset;
	struct btrfs_root *log = BTRFS_I(inode)->root->log_root;
	struct btrfs_file_extent_item *extent;
	struct btrfs_inode_item *inode_item;
	struct extent_buffer *src = src_path->nodes[0];
	struct btrfs_key first_key, last_key, key;
	int ret;
	struct btrfs_key *ins_keys;
	u32 *ins_sizes;
	char *ins_data;
	int i;
	struct list_head ordered_sums;
	int skip_csum = BTRFS_I(inode)->flags & BTRFS_INODE_NODATASUM;
	bool has_extents = false;
	bool need_find_last_extent = true;
	bool done = false;

	INIT_LIST_HEAD(&ordered_sums);

	ins_data = kmalloc(nr * sizeof(struct btrfs_key) +
			   nr * sizeof(u32), GFP_NOFS);
	if (!ins_data)
		return -ENOMEM;

	first_key.objectid = (u64)-1;

	ins_sizes = (u32 *)ins_data;
	ins_keys = (struct btrfs_key *)(ins_data + nr * sizeof(u32));

	for (i = 0; i < nr; i++) {
		ins_sizes[i] = btrfs_item_size_nr(src, i + start_slot);
		btrfs_item_key_to_cpu(src, ins_keys + i, i + start_slot);
	}
	ret = btrfs_insert_empty_items(trans, log, dst_path,
				       ins_keys, ins_sizes, nr);
	if (ret) {
		kfree(ins_data);
		return ret;
	}

	for (i = 0; i < nr; i++, dst_path->slots[0]++) {
		dst_offset = btrfs_item_ptr_offset(dst_path->nodes[0],
						   dst_path->slots[0]);

		src_offset = btrfs_item_ptr_offset(src, start_slot + i);

		if ((i == (nr - 1)))
			last_key = ins_keys[i];

		if (ins_keys[i].type == BTRFS_INODE_ITEM_KEY) {
			inode_item = btrfs_item_ptr(dst_path->nodes[0],
						    dst_path->slots[0],
						    struct btrfs_inode_item);
			fill_inode_item(trans, dst_path->nodes[0], inode_item,
					inode, inode_only == LOG_INODE_EXISTS,
					logged_isize);
		} else {
			copy_extent_buffer(dst_path->nodes[0], src, dst_offset,
					   src_offset, ins_sizes[i]);
		}

		/*
		 * We set need_find_last_extent here in case we know we were
		 * processing other items and then walk into the first extent in
		 * the inode.  If we don't hit an extent then nothing changes,
		 * we'll do the last search the next time around.
		 */
		if (ins_keys[i].type == BTRFS_EXTENT_DATA_KEY) {
			has_extents = true;
			if (first_key.objectid == (u64)-1)
				first_key = ins_keys[i];
		} else {
			need_find_last_extent = false;
		}

		/* take a reference on file data extents so that truncates
		 * or deletes of this inode don't have to relog the inode
		 * again
		 */
		if (ins_keys[i].type == BTRFS_EXTENT_DATA_KEY &&
		    !skip_csum) {
			int found_type;
			extent = btrfs_item_ptr(src, start_slot + i,
						struct btrfs_file_extent_item);

			if (btrfs_file_extent_generation(src, extent) < trans->transid)
				continue;

			found_type = btrfs_file_extent_type(src, extent);
			if (found_type == BTRFS_FILE_EXTENT_REG) {
				u64 ds, dl, cs, cl;
				ds = btrfs_file_extent_disk_bytenr(src,
								extent);
				/* ds == 0 is a hole */
				if (ds == 0)
					continue;

				dl = btrfs_file_extent_disk_num_bytes(src,
								extent);
				cs = btrfs_file_extent_offset(src, extent);
				cl = btrfs_file_extent_num_bytes(src,
								extent);
				if (btrfs_file_extent_compression(src,
								  extent)) {
					cs = 0;
					cl = dl;
				}

				ret = btrfs_lookup_csums_range(
						log->fs_info->csum_root,
						ds + cs, ds + cs + cl - 1,
						&ordered_sums, 0);
				if (ret) {
					btrfs_release_path(dst_path);
					kfree(ins_data);
					return ret;
				}
			}
		}
	}

	btrfs_mark_buffer_dirty(dst_path->nodes[0]);
	btrfs_release_path(dst_path);
	kfree(ins_data);

	/*
	 * we have to do this after the loop above to avoid changing the
	 * log tree while trying to change the log tree.
	 */
	ret = 0;
	while (!list_empty(&ordered_sums)) {
		struct btrfs_ordered_sum *sums = list_entry(ordered_sums.next,
						   struct btrfs_ordered_sum,
						   list);
		if (!ret)
			ret = btrfs_csum_file_blocks(trans, log, sums);
		list_del(&sums->list);
		kfree(sums);
	}

	if (!has_extents)
		return ret;

	if (need_find_last_extent && *last_extent == first_key.offset) {
		/*
		 * We don't have any leafs between our current one and the one
		 * we processed before that can have file extent items for our
		 * inode (and have a generation number smaller than our current
		 * transaction id).
		 */
		need_find_last_extent = false;
	}

	/*
	 * Because we use btrfs_search_forward we could skip leaves that were
	 * not modified and then assume *last_extent is valid when it really
	 * isn't.  So back up to the previous leaf and read the end of the last
	 * extent before we go and fill in holes.
	 */
	if (need_find_last_extent) {
		u64 len;

		ret = btrfs_prev_leaf(BTRFS_I(inode)->root, src_path);
		if (ret < 0)
			return ret;
		if (ret)
			goto fill_holes;
		if (src_path->slots[0])
			src_path->slots[0]--;
		src = src_path->nodes[0];
		btrfs_item_key_to_cpu(src, &key, src_path->slots[0]);
		if (key.objectid != btrfs_ino(inode) ||
		    key.type != BTRFS_EXTENT_DATA_KEY)
			goto fill_holes;
		extent = btrfs_item_ptr(src, src_path->slots[0],
					struct btrfs_file_extent_item);
		if (btrfs_file_extent_type(src, extent) ==
		    BTRFS_FILE_EXTENT_INLINE) {
			len = btrfs_file_extent_inline_len(src,
							   src_path->slots[0],
							   extent);
			*last_extent = ALIGN(key.offset + len,
					     log->sectorsize);
		} else {
			len = btrfs_file_extent_num_bytes(src, extent);
			*last_extent = key.offset + len;
		}
	}
fill_holes:
	/* So we did prev_leaf, now we need to move to the next leaf, but a few
	 * things could have happened
	 *
	 * 1) A merge could have happened, so we could currently be on a leaf
	 * that holds what we were copying in the first place.
	 * 2) A split could have happened, and now not all of the items we want
	 * are on the same leaf.
	 *
	 * So we need to adjust how we search for holes, we need to drop the
	 * path and re-search for the first extent key we found, and then walk
	 * forward until we hit the last one we copied.
	 */
	if (need_find_last_extent) {
		/* btrfs_prev_leaf could return 1 without releasing the path */
		btrfs_release_path(src_path);
		ret = btrfs_search_slot(NULL, BTRFS_I(inode)->root, &first_key,
					src_path, 0, 0);
		if (ret < 0)
			return ret;
		ASSERT(ret == 0);
		src = src_path->nodes[0];
		i = src_path->slots[0];
	} else {
		i = start_slot;
	}

	/*
	 * Ok so here we need to go through and fill in any holes we may have
	 * to make sure that holes are punched for those areas in case they had
	 * extents previously.
	 */
	while (!done) {
		u64 offset, len;
		u64 extent_end;

		if (i >= btrfs_header_nritems(src_path->nodes[0])) {
			ret = btrfs_next_leaf(BTRFS_I(inode)->root, src_path);
			if (ret < 0)
				return ret;
			ASSERT(ret == 0);
			src = src_path->nodes[0];
			i = 0;
		}

		btrfs_item_key_to_cpu(src, &key, i);
		if (!btrfs_comp_cpu_keys(&key, &last_key))
			done = true;
		if (key.objectid != btrfs_ino(inode) ||
		    key.type != BTRFS_EXTENT_DATA_KEY) {
			i++;
			continue;
		}
		extent = btrfs_item_ptr(src, i, struct btrfs_file_extent_item);
		if (btrfs_file_extent_type(src, extent) ==
		    BTRFS_FILE_EXTENT_INLINE) {
			len = btrfs_file_extent_inline_len(src, i, extent);
			extent_end = ALIGN(key.offset + len, log->sectorsize);
		} else {
			len = btrfs_file_extent_num_bytes(src, extent);
			extent_end = key.offset + len;
		}
		i++;

		if (*last_extent == key.offset) {
			*last_extent = extent_end;
			continue;
		}
		offset = *last_extent;
		len = key.offset - *last_extent;
		ret = btrfs_insert_file_extent(trans, log, btrfs_ino(inode),
					       offset, 0, 0, len, 0, len, 0,
					       0, 0);
		if (ret)
			break;
		*last_extent = extent_end;
	}
	/*
	 * Need to let the callers know we dropped the path so they should
	 * re-search.
	 */
	if (!ret && need_find_last_extent)
		ret = 1;
	return ret;
}

static int extent_cmp(void *priv, struct list_head *a, struct list_head *b)
{
	struct extent_map *em1, *em2;

	em1 = list_entry(a, struct extent_map, list);
	em2 = list_entry(b, struct extent_map, list);

	if (em1->start < em2->start)
		return -1;
	else if (em1->start > em2->start)
		return 1;
	return 0;
}

static int wait_ordered_extents(struct btrfs_trans_handle *trans,
				struct inode *inode,
				struct btrfs_root *root,
				const struct extent_map *em,
				const struct list_head *logged_list,
				bool *ordered_io_error)
{
	struct btrfs_ordered_extent *ordered;
	struct btrfs_root *log = root->log_root;
	u64 mod_start = em->mod_start;
	u64 mod_len = em->mod_len;
	const bool skip_csum = BTRFS_I(inode)->flags & BTRFS_INODE_NODATASUM;
	u64 csum_offset;
	u64 csum_len;
	LIST_HEAD(ordered_sums);
	int ret = 0;

	*ordered_io_error = false;

	if (test_bit(EXTENT_FLAG_PREALLOC, &em->flags) ||
	    em->block_start == EXTENT_MAP_HOLE)
		return 0;

	/*
	 * Wait far any ordered extent that covers our extent map. If it
	 * finishes without an error, first check and see if our csums are on
	 * our outstanding ordered extents.
	 */
	list_for_each_entry(ordered, logged_list, log_list) {
		struct btrfs_ordered_sum *sum;

		if (!mod_len)
			break;

		if (ordered->file_offset + ordered->len <= mod_start ||
		    mod_start + mod_len <= ordered->file_offset)
			continue;

		if (!test_bit(BTRFS_ORDERED_IO_DONE, &ordered->flags) &&
		    !test_bit(BTRFS_ORDERED_IOERR, &ordered->flags) &&
		    !test_bit(BTRFS_ORDERED_DIRECT, &ordered->flags)) {
			const u64 start = ordered->file_offset;
			const u64 end = ordered->file_offset + ordered->len - 1;

			WARN_ON(ordered->inode != inode);
			filemap_fdatawrite_range(inode->i_mapping, start, end);
		}

		wait_event(ordered->wait,
			   (test_bit(BTRFS_ORDERED_IO_DONE, &ordered->flags) ||
			    test_bit(BTRFS_ORDERED_IOERR, &ordered->flags)));

		if (test_bit(BTRFS_ORDERED_IOERR, &ordered->flags)) {
			/*
			 * Clear the AS_EIO/AS_ENOSPC flags from the inode's
			 * i_mapping flags, so that the next fsync won't get
			 * an outdated io error too.
			 */
			btrfs_inode_check_errors(inode);
			*ordered_io_error = true;
			break;
		}
		/*
		 * We are going to copy all the csums on this ordered extent, so
		 * go ahead and adjust mod_start and mod_len in case this
		 * ordered extent has already been logged.
		 */
		if (ordered->file_offset > mod_start) {
			if (ordered->file_offset + ordered->len >=
			    mod_start + mod_len)
				mod_len = ordered->file_offset - mod_start;
			/*
			 * If we have this case
			 *
			 * |--------- logged extent ---------|
			 *       |----- ordered extent ----|
			 *
			 * Just don't mess with mod_start and mod_len, we'll
			 * just end up logging more csums than we need and it
			 * will be ok.
			 */
		} else {
			if (ordered->file_offset + ordered->len <
			    mod_start + mod_len) {
				mod_len = (mod_start + mod_len) -
					(ordered->file_offset + ordered->len);
				mod_start = ordered->file_offset +
					ordered->len;
			} else {
				mod_len = 0;
			}
		}

		if (skip_csum)
			continue;

		/*
		 * To keep us from looping for the above case of an ordered
		 * extent that falls inside of the logged extent.
		 */
		if (test_and_set_bit(BTRFS_ORDERED_LOGGED_CSUM,
				     &ordered->flags))
			continue;

		list_for_each_entry(sum, &ordered->list, list) {
			ret = btrfs_csum_file_blocks(trans, log, sum);
			if (ret)
				break;
		}
	}

	if (*ordered_io_error || !mod_len || ret || skip_csum)
		return ret;

	if (em->compress_type) {
		csum_offset = 0;
		csum_len = max(em->block_len, em->orig_block_len);
	} else {
		csum_offset = mod_start - em->start;
		csum_len = mod_len;
	}

	/* block start is already adjusted for the file extent offset. */
	ret = btrfs_lookup_csums_range(log->fs_info->csum_root,
				       em->block_start + csum_offset,
				       em->block_start + csum_offset +
				       csum_len - 1, &ordered_sums, 0);
	if (ret)
		return ret;

	while (!list_empty(&ordered_sums)) {
		struct btrfs_ordered_sum *sums = list_entry(ordered_sums.next,
						   struct btrfs_ordered_sum,
						   list);
		if (!ret)
			ret = btrfs_csum_file_blocks(trans, log, sums);
		list_del(&sums->list);
		kfree(sums);
	}

	return ret;
}

static int log_one_extent(struct btrfs_trans_handle *trans,
			  struct inode *inode, struct btrfs_root *root,
			  const struct extent_map *em,
			  struct btrfs_path *path,
			  const struct list_head *logged_list,
			  struct btrfs_log_ctx *ctx)
{
	struct btrfs_root *log = root->log_root;
	struct btrfs_file_extent_item *fi;
	struct extent_buffer *leaf;
	struct btrfs_map_token token;
	struct btrfs_key key;
	u64 extent_offset = em->start - em->orig_start;
	u64 block_len;
	int ret;
	int extent_inserted = 0;
	bool ordered_io_err = false;

	ret = wait_ordered_extents(trans, inode, root, em, logged_list,
				   &ordered_io_err);
	if (ret)
		return ret;

	if (ordered_io_err) {
		ctx->io_err = -EIO;
		return 0;
	}

	btrfs_init_map_token(&token);

	ret = __btrfs_drop_extents(trans, log, inode, path, em->start,
				   em->start + em->len, NULL, 0, 1,
				   sizeof(*fi), &extent_inserted);
	if (ret)
		return ret;

	if (!extent_inserted) {
		key.objectid = btrfs_ino(inode);
		key.type = BTRFS_EXTENT_DATA_KEY;
		key.offset = em->start;

		ret = btrfs_insert_empty_item(trans, log, path, &key,
					      sizeof(*fi));
		if (ret)
			return ret;
	}
	leaf = path->nodes[0];
	fi = btrfs_item_ptr(leaf, path->slots[0],
			    struct btrfs_file_extent_item);

	btrfs_set_token_file_extent_generation(leaf, fi, trans->transid,
					       &token);
	if (test_bit(EXTENT_FLAG_PREALLOC, &em->flags))
		btrfs_set_token_file_extent_type(leaf, fi,
						 BTRFS_FILE_EXTENT_PREALLOC,
						 &token);
	else
		btrfs_set_token_file_extent_type(leaf, fi,
						 BTRFS_FILE_EXTENT_REG,
						 &token);

	block_len = max(em->block_len, em->orig_block_len);
	if (em->compress_type != BTRFS_COMPRESS_NONE) {
		btrfs_set_token_file_extent_disk_bytenr(leaf, fi,
							em->block_start,
							&token);
		btrfs_set_token_file_extent_disk_num_bytes(leaf, fi, block_len,
							   &token);
	} else if (em->block_start < EXTENT_MAP_LAST_BYTE) {
		btrfs_set_token_file_extent_disk_bytenr(leaf, fi,
							em->block_start -
							extent_offset, &token);
		btrfs_set_token_file_extent_disk_num_bytes(leaf, fi, block_len,
							   &token);
	} else {
		btrfs_set_token_file_extent_disk_bytenr(leaf, fi, 0, &token);
		btrfs_set_token_file_extent_disk_num_bytes(leaf, fi, 0,
							   &token);
	}

	btrfs_set_token_file_extent_offset(leaf, fi, extent_offset, &token);
	btrfs_set_token_file_extent_num_bytes(leaf, fi, em->len, &token);
	btrfs_set_token_file_extent_ram_bytes(leaf, fi, em->ram_bytes, &token);
	btrfs_set_token_file_extent_compression(leaf, fi, em->compress_type,
						&token);
	btrfs_set_token_file_extent_encryption(leaf, fi, 0, &token);
	btrfs_set_token_file_extent_other_encoding(leaf, fi, 0, &token);
	btrfs_mark_buffer_dirty(leaf);

	btrfs_release_path(path);

	return ret;
}

static int btrfs_log_changed_extents(struct btrfs_trans_handle *trans,
				     struct btrfs_root *root,
				     struct inode *inode,
				     struct btrfs_path *path,
				     struct list_head *logged_list,
				     struct btrfs_log_ctx *ctx,
				     const u64 start,
				     const u64 end)
{
	struct extent_map *em, *n;
	struct list_head extents;
	struct extent_map_tree *tree = &BTRFS_I(inode)->extent_tree;
	u64 test_gen;
	int ret = 0;
	int num = 0;

	INIT_LIST_HEAD(&extents);

	down_write(&BTRFS_I(inode)->dio_sem);
	write_lock(&tree->lock);
	test_gen = root->fs_info->last_trans_committed;

	list_for_each_entry_safe(em, n, &tree->modified_extents, list) {
		list_del_init(&em->list);

		/*
		 * Just an arbitrary number, this can be really CPU intensive
		 * once we start getting a lot of extents, and really once we
		 * have a bunch of extents we just want to commit since it will
		 * be faster.
		 */
		if (++num > 32768) {
			list_del_init(&tree->modified_extents);
			ret = -EFBIG;
			goto process;
		}

		if (em->generation <= test_gen)
			continue;
		/* Need a ref to keep it from getting evicted from cache */
		atomic_inc(&em->refs);
		set_bit(EXTENT_FLAG_LOGGING, &em->flags);
		list_add_tail(&em->list, &extents);
		num++;
	}

	list_sort(NULL, &extents, extent_cmp);
	btrfs_get_logged_extents(inode, logged_list, start, end);
	/*
	 * Some ordered extents started by fsync might have completed
	 * before we could collect them into the list logged_list, which
	 * means they're gone, not in our logged_list nor in the inode's
	 * ordered tree. We want the application/user space to know an
	 * error happened while attempting to persist file data so that
	 * it can take proper action. If such error happened, we leave
	 * without writing to the log tree and the fsync must report the
	 * file data write error and not commit the current transaction.
	 */
	ret = btrfs_inode_check_errors(inode);
	if (ret)
		ctx->io_err = ret;
process:
	while (!list_empty(&extents)) {
		em = list_entry(extents.next, struct extent_map, list);

		list_del_init(&em->list);

		/*
		 * If we had an error we just need to delete everybody from our
		 * private list.
		 */
		if (ret) {
			clear_em_logging(tree, em);
			free_extent_map(em);
			continue;
		}

		write_unlock(&tree->lock);

		ret = log_one_extent(trans, inode, root, em, path, logged_list,
				     ctx);
		write_lock(&tree->lock);
		clear_em_logging(tree, em);
		free_extent_map(em);
	}
	WARN_ON(!list_empty(&extents));
	write_unlock(&tree->lock);
	up_write(&BTRFS_I(inode)->dio_sem);

	btrfs_release_path(path);
	return ret;
}

static int logged_inode_size(struct btrfs_root *log, struct inode *inode,
			     struct btrfs_path *path, u64 *size_ret)
{
	struct btrfs_key key;
	int ret;

	key.objectid = btrfs_ino(inode);
	key.type = BTRFS_INODE_ITEM_KEY;
	key.offset = 0;

	ret = btrfs_search_slot(NULL, log, &key, path, 0, 0);
	if (ret < 0) {
		return ret;
	} else if (ret > 0) {
		*size_ret = 0;
	} else {
		struct btrfs_inode_item *item;

		item = btrfs_item_ptr(path->nodes[0], path->slots[0],
				      struct btrfs_inode_item);
		*size_ret = btrfs_inode_size(path->nodes[0], item);
	}

	btrfs_release_path(path);
	return 0;
}

/*
 * At the moment we always log all xattrs. This is to figure out at log replay
 * time which xattrs must have their deletion replayed. If a xattr is missing
 * in the log tree and exists in the fs/subvol tree, we delete it. This is
 * because if a xattr is deleted, the inode is fsynced and a power failure
 * happens, causing the log to be replayed the next time the fs is mounted,
 * we want the xattr to not exist anymore (same behaviour as other filesystems
 * with a journal, ext3/4, xfs, f2fs, etc).
 */
static int btrfs_log_all_xattrs(struct btrfs_trans_handle *trans,
				struct btrfs_root *root,
				struct inode *inode,
				struct btrfs_path *path,
				struct btrfs_path *dst_path)
{
	int ret;
	struct btrfs_key key;
	const u64 ino = btrfs_ino(inode);
	int ins_nr = 0;
	int start_slot = 0;

	key.objectid = ino;
	key.type = BTRFS_XATTR_ITEM_KEY;
	key.offset = 0;

	ret = btrfs_search_slot(NULL, root, &key, path, 0, 0);
	if (ret < 0)
		return ret;

	while (true) {
		int slot = path->slots[0];
		struct extent_buffer *leaf = path->nodes[0];
		int nritems = btrfs_header_nritems(leaf);

		if (slot >= nritems) {
			if (ins_nr > 0) {
				u64 last_extent = 0;

				ret = copy_items(trans, inode, dst_path, path,
						 &last_extent, start_slot,
						 ins_nr, 1, 0);
				/* can't be 1, extent items aren't processed */
				ASSERT(ret <= 0);
				if (ret < 0)
					return ret;
				ins_nr = 0;
			}
			ret = btrfs_next_leaf(root, path);
			if (ret < 0)
				return ret;
			else if (ret > 0)
				break;
			continue;
		}

		btrfs_item_key_to_cpu(leaf, &key, slot);
		if (key.objectid != ino || key.type != BTRFS_XATTR_ITEM_KEY)
			break;

		if (ins_nr == 0)
			start_slot = slot;
		ins_nr++;
		path->slots[0]++;
		cond_resched();
	}
	if (ins_nr > 0) {
		u64 last_extent = 0;

		ret = copy_items(trans, inode, dst_path, path,
				 &last_extent, start_slot,
				 ins_nr, 1, 0);
		/* can't be 1, extent items aren't processed */
		ASSERT(ret <= 0);
		if (ret < 0)
			return ret;
	}

	return 0;
}

/*
 * If the no holes feature is enabled we need to make sure any hole between the
 * last extent and the i_size of our inode is explicitly marked in the log. This
 * is to make sure that doing something like:
 *
 *      1) create file with 128Kb of data
 *      2) truncate file to 64Kb
 *      3) truncate file to 256Kb
 *      4) fsync file
 *      5) <crash/power failure>
 *      6) mount fs and trigger log replay
 *
 * Will give us a file with a size of 256Kb, the first 64Kb of data match what
 * the file had in its first 64Kb of data at step 1 and the last 192Kb of the
 * file correspond to a hole. The presence of explicit holes in a log tree is
 * what guarantees that log replay will remove/adjust file extent items in the
 * fs/subvol tree.
 *
 * Here we do not need to care about holes between extents, that is already done
 * by copy_items(). We also only need to do this in the full sync path, where we
 * lookup for extents from the fs/subvol tree only. In the fast path case, we
 * lookup the list of modified extent maps and if any represents a hole, we
 * insert a corresponding extent representing a hole in the log tree.
 */
static int btrfs_log_trailing_hole(struct btrfs_trans_handle *trans,
				   struct btrfs_root *root,
				   struct inode *inode,
				   struct btrfs_path *path)
{
	int ret;
	struct btrfs_key key;
	u64 hole_start;
	u64 hole_size;
	struct extent_buffer *leaf;
	struct btrfs_root *log = root->log_root;
	const u64 ino = btrfs_ino(inode);
	const u64 i_size = i_size_read(inode);

	if (!btrfs_fs_incompat(root->fs_info, NO_HOLES))
		return 0;

	key.objectid = ino;
	key.type = BTRFS_EXTENT_DATA_KEY;
	key.offset = (u64)-1;

	ret = btrfs_search_slot(NULL, root, &key, path, 0, 0);
	ASSERT(ret != 0);
	if (ret < 0)
		return ret;

	ASSERT(path->slots[0] > 0);
	path->slots[0]--;
	leaf = path->nodes[0];
	btrfs_item_key_to_cpu(leaf, &key, path->slots[0]);

	if (key.objectid != ino || key.type != BTRFS_EXTENT_DATA_KEY) {
		/* inode does not have any extents */
		hole_start = 0;
		hole_size = i_size;
	} else {
		struct btrfs_file_extent_item *extent;
		u64 len;

		/*
		 * If there's an extent beyond i_size, an explicit hole was
		 * already inserted by copy_items().
		 */
		if (key.offset >= i_size)
			return 0;

		extent = btrfs_item_ptr(leaf, path->slots[0],
					struct btrfs_file_extent_item);

		if (btrfs_file_extent_type(leaf, extent) ==
		    BTRFS_FILE_EXTENT_INLINE) {
			len = btrfs_file_extent_inline_len(leaf,
							   path->slots[0],
							   extent);
			ASSERT(len == i_size);
			return 0;
		}

		len = btrfs_file_extent_num_bytes(leaf, extent);
		/* Last extent goes beyond i_size, no need to log a hole. */
		if (key.offset + len > i_size)
			return 0;
		hole_start = key.offset + len;
		hole_size = i_size - hole_start;
	}
	btrfs_release_path(path);

	/* Last extent ends at i_size. */
	if (hole_size == 0)
		return 0;

	hole_size = ALIGN(hole_size, root->sectorsize);
	ret = btrfs_insert_file_extent(trans, log, ino, hole_start, 0, 0,
				       hole_size, 0, hole_size, 0, 0, 0);
	return ret;
}

/*
 * When we are logging a new inode X, check if it doesn't have a reference that
 * matches the reference from some other inode Y created in a past transaction
 * and that was renamed in the current transaction. If we don't do this, then at
 * log replay time we can lose inode Y (and all its files if it's a directory):
 *
 * mkdir /mnt/x
 * echo "hello world" > /mnt/x/foobar
 * sync
 * mv /mnt/x /mnt/y
 * mkdir /mnt/x                 # or touch /mnt/x
 * xfs_io -c fsync /mnt/x
 * <power fail>
 * mount fs, trigger log replay
 *
 * After the log replay procedure, we would lose the first directory and all its
 * files (file foobar).
 * For the case where inode Y is not a directory we simply end up losing it:
 *
 * echo "123" > /mnt/foo
 * sync
 * mv /mnt/foo /mnt/bar
 * echo "abc" > /mnt/foo
 * xfs_io -c fsync /mnt/foo
 * <power fail>
 *
 * We also need this for cases where a snapshot entry is replaced by some other
 * entry (file or directory) otherwise we end up with an unreplayable log due to
 * attempts to delete the snapshot entry (entry of type BTRFS_ROOT_ITEM_KEY) as
 * if it were a regular entry:
 *
 * mkdir /mnt/x
 * btrfs subvolume snapshot /mnt /mnt/x/snap
 * btrfs subvolume delete /mnt/x/snap
 * rmdir /mnt/x
 * mkdir /mnt/x
 * fsync /mnt/x or fsync some new file inside it
 * <power fail>
 *
 * The snapshot delete, rmdir of x, mkdir of a new x and the fsync all happen in
 * the same transaction.
 */
static int btrfs_check_ref_name_override(struct extent_buffer *eb,
					 const int slot,
					 const struct btrfs_key *key,
					 struct inode *inode,
					 u64 *other_ino)
{
	int ret;
	struct btrfs_path *search_path;
	char *name = NULL;
	u32 name_len = 0;
	u32 item_size = btrfs_item_size_nr(eb, slot);
	u32 cur_offset = 0;
	unsigned long ptr = btrfs_item_ptr_offset(eb, slot);

	search_path = btrfs_alloc_path();
	if (!search_path)
		return -ENOMEM;
	search_path->search_commit_root = 1;
	search_path->skip_locking = 1;

	while (cur_offset < item_size) {
		u64 parent;
		u32 this_name_len;
		u32 this_len;
		unsigned long name_ptr;
		struct btrfs_dir_item *di;

		if (key->type == BTRFS_INODE_REF_KEY) {
			struct btrfs_inode_ref *iref;

			iref = (struct btrfs_inode_ref *)(ptr + cur_offset);
			parent = key->offset;
			this_name_len = btrfs_inode_ref_name_len(eb, iref);
			name_ptr = (unsigned long)(iref + 1);
			this_len = sizeof(*iref) + this_name_len;
		} else {
			struct btrfs_inode_extref *extref;

			extref = (struct btrfs_inode_extref *)(ptr +
							       cur_offset);
			parent = btrfs_inode_extref_parent(eb, extref);
			this_name_len = btrfs_inode_extref_name_len(eb, extref);
			name_ptr = (unsigned long)&extref->name;
			this_len = sizeof(*extref) + this_name_len;
		}

		if (this_name_len > name_len) {
			char *new_name;

			new_name = krealloc(name, this_name_len, GFP_NOFS);
			if (!new_name) {
				ret = -ENOMEM;
				goto out;
			}
			name_len = this_name_len;
			name = new_name;
		}

		read_extent_buffer(eb, name, name_ptr, this_name_len);
		di = btrfs_lookup_dir_item(NULL, BTRFS_I(inode)->root,
					   search_path, parent,
					   name, this_name_len, 0);
		if (di && !IS_ERR(di)) {
			struct btrfs_key di_key;

			btrfs_dir_item_key_to_cpu(search_path->nodes[0],
						  di, &di_key);
			if (di_key.type == BTRFS_INODE_ITEM_KEY) {
				ret = 1;
				*other_ino = di_key.objectid;
			} else {
				ret = -EAGAIN;
			}
			goto out;
		} else if (IS_ERR(di)) {
			ret = PTR_ERR(di);
			goto out;
		}
		btrfs_release_path(search_path);

		cur_offset += this_len;
	}
	ret = 0;
out:
	btrfs_free_path(search_path);
	kfree(name);
	return ret;
}

/* log a single inode in the tree log.
 * At least one parent directory for this inode must exist in the tree
 * or be logged already.
 *
 * Any items from this inode changed by the current transaction are copied
 * to the log tree.  An extra reference is taken on any extents in this
 * file, allowing us to avoid a whole pile of corner cases around logging
 * blocks that have been removed from the tree.
 *
 * See LOG_INODE_ALL and related defines for a description of what inode_only
 * does.
 *
 * This handles both files and directories.
 */
static int btrfs_log_inode(struct btrfs_trans_handle *trans,
			   struct btrfs_root *root, struct inode *inode,
			   int inode_only,
			   const loff_t start,
			   const loff_t end,
			   struct btrfs_log_ctx *ctx)
{
	struct btrfs_path *path;
	struct btrfs_path *dst_path;
	struct btrfs_key min_key;
	struct btrfs_key max_key;
	struct btrfs_root *log = root->log_root;
	struct extent_buffer *src = NULL;
	LIST_HEAD(logged_list);
	u64 last_extent = 0;
	int err = 0;
	int ret;
	int nritems;
	int ins_start_slot = 0;
	int ins_nr;
	bool fast_search = false;
	u64 ino = btrfs_ino(inode);
	struct extent_map_tree *em_tree = &BTRFS_I(inode)->extent_tree;
	u64 logged_isize = 0;
	bool need_log_inode_item = true;

	path = btrfs_alloc_path();
	if (!path)
		return -ENOMEM;
	dst_path = btrfs_alloc_path();
	if (!dst_path) {
		btrfs_free_path(path);
		return -ENOMEM;
	}

	min_key.objectid = ino;
	min_key.type = BTRFS_INODE_ITEM_KEY;
	min_key.offset = 0;

	max_key.objectid = ino;


	/* today the code can only do partial logging of directories */
	if (S_ISDIR(inode->i_mode) ||
	    (!test_bit(BTRFS_INODE_NEEDS_FULL_SYNC,
		       &BTRFS_I(inode)->runtime_flags) &&
	     inode_only == LOG_INODE_EXISTS))
		max_key.type = BTRFS_XATTR_ITEM_KEY;
	else
		max_key.type = (u8)-1;
	max_key.offset = (u64)-1;

	/*
	 * Only run delayed items if we are a dir or a new file.
	 * Otherwise commit the delayed inode only, which is needed in
	 * order for the log replay code to mark inodes for link count
	 * fixup (create temporary BTRFS_TREE_LOG_FIXUP_OBJECTID items).
	 */
	if (S_ISDIR(inode->i_mode) ||
	    BTRFS_I(inode)->generation > root->fs_info->last_trans_committed)
		ret = btrfs_commit_inode_delayed_items(trans, inode);
	else
		ret = btrfs_commit_inode_delayed_inode(inode);

	if (ret) {
		btrfs_free_path(path);
		btrfs_free_path(dst_path);
		return ret;
	}

	mutex_lock(&BTRFS_I(inode)->log_mutex);

	/*
	 * a brute force approach to making sure we get the most uptodate
	 * copies of everything.
	 */
	if (S_ISDIR(inode->i_mode)) {
		int max_key_type = BTRFS_DIR_LOG_INDEX_KEY;

		if (inode_only == LOG_INODE_EXISTS)
			max_key_type = BTRFS_XATTR_ITEM_KEY;
		ret = drop_objectid_items(trans, log, path, ino, max_key_type);
	} else {
		if (inode_only == LOG_INODE_EXISTS) {
			/*
			 * Make sure the new inode item we write to the log has
			 * the same isize as the current one (if it exists).
			 * This is necessary to prevent data loss after log
			 * replay, and also to prevent doing a wrong expanding
			 * truncate - for e.g. create file, write 4K into offset
			 * 0, fsync, write 4K into offset 4096, add hard link,
			 * fsync some other file (to sync log), power fail - if
			 * we use the inode's current i_size, after log replay
			 * we get a 8Kb file, with the last 4Kb extent as a hole
			 * (zeroes), as if an expanding truncate happened,
			 * instead of getting a file of 4Kb only.
			 */
			err = logged_inode_size(log, inode, path,
						&logged_isize);
			if (err)
				goto out_unlock;
		}
		if (test_bit(BTRFS_INODE_NEEDS_FULL_SYNC,
			     &BTRFS_I(inode)->runtime_flags)) {
			if (inode_only == LOG_INODE_EXISTS) {
				max_key.type = BTRFS_XATTR_ITEM_KEY;
				ret = drop_objectid_items(trans, log, path, ino,
							  max_key.type);
			} else {
				clear_bit(BTRFS_INODE_NEEDS_FULL_SYNC,
					  &BTRFS_I(inode)->runtime_flags);
				clear_bit(BTRFS_INODE_COPY_EVERYTHING,
					  &BTRFS_I(inode)->runtime_flags);
				while(1) {
					ret = btrfs_truncate_inode_items(trans,
							 log, inode, 0, 0);
					if (ret != -EAGAIN)
						break;
				}
			}
		} else if (test_and_clear_bit(BTRFS_INODE_COPY_EVERYTHING,
					      &BTRFS_I(inode)->runtime_flags) ||
			   inode_only == LOG_INODE_EXISTS) {
			if (inode_only == LOG_INODE_ALL)
				fast_search = true;
			max_key.type = BTRFS_XATTR_ITEM_KEY;
			ret = drop_objectid_items(trans, log, path, ino,
						  max_key.type);
		} else {
			if (inode_only == LOG_INODE_ALL)
				fast_search = true;
			goto log_extents;
		}

	}
	if (ret) {
		err = ret;
		goto out_unlock;
	}

	while (1) {
		ins_nr = 0;
		ret = btrfs_search_forward(root, &min_key,
					   path, trans->transid);
		if (ret < 0) {
			err = ret;
			goto out_unlock;
		}
		if (ret != 0)
			break;
again:
		/* note, ins_nr might be > 0 here, cleanup outside the loop */
		if (min_key.objectid != ino)
			break;
		if (min_key.type > max_key.type)
			break;

		if (min_key.type == BTRFS_INODE_ITEM_KEY)
			need_log_inode_item = false;

		if ((min_key.type == BTRFS_INODE_REF_KEY ||
		     min_key.type == BTRFS_INODE_EXTREF_KEY) &&
		    BTRFS_I(inode)->generation == trans->transid) {
			u64 other_ino = 0;

			ret = btrfs_check_ref_name_override(path->nodes[0],
							    path->slots[0],
							    &min_key, inode,
							    &other_ino);
			if (ret < 0) {
				err = ret;
				goto out_unlock;
<<<<<<< HEAD
			} else if (ret > 0) {
=======
			} else if (ret > 0 && ctx &&
				   other_ino != btrfs_ino(ctx->inode)) {
>>>>>>> 08895a8b
				struct btrfs_key inode_key;
				struct inode *other_inode;

				if (ins_nr > 0) {
					ins_nr++;
				} else {
					ins_nr = 1;
					ins_start_slot = path->slots[0];
				}
				ret = copy_items(trans, inode, dst_path, path,
						 &last_extent, ins_start_slot,
						 ins_nr, inode_only,
						 logged_isize);
				if (ret < 0) {
					err = ret;
					goto out_unlock;
				}
				ins_nr = 0;
				btrfs_release_path(path);
				inode_key.objectid = other_ino;
				inode_key.type = BTRFS_INODE_ITEM_KEY;
				inode_key.offset = 0;
				other_inode = btrfs_iget(root->fs_info->sb,
							 &inode_key, root,
							 NULL);
				/*
				 * If the other inode that had a conflicting dir
				 * entry was deleted in the current transaction,
				 * we don't need to do more work nor fallback to
				 * a transaction commit.
				 */
				if (IS_ERR(other_inode) &&
				    PTR_ERR(other_inode) == -ENOENT) {
					goto next_key;
				} else if (IS_ERR(other_inode)) {
					err = PTR_ERR(other_inode);
					goto out_unlock;
				}
				/*
				 * We are safe logging the other inode without
				 * acquiring its i_mutex as long as we log with
				 * the LOG_INODE_EXISTS mode. We're safe against
				 * concurrent renames of the other inode as well
				 * because during a rename we pin the log and
				 * update the log with the new name before we
				 * unpin it.
				 */
				err = btrfs_log_inode(trans, root, other_inode,
						      LOG_INODE_EXISTS,
						      0, LLONG_MAX, ctx);
				iput(other_inode);
				if (err)
					goto out_unlock;
				else
					goto next_key;
			}
		}

		/* Skip xattrs, we log them later with btrfs_log_all_xattrs() */
		if (min_key.type == BTRFS_XATTR_ITEM_KEY) {
			if (ins_nr == 0)
				goto next_slot;
			ret = copy_items(trans, inode, dst_path, path,
					 &last_extent, ins_start_slot,
					 ins_nr, inode_only, logged_isize);
			if (ret < 0) {
				err = ret;
				goto out_unlock;
			}
			ins_nr = 0;
			if (ret) {
				btrfs_release_path(path);
				continue;
			}
			goto next_slot;
		}

		src = path->nodes[0];
		if (ins_nr && ins_start_slot + ins_nr == path->slots[0]) {
			ins_nr++;
			goto next_slot;
		} else if (!ins_nr) {
			ins_start_slot = path->slots[0];
			ins_nr = 1;
			goto next_slot;
		}

		ret = copy_items(trans, inode, dst_path, path, &last_extent,
				 ins_start_slot, ins_nr, inode_only,
				 logged_isize);
		if (ret < 0) {
			err = ret;
			goto out_unlock;
		}
		if (ret) {
			ins_nr = 0;
			btrfs_release_path(path);
			continue;
		}
		ins_nr = 1;
		ins_start_slot = path->slots[0];
next_slot:

		nritems = btrfs_header_nritems(path->nodes[0]);
		path->slots[0]++;
		if (path->slots[0] < nritems) {
			btrfs_item_key_to_cpu(path->nodes[0], &min_key,
					      path->slots[0]);
			goto again;
		}
		if (ins_nr) {
			ret = copy_items(trans, inode, dst_path, path,
					 &last_extent, ins_start_slot,
					 ins_nr, inode_only, logged_isize);
			if (ret < 0) {
				err = ret;
				goto out_unlock;
			}
			ret = 0;
			ins_nr = 0;
		}
		btrfs_release_path(path);
next_key:
		if (min_key.offset < (u64)-1) {
			min_key.offset++;
		} else if (min_key.type < max_key.type) {
			min_key.type++;
			min_key.offset = 0;
		} else {
			break;
		}
	}
	if (ins_nr) {
		ret = copy_items(trans, inode, dst_path, path, &last_extent,
				 ins_start_slot, ins_nr, inode_only,
				 logged_isize);
		if (ret < 0) {
			err = ret;
			goto out_unlock;
		}
		ret = 0;
		ins_nr = 0;
	}

	btrfs_release_path(path);
	btrfs_release_path(dst_path);
	err = btrfs_log_all_xattrs(trans, root, inode, path, dst_path);
	if (err)
		goto out_unlock;
	if (max_key.type >= BTRFS_EXTENT_DATA_KEY && !fast_search) {
		btrfs_release_path(path);
		btrfs_release_path(dst_path);
		err = btrfs_log_trailing_hole(trans, root, inode, path);
		if (err)
			goto out_unlock;
	}
log_extents:
	btrfs_release_path(path);
	btrfs_release_path(dst_path);
	if (need_log_inode_item) {
		err = log_inode_item(trans, log, dst_path, inode);
		if (err)
			goto out_unlock;
	}
	if (fast_search) {
		ret = btrfs_log_changed_extents(trans, root, inode, dst_path,
						&logged_list, ctx, start, end);
		if (ret) {
			err = ret;
			goto out_unlock;
		}
	} else if (inode_only == LOG_INODE_ALL) {
		struct extent_map *em, *n;

		write_lock(&em_tree->lock);
		/*
		 * We can't just remove every em if we're called for a ranged
		 * fsync - that is, one that doesn't cover the whole possible
		 * file range (0 to LLONG_MAX). This is because we can have
		 * em's that fall outside the range we're logging and therefore
		 * their ordered operations haven't completed yet
		 * (btrfs_finish_ordered_io() not invoked yet). This means we
		 * didn't get their respective file extent item in the fs/subvol
		 * tree yet, and need to let the next fast fsync (one which
		 * consults the list of modified extent maps) find the em so
		 * that it logs a matching file extent item and waits for the
		 * respective ordered operation to complete (if it's still
		 * running).
		 *
		 * Removing every em outside the range we're logging would make
		 * the next fast fsync not log their matching file extent items,
		 * therefore making us lose data after a log replay.
		 */
		list_for_each_entry_safe(em, n, &em_tree->modified_extents,
					 list) {
			const u64 mod_end = em->mod_start + em->mod_len - 1;

			if (em->mod_start >= start && mod_end <= end)
				list_del_init(&em->list);
		}
		write_unlock(&em_tree->lock);
	}

	if (inode_only == LOG_INODE_ALL && S_ISDIR(inode->i_mode)) {
		ret = log_directory_changes(trans, root, inode, path, dst_path,
					    ctx);
		if (ret) {
			err = ret;
			goto out_unlock;
		}
	}

	spin_lock(&BTRFS_I(inode)->lock);
	BTRFS_I(inode)->logged_trans = trans->transid;
	BTRFS_I(inode)->last_log_commit = BTRFS_I(inode)->last_sub_trans;
	spin_unlock(&BTRFS_I(inode)->lock);
out_unlock:
	if (unlikely(err))
		btrfs_put_logged_extents(&logged_list);
	else
		btrfs_submit_logged_extents(&logged_list, log);
	mutex_unlock(&BTRFS_I(inode)->log_mutex);

	btrfs_free_path(path);
	btrfs_free_path(dst_path);
	return err;
}

/*
 * Check if we must fallback to a transaction commit when logging an inode.
 * This must be called after logging the inode and is used only in the context
 * when fsyncing an inode requires the need to log some other inode - in which
 * case we can't lock the i_mutex of each other inode we need to log as that
 * can lead to deadlocks with concurrent fsync against other inodes (as we can
 * log inodes up or down in the hierarchy) or rename operations for example. So
 * we take the log_mutex of the inode after we have logged it and then check for
 * its last_unlink_trans value - this is safe because any task setting
 * last_unlink_trans must take the log_mutex and it must do this before it does
 * the actual unlink operation, so if we do this check before a concurrent task
 * sets last_unlink_trans it means we've logged a consistent version/state of
 * all the inode items, otherwise we are not sure and must do a transaction
 * commit (the concurrent task might have only updated last_unlink_trans before
 * we logged the inode or it might have also done the unlink).
 */
static bool btrfs_must_commit_transaction(struct btrfs_trans_handle *trans,
					  struct inode *inode)
{
	struct btrfs_fs_info *fs_info = BTRFS_I(inode)->root->fs_info;
	bool ret = false;

	mutex_lock(&BTRFS_I(inode)->log_mutex);
	if (BTRFS_I(inode)->last_unlink_trans > fs_info->last_trans_committed) {
		/*
		 * Make sure any commits to the log are forced to be full
		 * commits.
		 */
		btrfs_set_log_full_commit(fs_info, trans);
		ret = true;
	}
	mutex_unlock(&BTRFS_I(inode)->log_mutex);

	return ret;
}

/*
 * follow the dentry parent pointers up the chain and see if any
 * of the directories in it require a full commit before they can
 * be logged.  Returns zero if nothing special needs to be done or 1 if
 * a full commit is required.
 */
static noinline int check_parent_dirs_for_sync(struct btrfs_trans_handle *trans,
					       struct inode *inode,
					       struct dentry *parent,
					       struct super_block *sb,
					       u64 last_committed)
{
	int ret = 0;
	struct dentry *old_parent = NULL;
	struct inode *orig_inode = inode;

	/*
	 * for regular files, if its inode is already on disk, we don't
	 * have to worry about the parents at all.  This is because
	 * we can use the last_unlink_trans field to record renames
	 * and other fun in this file.
	 */
	if (S_ISREG(inode->i_mode) &&
	    BTRFS_I(inode)->generation <= last_committed &&
	    BTRFS_I(inode)->last_unlink_trans <= last_committed)
			goto out;

	if (!S_ISDIR(inode->i_mode)) {
		if (!parent || d_really_is_negative(parent) || sb != parent->d_sb)
			goto out;
		inode = d_inode(parent);
	}

	while (1) {
		/*
		 * If we are logging a directory then we start with our inode,
		 * not our parent's inode, so we need to skip setting the
		 * logged_trans so that further down in the log code we don't
		 * think this inode has already been logged.
		 */
		if (inode != orig_inode)
			BTRFS_I(inode)->logged_trans = trans->transid;
		smp_mb();

		if (btrfs_must_commit_transaction(trans, inode)) {
			ret = 1;
			break;
		}

		if (!parent || d_really_is_negative(parent) || sb != parent->d_sb)
			break;

		if (IS_ROOT(parent)) {
			inode = d_inode(parent);
			if (btrfs_must_commit_transaction(trans, inode))
				ret = 1;
			break;
		}

		parent = dget_parent(parent);
		dput(old_parent);
		old_parent = parent;
		inode = d_inode(parent);

	}
	dput(old_parent);
out:
	return ret;
}

struct btrfs_dir_list {
	u64 ino;
	struct list_head list;
};

/*
 * Log the inodes of the new dentries of a directory. See log_dir_items() for
 * details about the why it is needed.
 * This is a recursive operation - if an existing dentry corresponds to a
 * directory, that directory's new entries are logged too (same behaviour as
 * ext3/4, xfs, f2fs, reiserfs, nilfs2). Note that when logging the inodes
 * the dentries point to we do not lock their i_mutex, otherwise lockdep
 * complains about the following circular lock dependency / possible deadlock:
 *
 *        CPU0                                        CPU1
 *        ----                                        ----
 * lock(&type->i_mutex_dir_key#3/2);
 *                                            lock(sb_internal#2);
 *                                            lock(&type->i_mutex_dir_key#3/2);
 * lock(&sb->s_type->i_mutex_key#14);
 *
 * Where sb_internal is the lock (a counter that works as a lock) acquired by
 * sb_start_intwrite() in btrfs_start_transaction().
 * Not locking i_mutex of the inodes is still safe because:
 *
 * 1) For regular files we log with a mode of LOG_INODE_EXISTS. It's possible
 *    that while logging the inode new references (names) are added or removed
 *    from the inode, leaving the logged inode item with a link count that does
 *    not match the number of logged inode reference items. This is fine because
 *    at log replay time we compute the real number of links and correct the
 *    link count in the inode item (see replay_one_buffer() and
 *    link_to_fixup_dir());
 *
 * 2) For directories we log with a mode of LOG_INODE_ALL. It's possible that
 *    while logging the inode's items new items with keys BTRFS_DIR_ITEM_KEY and
 *    BTRFS_DIR_INDEX_KEY are added to fs/subvol tree and the logged inode item
 *    has a size that doesn't match the sum of the lengths of all the logged
 *    names. This does not result in a problem because if a dir_item key is
 *    logged but its matching dir_index key is not logged, at log replay time we
 *    don't use it to replay the respective name (see replay_one_name()). On the
 *    other hand if only the dir_index key ends up being logged, the respective
 *    name is added to the fs/subvol tree with both the dir_item and dir_index
 *    keys created (see replay_one_name()).
 *    The directory's inode item with a wrong i_size is not a problem as well,
 *    since we don't use it at log replay time to set the i_size in the inode
 *    item of the fs/subvol tree (see overwrite_item()).
 */
static int log_new_dir_dentries(struct btrfs_trans_handle *trans,
				struct btrfs_root *root,
				struct inode *start_inode,
				struct btrfs_log_ctx *ctx)
{
	struct btrfs_root *log = root->log_root;
	struct btrfs_path *path;
	LIST_HEAD(dir_list);
	struct btrfs_dir_list *dir_elem;
	int ret = 0;

	path = btrfs_alloc_path();
	if (!path)
		return -ENOMEM;

	dir_elem = kmalloc(sizeof(*dir_elem), GFP_NOFS);
	if (!dir_elem) {
		btrfs_free_path(path);
		return -ENOMEM;
	}
	dir_elem->ino = btrfs_ino(start_inode);
	list_add_tail(&dir_elem->list, &dir_list);

	while (!list_empty(&dir_list)) {
		struct extent_buffer *leaf;
		struct btrfs_key min_key;
		int nritems;
		int i;

		dir_elem = list_first_entry(&dir_list, struct btrfs_dir_list,
					    list);
		if (ret)
			goto next_dir_inode;

		min_key.objectid = dir_elem->ino;
		min_key.type = BTRFS_DIR_ITEM_KEY;
		min_key.offset = 0;
again:
		btrfs_release_path(path);
		ret = btrfs_search_forward(log, &min_key, path, trans->transid);
		if (ret < 0) {
			goto next_dir_inode;
		} else if (ret > 0) {
			ret = 0;
			goto next_dir_inode;
		}

process_leaf:
		leaf = path->nodes[0];
		nritems = btrfs_header_nritems(leaf);
		for (i = path->slots[0]; i < nritems; i++) {
			struct btrfs_dir_item *di;
			struct btrfs_key di_key;
			struct inode *di_inode;
			struct btrfs_dir_list *new_dir_elem;
			int log_mode = LOG_INODE_EXISTS;
			int type;

			btrfs_item_key_to_cpu(leaf, &min_key, i);
			if (min_key.objectid != dir_elem->ino ||
			    min_key.type != BTRFS_DIR_ITEM_KEY)
				goto next_dir_inode;

			di = btrfs_item_ptr(leaf, i, struct btrfs_dir_item);
			type = btrfs_dir_type(leaf, di);
			if (btrfs_dir_transid(leaf, di) < trans->transid &&
			    type != BTRFS_FT_DIR)
				continue;
			btrfs_dir_item_key_to_cpu(leaf, di, &di_key);
			if (di_key.type == BTRFS_ROOT_ITEM_KEY)
				continue;

			di_inode = btrfs_iget(root->fs_info->sb, &di_key,
					      root, NULL);
			if (IS_ERR(di_inode)) {
				ret = PTR_ERR(di_inode);
				goto next_dir_inode;
			}

			if (btrfs_inode_in_log(di_inode, trans->transid)) {
				iput(di_inode);
				continue;
			}

			ctx->log_new_dentries = false;
			if (type == BTRFS_FT_DIR || type == BTRFS_FT_SYMLINK)
				log_mode = LOG_INODE_ALL;
			btrfs_release_path(path);
			ret = btrfs_log_inode(trans, root, di_inode,
					      log_mode, 0, LLONG_MAX, ctx);
			if (!ret &&
			    btrfs_must_commit_transaction(trans, di_inode))
				ret = 1;
			iput(di_inode);
			if (ret)
				goto next_dir_inode;
			if (ctx->log_new_dentries) {
				new_dir_elem = kmalloc(sizeof(*new_dir_elem),
						       GFP_NOFS);
				if (!new_dir_elem) {
					ret = -ENOMEM;
					goto next_dir_inode;
				}
				new_dir_elem->ino = di_key.objectid;
				list_add_tail(&new_dir_elem->list, &dir_list);
			}
			break;
		}
		if (i == nritems) {
			ret = btrfs_next_leaf(log, path);
			if (ret < 0) {
				goto next_dir_inode;
			} else if (ret > 0) {
				ret = 0;
				goto next_dir_inode;
			}
			goto process_leaf;
		}
		if (min_key.offset < (u64)-1) {
			min_key.offset++;
			goto again;
		}
next_dir_inode:
		list_del(&dir_elem->list);
		kfree(dir_elem);
	}

	btrfs_free_path(path);
	return ret;
}

static int btrfs_log_all_parents(struct btrfs_trans_handle *trans,
				 struct inode *inode,
				 struct btrfs_log_ctx *ctx)
{
	int ret;
	struct btrfs_path *path;
	struct btrfs_key key;
	struct btrfs_root *root = BTRFS_I(inode)->root;
	const u64 ino = btrfs_ino(inode);

	path = btrfs_alloc_path();
	if (!path)
		return -ENOMEM;
	path->skip_locking = 1;
	path->search_commit_root = 1;

	key.objectid = ino;
	key.type = BTRFS_INODE_REF_KEY;
	key.offset = 0;
	ret = btrfs_search_slot(NULL, root, &key, path, 0, 0);
	if (ret < 0)
		goto out;

	while (true) {
		struct extent_buffer *leaf = path->nodes[0];
		int slot = path->slots[0];
		u32 cur_offset = 0;
		u32 item_size;
		unsigned long ptr;

		if (slot >= btrfs_header_nritems(leaf)) {
			ret = btrfs_next_leaf(root, path);
			if (ret < 0)
				goto out;
			else if (ret > 0)
				break;
			continue;
		}

		btrfs_item_key_to_cpu(leaf, &key, slot);
		/* BTRFS_INODE_EXTREF_KEY is BTRFS_INODE_REF_KEY + 1 */
		if (key.objectid != ino || key.type > BTRFS_INODE_EXTREF_KEY)
			break;

		item_size = btrfs_item_size_nr(leaf, slot);
		ptr = btrfs_item_ptr_offset(leaf, slot);
		while (cur_offset < item_size) {
			struct btrfs_key inode_key;
			struct inode *dir_inode;

			inode_key.type = BTRFS_INODE_ITEM_KEY;
			inode_key.offset = 0;

			if (key.type == BTRFS_INODE_EXTREF_KEY) {
				struct btrfs_inode_extref *extref;

				extref = (struct btrfs_inode_extref *)
					(ptr + cur_offset);
				inode_key.objectid = btrfs_inode_extref_parent(
					leaf, extref);
				cur_offset += sizeof(*extref);
				cur_offset += btrfs_inode_extref_name_len(leaf,
					extref);
			} else {
				inode_key.objectid = key.offset;
				cur_offset = item_size;
			}

			dir_inode = btrfs_iget(root->fs_info->sb, &inode_key,
					       root, NULL);
			/* If parent inode was deleted, skip it. */
			if (IS_ERR(dir_inode))
				continue;

			if (ctx)
				ctx->log_new_dentries = false;
			ret = btrfs_log_inode(trans, root, dir_inode,
					      LOG_INODE_ALL, 0, LLONG_MAX, ctx);
			if (!ret &&
			    btrfs_must_commit_transaction(trans, dir_inode))
				ret = 1;
			if (!ret && ctx && ctx->log_new_dentries)
				ret = log_new_dir_dentries(trans, root,
							   dir_inode, ctx);
			iput(dir_inode);
			if (ret)
				goto out;
		}
		path->slots[0]++;
	}
	ret = 0;
out:
	btrfs_free_path(path);
	return ret;
}

/*
 * helper function around btrfs_log_inode to make sure newly created
 * parent directories also end up in the log.  A minimal inode and backref
 * only logging is done of any parent directories that are older than
 * the last committed transaction
 */
static int btrfs_log_inode_parent(struct btrfs_trans_handle *trans,
			    	  struct btrfs_root *root, struct inode *inode,
				  struct dentry *parent,
				  const loff_t start,
				  const loff_t end,
				  int exists_only,
				  struct btrfs_log_ctx *ctx)
{
	int inode_only = exists_only ? LOG_INODE_EXISTS : LOG_INODE_ALL;
	struct super_block *sb;
	struct dentry *old_parent = NULL;
	int ret = 0;
	u64 last_committed = root->fs_info->last_trans_committed;
	bool log_dentries = false;
	struct inode *orig_inode = inode;

	sb = inode->i_sb;

	if (btrfs_test_opt(root->fs_info, NOTREELOG)) {
		ret = 1;
		goto end_no_trans;
	}

	/*
	 * The prev transaction commit doesn't complete, we need do
	 * full commit by ourselves.
	 */
	if (root->fs_info->last_trans_log_full_commit >
	    root->fs_info->last_trans_committed) {
		ret = 1;
		goto end_no_trans;
	}

	if (root != BTRFS_I(inode)->root ||
	    btrfs_root_refs(&root->root_item) == 0) {
		ret = 1;
		goto end_no_trans;
	}

	ret = check_parent_dirs_for_sync(trans, inode, parent,
					 sb, last_committed);
	if (ret)
		goto end_no_trans;

	if (btrfs_inode_in_log(inode, trans->transid)) {
		ret = BTRFS_NO_LOG_SYNC;
		goto end_no_trans;
	}

	ret = start_log_trans(trans, root, ctx);
	if (ret)
		goto end_no_trans;

	ret = btrfs_log_inode(trans, root, inode, inode_only, start, end, ctx);
	if (ret)
		goto end_trans;

	/*
	 * for regular files, if its inode is already on disk, we don't
	 * have to worry about the parents at all.  This is because
	 * we can use the last_unlink_trans field to record renames
	 * and other fun in this file.
	 */
	if (S_ISREG(inode->i_mode) &&
	    BTRFS_I(inode)->generation <= last_committed &&
	    BTRFS_I(inode)->last_unlink_trans <= last_committed) {
		ret = 0;
		goto end_trans;
	}

	if (S_ISDIR(inode->i_mode) && ctx && ctx->log_new_dentries)
		log_dentries = true;

	/*
	 * On unlink we must make sure all our current and old parent directory
	 * inodes are fully logged. This is to prevent leaving dangling
	 * directory index entries in directories that were our parents but are
	 * not anymore. Not doing this results in old parent directory being
	 * impossible to delete after log replay (rmdir will always fail with
	 * error -ENOTEMPTY).
	 *
	 * Example 1:
	 *
	 * mkdir testdir
	 * touch testdir/foo
	 * ln testdir/foo testdir/bar
	 * sync
	 * unlink testdir/bar
	 * xfs_io -c fsync testdir/foo
	 * <power failure>
	 * mount fs, triggers log replay
	 *
	 * If we don't log the parent directory (testdir), after log replay the
	 * directory still has an entry pointing to the file inode using the bar
	 * name, but a matching BTRFS_INODE_[REF|EXTREF]_KEY does not exist and
	 * the file inode has a link count of 1.
	 *
	 * Example 2:
	 *
	 * mkdir testdir
	 * touch foo
	 * ln foo testdir/foo2
	 * ln foo testdir/foo3
	 * sync
	 * unlink testdir/foo3
	 * xfs_io -c fsync foo
	 * <power failure>
	 * mount fs, triggers log replay
	 *
	 * Similar as the first example, after log replay the parent directory
	 * testdir still has an entry pointing to the inode file with name foo3
	 * but the file inode does not have a matching BTRFS_INODE_REF_KEY item
	 * and has a link count of 2.
	 */
	if (BTRFS_I(inode)->last_unlink_trans > last_committed) {
		ret = btrfs_log_all_parents(trans, orig_inode, ctx);
		if (ret)
			goto end_trans;
	}

	while (1) {
		if (!parent || d_really_is_negative(parent) || sb != parent->d_sb)
			break;

		inode = d_inode(parent);
		if (root != BTRFS_I(inode)->root)
			break;

		if (BTRFS_I(inode)->generation > last_committed) {
			ret = btrfs_log_inode(trans, root, inode,
					      LOG_INODE_EXISTS,
					      0, LLONG_MAX, ctx);
			if (ret)
				goto end_trans;
		}
		if (IS_ROOT(parent))
			break;

		parent = dget_parent(parent);
		dput(old_parent);
		old_parent = parent;
	}
	if (log_dentries)
		ret = log_new_dir_dentries(trans, root, orig_inode, ctx);
	else
		ret = 0;
end_trans:
	dput(old_parent);
	if (ret < 0) {
		btrfs_set_log_full_commit(root->fs_info, trans);
		ret = 1;
	}

	if (ret)
		btrfs_remove_log_ctx(root, ctx);
	btrfs_end_log_trans(root);
end_no_trans:
	return ret;
}

/*
 * it is not safe to log dentry if the chunk root has added new
 * chunks.  This returns 0 if the dentry was logged, and 1 otherwise.
 * If this returns 1, you must commit the transaction to safely get your
 * data on disk.
 */
int btrfs_log_dentry_safe(struct btrfs_trans_handle *trans,
			  struct btrfs_root *root, struct dentry *dentry,
			  const loff_t start,
			  const loff_t end,
			  struct btrfs_log_ctx *ctx)
{
	struct dentry *parent = dget_parent(dentry);
	int ret;

	ret = btrfs_log_inode_parent(trans, root, d_inode(dentry), parent,
				     start, end, 0, ctx);
	dput(parent);

	return ret;
}

/*
 * should be called during mount to recover any replay any log trees
 * from the FS
 */
int btrfs_recover_log_trees(struct btrfs_root *log_root_tree)
{
	int ret;
	struct btrfs_path *path;
	struct btrfs_trans_handle *trans;
	struct btrfs_key key;
	struct btrfs_key found_key;
	struct btrfs_key tmp_key;
	struct btrfs_root *log;
	struct btrfs_fs_info *fs_info = log_root_tree->fs_info;
	struct walk_control wc = {
		.process_func = process_one_buffer,
		.stage = 0,
	};

	path = btrfs_alloc_path();
	if (!path)
		return -ENOMEM;

	fs_info->log_root_recovering = 1;

	trans = btrfs_start_transaction(fs_info->tree_root, 0);
	if (IS_ERR(trans)) {
		ret = PTR_ERR(trans);
		goto error;
	}

	wc.trans = trans;
	wc.pin = 1;

	ret = walk_log_tree(trans, log_root_tree, &wc);
	if (ret) {
		btrfs_handle_fs_error(fs_info, ret, "Failed to pin buffers while "
			    "recovering log root tree.");
		goto error;
	}

again:
	key.objectid = BTRFS_TREE_LOG_OBJECTID;
	key.offset = (u64)-1;
	key.type = BTRFS_ROOT_ITEM_KEY;

	while (1) {
		ret = btrfs_search_slot(NULL, log_root_tree, &key, path, 0, 0);

		if (ret < 0) {
			btrfs_handle_fs_error(fs_info, ret,
				    "Couldn't find tree log root.");
			goto error;
		}
		if (ret > 0) {
			if (path->slots[0] == 0)
				break;
			path->slots[0]--;
		}
		btrfs_item_key_to_cpu(path->nodes[0], &found_key,
				      path->slots[0]);
		btrfs_release_path(path);
		if (found_key.objectid != BTRFS_TREE_LOG_OBJECTID)
			break;

		log = btrfs_read_fs_root(log_root_tree, &found_key);
		if (IS_ERR(log)) {
			ret = PTR_ERR(log);
			btrfs_handle_fs_error(fs_info, ret,
				    "Couldn't read tree log root.");
			goto error;
		}

		tmp_key.objectid = found_key.offset;
		tmp_key.type = BTRFS_ROOT_ITEM_KEY;
		tmp_key.offset = (u64)-1;

		wc.replay_dest = btrfs_read_fs_root_no_name(fs_info, &tmp_key);
		if (IS_ERR(wc.replay_dest)) {
			ret = PTR_ERR(wc.replay_dest);
			free_extent_buffer(log->node);
			free_extent_buffer(log->commit_root);
			kfree(log);
			btrfs_handle_fs_error(fs_info, ret, "Couldn't read target root "
				    "for tree log recovery.");
			goto error;
		}

		wc.replay_dest->log_root = log;
		btrfs_record_root_in_trans(trans, wc.replay_dest);
		ret = walk_log_tree(trans, log, &wc);

		if (!ret && wc.stage == LOG_WALK_REPLAY_ALL) {
			ret = fixup_inode_link_counts(trans, wc.replay_dest,
						      path);
		}

		key.offset = found_key.offset - 1;
		wc.replay_dest->log_root = NULL;
		free_extent_buffer(log->node);
		free_extent_buffer(log->commit_root);
		kfree(log);

		if (ret)
			goto error;

		if (found_key.offset == 0)
			break;
	}
	btrfs_release_path(path);

	/* step one is to pin it all, step two is to replay just inodes */
	if (wc.pin) {
		wc.pin = 0;
		wc.process_func = replay_one_buffer;
		wc.stage = LOG_WALK_REPLAY_INODES;
		goto again;
	}
	/* step three is to replay everything */
	if (wc.stage < LOG_WALK_REPLAY_ALL) {
		wc.stage++;
		goto again;
	}

	btrfs_free_path(path);

	/* step 4: commit the transaction, which also unpins the blocks */
	ret = btrfs_commit_transaction(trans, fs_info->tree_root);
	if (ret)
		return ret;

	free_extent_buffer(log_root_tree->node);
	log_root_tree->log_root = NULL;
	fs_info->log_root_recovering = 0;
	kfree(log_root_tree);

	return 0;
error:
	if (wc.trans)
		btrfs_end_transaction(wc.trans, fs_info->tree_root);
	btrfs_free_path(path);
	return ret;
}

/*
 * there are some corner cases where we want to force a full
 * commit instead of allowing a directory to be logged.
 *
 * They revolve around files there were unlinked from the directory, and
 * this function updates the parent directory so that a full commit is
 * properly done if it is fsync'd later after the unlinks are done.
 *
 * Must be called before the unlink operations (updates to the subvolume tree,
 * inodes, etc) are done.
 */
void btrfs_record_unlink_dir(struct btrfs_trans_handle *trans,
			     struct inode *dir, struct inode *inode,
			     int for_rename)
{
	/*
	 * when we're logging a file, if it hasn't been renamed
	 * or unlinked, and its inode is fully committed on disk,
	 * we don't have to worry about walking up the directory chain
	 * to log its parents.
	 *
	 * So, we use the last_unlink_trans field to put this transid
	 * into the file.  When the file is logged we check it and
	 * don't log the parents if the file is fully on disk.
	 */
	mutex_lock(&BTRFS_I(inode)->log_mutex);
	BTRFS_I(inode)->last_unlink_trans = trans->transid;
	mutex_unlock(&BTRFS_I(inode)->log_mutex);

	/*
	 * if this directory was already logged any new
	 * names for this file/dir will get recorded
	 */
	smp_mb();
	if (BTRFS_I(dir)->logged_trans == trans->transid)
		return;

	/*
	 * if the inode we're about to unlink was logged,
	 * the log will be properly updated for any new names
	 */
	if (BTRFS_I(inode)->logged_trans == trans->transid)
		return;

	/*
	 * when renaming files across directories, if the directory
	 * there we're unlinking from gets fsync'd later on, there's
	 * no way to find the destination directory later and fsync it
	 * properly.  So, we have to be conservative and force commits
	 * so the new name gets discovered.
	 */
	if (for_rename)
		goto record;

	/* we can safely do the unlink without any special recording */
	return;

record:
	mutex_lock(&BTRFS_I(dir)->log_mutex);
	BTRFS_I(dir)->last_unlink_trans = trans->transid;
	mutex_unlock(&BTRFS_I(dir)->log_mutex);
}

/*
 * Make sure that if someone attempts to fsync the parent directory of a deleted
 * snapshot, it ends up triggering a transaction commit. This is to guarantee
 * that after replaying the log tree of the parent directory's root we will not
 * see the snapshot anymore and at log replay time we will not see any log tree
 * corresponding to the deleted snapshot's root, which could lead to replaying
 * it after replaying the log tree of the parent directory (which would replay
 * the snapshot delete operation).
 *
 * Must be called before the actual snapshot destroy operation (updates to the
 * parent root and tree of tree roots trees, etc) are done.
 */
void btrfs_record_snapshot_destroy(struct btrfs_trans_handle *trans,
				   struct inode *dir)
{
	mutex_lock(&BTRFS_I(dir)->log_mutex);
	BTRFS_I(dir)->last_unlink_trans = trans->transid;
	mutex_unlock(&BTRFS_I(dir)->log_mutex);
}

/*
 * Call this after adding a new name for a file and it will properly
 * update the log to reflect the new name.
 *
 * It will return zero if all goes well, and it will return 1 if a
 * full transaction commit is required.
 */
int btrfs_log_new_name(struct btrfs_trans_handle *trans,
			struct inode *inode, struct inode *old_dir,
			struct dentry *parent)
{
	struct btrfs_root * root = BTRFS_I(inode)->root;

	/*
	 * this will force the logging code to walk the dentry chain
	 * up for the file
	 */
	if (S_ISREG(inode->i_mode))
		BTRFS_I(inode)->last_unlink_trans = trans->transid;

	/*
	 * if this inode hasn't been logged and directory we're renaming it
	 * from hasn't been logged, we don't need to log it
	 */
	if (BTRFS_I(inode)->logged_trans <=
	    root->fs_info->last_trans_committed &&
	    (!old_dir || BTRFS_I(old_dir)->logged_trans <=
		    root->fs_info->last_trans_committed))
		return 0;

	return btrfs_log_inode_parent(trans, root, inode, parent, 0,
				      LLONG_MAX, 1, NULL);
}
<|MERGE_RESOLUTION|>--- conflicted
+++ resolved
@@ -4758,12 +4758,8 @@
 			if (ret < 0) {
 				err = ret;
 				goto out_unlock;
-<<<<<<< HEAD
-			} else if (ret > 0) {
-=======
 			} else if (ret > 0 && ctx &&
 				   other_ino != btrfs_ino(ctx->inode)) {
->>>>>>> 08895a8b
 				struct btrfs_key inode_key;
 				struct inode *other_inode;
 
