/*
 *  linux/include/linux/mmc/sdhci.h - Secure Digital Host Controller Interface
 *
 *  Copyright (C) 2005-2008 Pierre Ossman, All Rights Reserved.
 *
 * This program is free software; you can redistribute it and/or modify
 * it under the terms of the GNU General Public License as published by
 * the Free Software Foundation; either version 2 of the License, or (at
 * your option) any later version.
 */
#ifndef LINUX_MMC_SDHCI_H
#define LINUX_MMC_SDHCI_H

#include <linux/scatterlist.h>
#include <linux/compiler.h>
#include <linux/types.h>
#include <linux/io.h>
#include <linux/mmc/host.h>

struct sdhci_host {
	/* Data set by hardware interface driver */
	const char *hw_name;	/* Hardware bus name */

	unsigned int quirks;	/* Deviations from spec. */

/* Controller doesn't honor resets unless we touch the clock register */
#define SDHCI_QUIRK_CLOCK_BEFORE_RESET			(1<<0)
/* Controller has bad caps bits, but really supports DMA */
#define SDHCI_QUIRK_FORCE_DMA				(1<<1)
/* Controller doesn't like to be reset when there is no card inserted. */
#define SDHCI_QUIRK_NO_CARD_NO_RESET			(1<<2)
/* Controller doesn't like clearing the power reg before a change */
#define SDHCI_QUIRK_SINGLE_POWER_WRITE			(1<<3)
/* Controller has flaky internal state so reset it on each ios change */
#define SDHCI_QUIRK_RESET_CMD_DATA_ON_IOS		(1<<4)
/* Controller has an unusable DMA engine */
#define SDHCI_QUIRK_BROKEN_DMA				(1<<5)
/* Controller has an unusable ADMA engine */
#define SDHCI_QUIRK_BROKEN_ADMA				(1<<6)
/* Controller can only DMA from 32-bit aligned addresses */
#define SDHCI_QUIRK_32BIT_DMA_ADDR			(1<<7)
/* Controller can only DMA chunk sizes that are a multiple of 32 bits */
#define SDHCI_QUIRK_32BIT_DMA_SIZE			(1<<8)
/* Controller can only ADMA chunks that are a multiple of 32 bits */
#define SDHCI_QUIRK_32BIT_ADMA_SIZE			(1<<9)
/* Controller needs to be reset after each request to stay stable */
#define SDHCI_QUIRK_RESET_AFTER_REQUEST			(1<<10)
/* Controller needs voltage and power writes to happen separately */
#define SDHCI_QUIRK_NO_SIMULT_VDD_AND_POWER		(1<<11)
/* Controller provides an incorrect timeout value for transfers */
#define SDHCI_QUIRK_BROKEN_TIMEOUT_VAL			(1<<12)
/* Controller has an issue with buffer bits for small transfers */
#define SDHCI_QUIRK_BROKEN_SMALL_PIO			(1<<13)
/* Controller does not provide transfer-complete interrupt when not busy */
#define SDHCI_QUIRK_NO_BUSY_IRQ				(1<<14)
/* Controller has unreliable card detection */
#define SDHCI_QUIRK_BROKEN_CARD_DETECTION		(1<<15)
/* Controller reports inverted write-protect state */
#define SDHCI_QUIRK_INVERTED_WRITE_PROTECT		(1<<16)
/* Controller has nonstandard clock management */
#define SDHCI_QUIRK_NONSTANDARD_CLOCK			(1<<17)
/* Controller does not like fast PIO transfers */
#define SDHCI_QUIRK_PIO_NEEDS_DELAY			(1<<18)
/* Controller losing signal/interrupt enable states after reset */
#define SDHCI_QUIRK_RESTORE_IRQS_AFTER_RESET		(1<<19)
/* Controller has to be forced to use block size of 2048 bytes */
#define SDHCI_QUIRK_FORCE_BLK_SZ_2048			(1<<20)
/* Controller cannot do multi-block transfers */
#define SDHCI_QUIRK_NO_MULTIBLOCK			(1<<21)
/* Controller can only handle 1-bit data transfers */
#define SDHCI_QUIRK_FORCE_1_BIT_DATA			(1<<22)
/* Controller needs 10ms delay between applying power and clock */
#define SDHCI_QUIRK_DELAY_AFTER_POWER			(1<<23)
/* Controller uses SDCLK instead of TMCLK for data timeouts */
#define SDHCI_QUIRK_DATA_TIMEOUT_USES_SDCLK		(1<<24)
/* Controller reports wrong base clock capability */
#define SDHCI_QUIRK_CAP_CLOCK_BASE_BROKEN		(1<<25)
/* Controller cannot support End Attribute in NOP ADMA descriptor */
#define SDHCI_QUIRK_NO_ENDATTR_IN_NOPDESC		(1<<26)
/* Controller is missing device caps. Use caps provided by host */
#define SDHCI_QUIRK_MISSING_CAPS			(1<<27)
/* Controller uses Auto CMD12 command to stop the transfer */
#define SDHCI_QUIRK_MULTIBLOCK_READ_ACMD12		(1<<28)
/* Controller doesn't have HISPD bit field in HI-SPEED SD card */
#define SDHCI_QUIRK_NO_HISPD_BIT			(1<<29)
/* Controller treats ADMA descriptors with length 0000h incorrectly */
#define SDHCI_QUIRK_BROKEN_ADMA_ZEROLEN_DESC		(1<<30)
/* The read-only detection via SDHCI_PRESENT_STATE register is unstable */
#define SDHCI_QUIRK_UNSTABLE_RO_DETECT			(1<<31)

	unsigned int quirks2;	/* More deviations from spec. */

#define SDHCI_QUIRK2_HOST_OFF_CARD_ON			(1<<0)
#define SDHCI_QUIRK2_HOST_NO_CMD23			(1<<1)
/* The system physically doesn't support 1.8v, even if the host does */
#define SDHCI_QUIRK2_NO_1_8_V				(1<<2)
#define SDHCI_QUIRK2_PRESET_VALUE_BROKEN		(1<<3)
#define SDHCI_QUIRK2_CARD_ON_NEEDS_BUS_ON		(1<<4)
/* Controller has a non-standard host control register */
#define SDHCI_QUIRK2_BROKEN_HOST_CONTROL		(1<<5)
<<<<<<< HEAD
/* Controller lacks write protect detection */
#define SDHCI_QUIRK2_DISABLE_WP			(1<<6)
=======
/* Controller does not support HS200 */
#define SDHCI_QUIRK2_BROKEN_HS200			(1<<6)
>>>>>>> 5ea3bc96

	int irq;		/* Device IRQ */
	void __iomem *ioaddr;	/* Mapped address */

	const struct sdhci_ops *ops;	/* Low level hw interface */

	struct regulator *vmmc;		/* Power regulator (vmmc) */
	struct regulator *vqmmc;	/* Signaling regulator (vccq) */

	/* Internal data */
	struct mmc_host *mmc;	/* MMC structure */
	u64 dma_mask;		/* custom DMA mask */

#if defined(CONFIG_LEDS_CLASS) || defined(CONFIG_LEDS_CLASS_MODULE)
	struct led_classdev led;	/* LED control */
	char led_name[32];
#endif

	spinlock_t lock;	/* Mutex */

	int flags;		/* Host attributes */
#define SDHCI_USE_SDMA		(1<<0)	/* Host is SDMA capable */
#define SDHCI_USE_ADMA		(1<<1)	/* Host is ADMA capable */
#define SDHCI_REQ_USE_DMA	(1<<2)	/* Use DMA for this req. */
#define SDHCI_DEVICE_DEAD	(1<<3)	/* Device unresponsive */
#define SDHCI_SDR50_NEEDS_TUNING (1<<4)	/* SDR50 needs tuning */
#define SDHCI_NEEDS_RETUNING	(1<<5)	/* Host needs retuning */
#define SDHCI_AUTO_CMD12	(1<<6)	/* Auto CMD12 support */
#define SDHCI_AUTO_CMD23	(1<<7)	/* Auto CMD23 support */
#define SDHCI_PV_ENABLED	(1<<8)	/* Preset value enabled */
#define SDHCI_SDIO_IRQ_ENABLED	(1<<9)	/* SDIO irq enabled */
#define SDHCI_SDR104_NEEDS_TUNING (1<<10)	/* SDR104/HS200 needs tuning */
#define SDHCI_USING_RETUNING_TIMER (1<<11)	/* Host is using a retuning timer for the card */

	unsigned int version;	/* SDHCI spec. version */

	unsigned int max_clk;	/* Max possible freq (MHz) */
	unsigned int timeout_clk;	/* Timeout freq (KHz) */
	unsigned int clk_mul;	/* Clock Muliplier value */

	unsigned int clock;	/* Current clock (MHz) */
	u8 pwr;			/* Current voltage */

	bool runtime_suspended;	/* Host is runtime suspended */
	bool bus_on;		/* Bus power prevents runtime suspend */

	struct mmc_request *mrq;	/* Current request */
	struct mmc_command *cmd;	/* Current command */
	struct mmc_data *data;	/* Current data request */
	unsigned int data_early:1;	/* Data finished before cmd */

	struct sg_mapping_iter sg_miter;	/* SG state for PIO */
	unsigned int blocks;	/* remaining PIO blocks */

	int sg_count;		/* Mapped sg entries */

	u8 *adma_desc;		/* ADMA descriptor table */
	u8 *align_buffer;	/* Bounce buffer */

	dma_addr_t adma_addr;	/* Mapped ADMA descr. table */
	dma_addr_t align_addr;	/* Mapped bounce buffer */

	struct tasklet_struct card_tasklet;	/* Tasklet structures */
	struct tasklet_struct finish_tasklet;

	struct timer_list timer;	/* Timer for timeouts */

	u32 caps;		/* Alternative CAPABILITY_0 */
	u32 caps1;		/* Alternative CAPABILITY_1 */

	unsigned int            ocr_avail_sdio;	/* OCR bit masks */
	unsigned int            ocr_avail_sd;
	unsigned int            ocr_avail_mmc;
	u32 ocr_mask;		/* available voltages */

	wait_queue_head_t	buf_ready_int;	/* Waitqueue for Buffer Read Ready interrupt */
	unsigned int		tuning_done;	/* Condition flag set when CMD19 succeeds */

	unsigned int		tuning_count;	/* Timer count for re-tuning */
	unsigned int		tuning_mode;	/* Re-tuning mode supported by host */
#define SDHCI_TUNING_MODE_1	0
	struct timer_list	tuning_timer;	/* Timer for tuning */

	unsigned long private[0] ____cacheline_aligned;
};
#endif /* LINUX_MMC_SDHCI_H */<|MERGE_RESOLUTION|>--- conflicted
+++ resolved
@@ -98,14 +98,10 @@
 #define SDHCI_QUIRK2_CARD_ON_NEEDS_BUS_ON		(1<<4)
 /* Controller has a non-standard host control register */
 #define SDHCI_QUIRK2_BROKEN_HOST_CONTROL		(1<<5)
-<<<<<<< HEAD
-/* Controller lacks write protect detection */
-#define SDHCI_QUIRK2_DISABLE_WP			(1<<6)
-=======
 /* Controller does not support HS200 */
 #define SDHCI_QUIRK2_BROKEN_HS200			(1<<6)
->>>>>>> 5ea3bc96
-
+/* Controller lacks write protect detection */
+#define SDHCI_QUIRK2_DISABLE_WP			(1<<7)
 	int irq;		/* Device IRQ */
 	void __iomem *ioaddr;	/* Mapped address */
 
