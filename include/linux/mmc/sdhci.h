/*
 *  linux/include/linux/mmc/sdhci.h - Secure Digital Host Controller Interface
 *
 *  Copyright (C) 2005-2008 Pierre Ossman, All Rights Reserved.
 *
 * This program is free software; you can redistribute it and/or modify
 * it under the terms of the GNU General Public License as published by
 * the Free Software Foundation; either version 2 of the License, or (at
 * your option) any later version.
 */
#ifndef LINUX_MMC_SDHCI_H
#define LINUX_MMC_SDHCI_H

#include <linux/scatterlist.h>
#include <linux/compiler.h>
#include <linux/types.h>
#include <linux/io.h>
#include <linux/mmc/host.h>

struct sdhci_host_next {
	unsigned int	sg_count;
	s32		cookie;
};

struct sdhci_host {
	/* Data set by hardware interface driver */
	const char *hw_name;	/* Hardware bus name */

	unsigned int quirks;	/* Deviations from spec. */

/* Controller doesn't honor resets unless we touch the clock register */
#define SDHCI_QUIRK_CLOCK_BEFORE_RESET			(1<<0)
/* Controller has bad caps bits, but really supports DMA */
#define SDHCI_QUIRK_FORCE_DMA				(1<<1)
/* Controller doesn't like to be reset when there is no card inserted. */
#define SDHCI_QUIRK_NO_CARD_NO_RESET			(1<<2)
/* Controller doesn't like clearing the power reg before a change */
#define SDHCI_QUIRK_SINGLE_POWER_WRITE			(1<<3)
/* Controller has flaky internal state so reset it on each ios change */
#define SDHCI_QUIRK_RESET_CMD_DATA_ON_IOS		(1<<4)
/* Controller has an unusable DMA engine */
#define SDHCI_QUIRK_BROKEN_DMA				(1<<5)
/* Controller has an unusable ADMA engine */
#define SDHCI_QUIRK_BROKEN_ADMA				(1<<6)
/* Controller can only DMA from 32-bit aligned addresses */
#define SDHCI_QUIRK_32BIT_DMA_ADDR			(1<<7)
/* Controller can only DMA chunk sizes that are a multiple of 32 bits */
#define SDHCI_QUIRK_32BIT_DMA_SIZE			(1<<8)
/* Controller can only ADMA chunks that are a multiple of 32 bits */
#define SDHCI_QUIRK_32BIT_ADMA_SIZE			(1<<9)
/* Controller needs to be reset after each request to stay stable */
#define SDHCI_QUIRK_RESET_AFTER_REQUEST			(1<<10)
/* Controller needs voltage and power writes to happen separately */
#define SDHCI_QUIRK_NO_SIMULT_VDD_AND_POWER		(1<<11)
/* Controller provides an incorrect timeout value for transfers */
#define SDHCI_QUIRK_BROKEN_TIMEOUT_VAL			(1<<12)
/* Controller has an issue with buffer bits for small transfers */
#define SDHCI_QUIRK_BROKEN_SMALL_PIO			(1<<13)
/* Controller does not provide transfer-complete interrupt when not busy */
#define SDHCI_QUIRK_NO_BUSY_IRQ				(1<<14)
/* Controller has unreliable card detection */
#define SDHCI_QUIRK_BROKEN_CARD_DETECTION		(1<<15)
/* Controller reports inverted write-protect state */
#define SDHCI_QUIRK_INVERTED_WRITE_PROTECT		(1<<16)
/* Controller does not like fast PIO transfers */
#define SDHCI_QUIRK_PIO_NEEDS_DELAY			(1<<18)
/* Controller has to be forced to use block size of 2048 bytes */
#define SDHCI_QUIRK_FORCE_BLK_SZ_2048			(1<<20)
/* Controller cannot do multi-block transfers */
#define SDHCI_QUIRK_NO_MULTIBLOCK			(1<<21)
/* Controller can only handle 1-bit data transfers */
#define SDHCI_QUIRK_FORCE_1_BIT_DATA			(1<<22)
/* Controller needs 10ms delay between applying power and clock */
#define SDHCI_QUIRK_DELAY_AFTER_POWER			(1<<23)
/* Controller uses SDCLK instead of TMCLK for data timeouts */
#define SDHCI_QUIRK_DATA_TIMEOUT_USES_SDCLK		(1<<24)
/* Controller reports wrong base clock capability */
#define SDHCI_QUIRK_CAP_CLOCK_BASE_BROKEN		(1<<25)
/* Controller cannot support End Attribute in NOP ADMA descriptor */
#define SDHCI_QUIRK_NO_ENDATTR_IN_NOPDESC		(1<<26)
/* Controller is missing device caps. Use caps provided by host */
#define SDHCI_QUIRK_MISSING_CAPS			(1<<27)
/* Controller uses Auto CMD12 command to stop the transfer */
#define SDHCI_QUIRK_MULTIBLOCK_READ_ACMD12		(1<<28)
/* Controller doesn't have HISPD bit field in HI-SPEED SD card */
#define SDHCI_QUIRK_NO_HISPD_BIT			(1<<29)
/* Controller treats ADMA descriptors with length 0000h incorrectly */
#define SDHCI_QUIRK_BROKEN_ADMA_ZEROLEN_DESC		(1<<30)
/* The read-only detection via SDHCI_PRESENT_STATE register is unstable */
#define SDHCI_QUIRK_UNSTABLE_RO_DETECT			(1<<31)

	unsigned int quirks2;	/* More deviations from spec. */

#define SDHCI_QUIRK2_HOST_OFF_CARD_ON			(1<<0)
#define SDHCI_QUIRK2_HOST_NO_CMD23			(1<<1)
/* The system physically doesn't support 1.8v, even if the host does */
#define SDHCI_QUIRK2_NO_1_8_V				(1<<2)
#define SDHCI_QUIRK2_PRESET_VALUE_BROKEN		(1<<3)
#define SDHCI_QUIRK2_CARD_ON_NEEDS_BUS_ON		(1<<4)
/* Controller has a non-standard host control register */
#define SDHCI_QUIRK2_BROKEN_HOST_CONTROL		(1<<5)
/* Controller does not support HS200 */
#define SDHCI_QUIRK2_BROKEN_HS200			(1<<6)
/* Controller does not support DDR50 */
#define SDHCI_QUIRK2_BROKEN_DDR50			(1<<7)
/* Stop command (CMD12) can set Transfer Complete when not using MMC_RSP_BUSY */
#define SDHCI_QUIRK2_STOP_WITH_TC			(1<<8)
/* Controller does not support 64-bit DMA */
#define SDHCI_QUIRK2_BROKEN_64_BIT_DMA			(1<<9)
/* need clear transfer mode register before send cmd */
#define SDHCI_QUIRK2_CLEAR_TRANSFERMODE_REG_BEFORE_CMD	(1<<10)
/* Capability register bit-63 indicates HS400 support */
#define SDHCI_QUIRK2_CAPS_BIT63_FOR_HS400		(1<<11)
/* forced tuned clock */
#define SDHCI_QUIRK2_TUNING_WORK_AROUND			(1<<12)
/* disable the block count for single block transactions */
#define SDHCI_QUIRK2_SUPPORT_SINGLE			(1<<13)
<<<<<<< HEAD
/* Write protect signal is not wired, data in SDHCI_PRESENT_STATE is bogus */
#define SDHCI_QUIRK2_DISABLE_WRITE_PROTECT		(1<<15)
=======
/* Broken Clock divider zero in controller */
#define SDHCI_QUIRK2_CLOCK_DIV_ZERO_BROKEN		(1<<15)
>>>>>>> 3dd4a244

	int irq;		/* Device IRQ */
	void __iomem *ioaddr;	/* Mapped address */

	const struct sdhci_ops *ops;	/* Low level hw interface */

	/* Internal data */
	struct mmc_host *mmc;	/* MMC structure */
	u64 dma_mask;		/* custom DMA mask */

#if defined(CONFIG_LEDS_CLASS) || defined(CONFIG_LEDS_CLASS_MODULE)
	struct led_classdev led;	/* LED control */
	char led_name[32];
#endif

	spinlock_t lock;	/* Mutex */

	int flags;		/* Host attributes */
#define SDHCI_USE_SDMA		(1<<0)	/* Host is SDMA capable */
#define SDHCI_USE_ADMA		(1<<1)	/* Host is ADMA capable */
#define SDHCI_REQ_USE_DMA	(1<<2)	/* Use DMA for this req. */
#define SDHCI_DEVICE_DEAD	(1<<3)	/* Device unresponsive */
#define SDHCI_SDR50_NEEDS_TUNING (1<<4)	/* SDR50 needs tuning */
#define SDHCI_NEEDS_RETUNING	(1<<5)	/* Host needs retuning */
#define SDHCI_AUTO_CMD12	(1<<6)	/* Auto CMD12 support */
#define SDHCI_AUTO_CMD23	(1<<7)	/* Auto CMD23 support */
#define SDHCI_PV_ENABLED	(1<<8)	/* Preset value enabled */
#define SDHCI_SDIO_IRQ_ENABLED	(1<<9)	/* SDIO irq enabled */
#define SDHCI_SDR104_NEEDS_TUNING (1<<10)	/* SDR104/HS200 needs tuning */
#define SDHCI_USING_RETUNING_TIMER (1<<11)	/* Host is using a retuning timer for the card */
#define SDHCI_USE_64_BIT_DMA	(1<<12)	/* Use 64-bit DMA */
#define SDHCI_HS400_TUNING	(1<<13)	/* Tuning for HS400 */

	unsigned int version;	/* SDHCI spec. version */

	unsigned int max_clk;	/* Max possible freq (MHz) */
	unsigned int timeout_clk;	/* Timeout freq (KHz) */
	unsigned int clk_mul;	/* Clock Muliplier value */
	unsigned int clk_limit; /* Clock must not exceed this */

	unsigned int clock;	/* Current clock (MHz) */
	u8 pwr;			/* Current voltage */

	bool runtime_suspended;	/* Host is runtime suspended */
	bool bus_on;		/* Bus power prevents runtime suspend */
	bool preset_enabled;	/* Preset is enabled */

	struct mmc_request *mrq;	/* Current request */
	struct mmc_command *cmd;	/* Current command */
	struct mmc_data *data;	/* Current data request */
	unsigned int data_early:1;	/* Data finished before cmd */
	unsigned int busy_handle:1;	/* Handling the order of Busy-end */

	struct sg_mapping_iter sg_miter;	/* SG state for PIO */
	unsigned int blocks;	/* remaining PIO blocks */

	int sg_count;		/* Mapped sg entries */

	void *adma_table;	/* ADMA descriptor table */
	void *align_buffer;	/* Bounce buffer */

	size_t adma_table_sz;	/* ADMA descriptor table size */
	size_t align_buffer_sz;	/* Bounce buffer size */

	dma_addr_t adma_addr;	/* Mapped ADMA descr. table */
	dma_addr_t align_addr;	/* Mapped bounce buffer */

	unsigned int desc_sz;	/* ADMA descriptor size */
	unsigned int align_sz;	/* ADMA alignment */
	unsigned int align_mask;	/* ADMA alignment mask */

	struct tasklet_struct finish_tasklet;	/* Tasklet structures */

	struct timer_list timer;	/* Timer for timeouts */

	u32 caps;		/* Alternative CAPABILITY_0 */
	u32 caps1;		/* Alternative CAPABILITY_1 */

	unsigned int            ocr_avail_sdio;	/* OCR bit masks */
	unsigned int            ocr_avail_sd;
	unsigned int            ocr_avail_mmc;
	u32 ocr_mask;		/* available voltages */

	unsigned		timing;		/* Current timing */

	u32			thread_isr;

	/* cached registers */
	u32			ier;

	wait_queue_head_t	buf_ready_int;	/* Waitqueue for Buffer Read Ready interrupt */
	unsigned int		tuning_done;	/* Condition flag set when CMD19 succeeds */

	unsigned int		tuning_count;	/* Timer count for re-tuning */
	unsigned int		tuning_mode;	/* Re-tuning mode supported by host */
#define SDHCI_TUNING_MODE_1	0
	struct timer_list	tuning_timer;	/* Timer for tuning */

	struct sdhci_host_next	next_data;
	unsigned long private[0] ____cacheline_aligned;
};
#endif /* LINUX_MMC_SDHCI_H */<|MERGE_RESOLUTION|>--- conflicted
+++ resolved
@@ -115,13 +115,10 @@
 #define SDHCI_QUIRK2_TUNING_WORK_AROUND			(1<<12)
 /* disable the block count for single block transactions */
 #define SDHCI_QUIRK2_SUPPORT_SINGLE			(1<<13)
-<<<<<<< HEAD
-/* Write protect signal is not wired, data in SDHCI_PRESENT_STATE is bogus */
-#define SDHCI_QUIRK2_DISABLE_WRITE_PROTECT		(1<<15)
-=======
 /* Broken Clock divider zero in controller */
 #define SDHCI_QUIRK2_CLOCK_DIV_ZERO_BROKEN		(1<<15)
->>>>>>> 3dd4a244
+/* Write protect signal is not wired, data in SDHCI_PRESENT_STATE is bogus */
+#define SDHCI_QUIRK2_DISABLE_WRITE_PROTECT		(1<<16)
 
 	int irq;		/* Device IRQ */
 	void __iomem *ioaddr;	/* Mapped address */
