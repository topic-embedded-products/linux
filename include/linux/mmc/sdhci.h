/*
 *  linux/include/linux/mmc/sdhci.h - Secure Digital Host Controller Interface
 *
 *  Copyright (C) 2005-2008 Pierre Ossman, All Rights Reserved.
 *
 * This program is free software; you can redistribute it and/or modify
 * it under the terms of the GNU General Public License as published by
 * the Free Software Foundation; either version 2 of the License, or (at
 * your option) any later version.
 */
#ifndef LINUX_MMC_SDHCI_H
#define LINUX_MMC_SDHCI_H

#include <linux/scatterlist.h>
#include <linux/compiler.h>
#include <linux/types.h>
#include <linux/io.h>
#include <linux/mmc/host.h>

struct sdhci_host {
	/* Data set by hardware interface driver */
	const char *hw_name;	/* Hardware bus name */

	unsigned int quirks;	/* Deviations from spec. */

/* Controller doesn't honor resets unless we touch the clock register */
#define SDHCI_QUIRK_CLOCK_BEFORE_RESET			(1<<0)
/* Controller has bad caps bits, but really supports DMA */
#define SDHCI_QUIRK_FORCE_DMA				(1<<1)
/* Controller doesn't like to be reset when there is no card inserted. */
#define SDHCI_QUIRK_NO_CARD_NO_RESET			(1<<2)
/* Controller doesn't like clearing the power reg before a change */
#define SDHCI_QUIRK_SINGLE_POWER_WRITE			(1<<3)
/* Controller has flaky internal state so reset it on each ios change */
#define SDHCI_QUIRK_RESET_CMD_DATA_ON_IOS		(1<<4)
/* Controller has an unusable DMA engine */
#define SDHCI_QUIRK_BROKEN_DMA				(1<<5)
/* Controller has an unusable ADMA engine */
#define SDHCI_QUIRK_BROKEN_ADMA				(1<<6)
/* Controller can only DMA from 32-bit aligned addresses */
#define SDHCI_QUIRK_32BIT_DMA_ADDR			(1<<7)
/* Controller can only DMA chunk sizes that are a multiple of 32 bits */
#define SDHCI_QUIRK_32BIT_DMA_SIZE			(1<<8)
/* Controller can only ADMA chunks that are a multiple of 32 bits */
#define SDHCI_QUIRK_32BIT_ADMA_SIZE			(1<<9)
/* Controller needs to be reset after each request to stay stable */
#define SDHCI_QUIRK_RESET_AFTER_REQUEST			(1<<10)
/* Controller needs voltage and power writes to happen separately */
#define SDHCI_QUIRK_NO_SIMULT_VDD_AND_POWER		(1<<11)
/* Controller provides an incorrect timeout value for transfers */
#define SDHCI_QUIRK_BROKEN_TIMEOUT_VAL			(1<<12)
/* Controller has an issue with buffer bits for small transfers */
#define SDHCI_QUIRK_BROKEN_SMALL_PIO			(1<<13)
/* Controller does not provide transfer-complete interrupt when not busy */
#define SDHCI_QUIRK_NO_BUSY_IRQ				(1<<14)
/* Controller has unreliable card detection */
#define SDHCI_QUIRK_BROKEN_CARD_DETECTION		(1<<15)
/* Controller reports inverted write-protect state */
#define SDHCI_QUIRK_INVERTED_WRITE_PROTECT		(1<<16)
/* Controller does not like fast PIO transfers */
#define SDHCI_QUIRK_PIO_NEEDS_DELAY			(1<<18)
/* Controller has to be forced to use block size of 2048 bytes */
#define SDHCI_QUIRK_FORCE_BLK_SZ_2048			(1<<20)
/* Controller cannot do multi-block transfers */
#define SDHCI_QUIRK_NO_MULTIBLOCK			(1<<21)
/* Controller can only handle 1-bit data transfers */
#define SDHCI_QUIRK_FORCE_1_BIT_DATA			(1<<22)
/* Controller needs 10ms delay between applying power and clock */
#define SDHCI_QUIRK_DELAY_AFTER_POWER			(1<<23)
/* Controller uses SDCLK instead of TMCLK for data timeouts */
#define SDHCI_QUIRK_DATA_TIMEOUT_USES_SDCLK		(1<<24)
/* Controller reports wrong base clock capability */
#define SDHCI_QUIRK_CAP_CLOCK_BASE_BROKEN		(1<<25)
/* Controller cannot support End Attribute in NOP ADMA descriptor */
#define SDHCI_QUIRK_NO_ENDATTR_IN_NOPDESC		(1<<26)
/* Controller is missing device caps. Use caps provided by host */
#define SDHCI_QUIRK_MISSING_CAPS			(1<<27)
/* Controller uses Auto CMD12 command to stop the transfer */
#define SDHCI_QUIRK_MULTIBLOCK_READ_ACMD12		(1<<28)
/* Controller doesn't have HISPD bit field in HI-SPEED SD card */
#define SDHCI_QUIRK_NO_HISPD_BIT			(1<<29)
/* Controller treats ADMA descriptors with length 0000h incorrectly */
#define SDHCI_QUIRK_BROKEN_ADMA_ZEROLEN_DESC		(1<<30)
/* The read-only detection via SDHCI_PRESENT_STATE register is unstable */
#define SDHCI_QUIRK_UNSTABLE_RO_DETECT			(1<<31)

	unsigned int quirks2;	/* More deviations from spec. */

#define SDHCI_QUIRK2_HOST_OFF_CARD_ON			(1<<0)
#define SDHCI_QUIRK2_HOST_NO_CMD23			(1<<1)
/* The system physically doesn't support 1.8v, even if the host does */
#define SDHCI_QUIRK2_NO_1_8_V				(1<<2)
#define SDHCI_QUIRK2_PRESET_VALUE_BROKEN		(1<<3)
#define SDHCI_QUIRK2_CARD_ON_NEEDS_BUS_ON		(1<<4)
/* Controller has a non-standard host control register */
#define SDHCI_QUIRK2_BROKEN_HOST_CONTROL		(1<<5)
/* Controller does not support HS200 */
#define SDHCI_QUIRK2_BROKEN_HS200			(1<<6)
/* Controller does not support DDR50 */
#define SDHCI_QUIRK2_BROKEN_DDR50			(1<<7)
/* Stop command (CMD12) can set Transfer Complete when not using MMC_RSP_BUSY */
#define SDHCI_QUIRK2_STOP_WITH_TC			(1<<8)
<<<<<<< HEAD
/* Controller does not have write-protect (e.g. micro SD) */
#define SDHCI_QUIRK2_DISABLE_WP			(1<<9)
=======
/* Controller does not support 64-bit DMA */
#define SDHCI_QUIRK2_BROKEN_64_BIT_DMA			(1<<9)
/* need clear transfer mode register before send cmd */
#define SDHCI_QUIRK2_CLEAR_TRANSFERMODE_REG_BEFORE_CMD	(1<<10)
/* Capability register bit-63 indicates HS400 support */
#define SDHCI_QUIRK2_CAPS_BIT63_FOR_HS400		(1<<11)
/* Write protect signal is not wired, data in SDHCI_PRESENT_STATE is bogus */
#define SDHCI_QUIRK2_DISABLE_WRITE_PROTECT		(1<<15)
>>>>>>> 7283977c

	int irq;		/* Device IRQ */
	void __iomem *ioaddr;	/* Mapped address */

	const struct sdhci_ops *ops;	/* Low level hw interface */

	/* Internal data */
	struct mmc_host *mmc;	/* MMC structure */
	u64 dma_mask;		/* custom DMA mask */

#if defined(CONFIG_LEDS_CLASS) || defined(CONFIG_LEDS_CLASS_MODULE)
	struct led_classdev led;	/* LED control */
	char led_name[32];
#endif

	spinlock_t lock;	/* Mutex */

	int flags;		/* Host attributes */
#define SDHCI_USE_SDMA		(1<<0)	/* Host is SDMA capable */
#define SDHCI_USE_ADMA		(1<<1)	/* Host is ADMA capable */
#define SDHCI_REQ_USE_DMA	(1<<2)	/* Use DMA for this req. */
#define SDHCI_DEVICE_DEAD	(1<<3)	/* Device unresponsive */
#define SDHCI_SDR50_NEEDS_TUNING (1<<4)	/* SDR50 needs tuning */
#define SDHCI_NEEDS_RETUNING	(1<<5)	/* Host needs retuning */
#define SDHCI_AUTO_CMD12	(1<<6)	/* Auto CMD12 support */
#define SDHCI_AUTO_CMD23	(1<<7)	/* Auto CMD23 support */
#define SDHCI_PV_ENABLED	(1<<8)	/* Preset value enabled */
#define SDHCI_SDIO_IRQ_ENABLED	(1<<9)	/* SDIO irq enabled */
#define SDHCI_SDR104_NEEDS_TUNING (1<<10)	/* SDR104/HS200 needs tuning */
#define SDHCI_USING_RETUNING_TIMER (1<<11)	/* Host is using a retuning timer for the card */
#define SDHCI_USE_64_BIT_DMA	(1<<12)	/* Use 64-bit DMA */
#define SDHCI_HS400_TUNING	(1<<13)	/* Tuning for HS400 */

	unsigned int version;	/* SDHCI spec. version */

	unsigned int max_clk;	/* Max possible freq (MHz) */
	unsigned int timeout_clk;	/* Timeout freq (KHz) */
	unsigned int clk_mul;	/* Clock Muliplier value */
	unsigned int clk_limit; /* Clock must not exceed this */

	unsigned int clock;	/* Current clock (MHz) */
	u8 pwr;			/* Current voltage */

	bool runtime_suspended;	/* Host is runtime suspended */
	bool bus_on;		/* Bus power prevents runtime suspend */
	bool preset_enabled;	/* Preset is enabled */

	struct mmc_request *mrq;	/* Current request */
	struct mmc_command *cmd;	/* Current command */
	struct mmc_data *data;	/* Current data request */
	unsigned int data_early:1;	/* Data finished before cmd */
	unsigned int busy_handle:1;	/* Handling the order of Busy-end */

	struct sg_mapping_iter sg_miter;	/* SG state for PIO */
	unsigned int blocks;	/* remaining PIO blocks */

	int sg_count;		/* Mapped sg entries */

	void *adma_table;	/* ADMA descriptor table */
	void *align_buffer;	/* Bounce buffer */

	size_t adma_table_sz;	/* ADMA descriptor table size */
	size_t align_buffer_sz;	/* Bounce buffer size */

	dma_addr_t adma_addr;	/* Mapped ADMA descr. table */
	dma_addr_t align_addr;	/* Mapped bounce buffer */

	unsigned int desc_sz;	/* ADMA descriptor size */
	unsigned int align_sz;	/* ADMA alignment */
	unsigned int align_mask;	/* ADMA alignment mask */

	struct tasklet_struct finish_tasklet;	/* Tasklet structures */

	struct timer_list timer;	/* Timer for timeouts */

	u32 caps;		/* Alternative CAPABILITY_0 */
	u32 caps1;		/* Alternative CAPABILITY_1 */

	unsigned int            ocr_avail_sdio;	/* OCR bit masks */
	unsigned int            ocr_avail_sd;
	unsigned int            ocr_avail_mmc;
	u32 ocr_mask;		/* available voltages */

	unsigned		timing;		/* Current timing */

	u32			thread_isr;

	/* cached registers */
	u32			ier;

	wait_queue_head_t	buf_ready_int;	/* Waitqueue for Buffer Read Ready interrupt */
	unsigned int		tuning_done;	/* Condition flag set when CMD19 succeeds */

	unsigned int		tuning_count;	/* Timer count for re-tuning */
	unsigned int		tuning_mode;	/* Re-tuning mode supported by host */
#define SDHCI_TUNING_MODE_1	0
	struct timer_list	tuning_timer;	/* Timer for tuning */

	unsigned long private[0] ____cacheline_aligned;
};
#endif /* LINUX_MMC_SDHCI_H */<|MERGE_RESOLUTION|>--- conflicted
+++ resolved
@@ -100,10 +100,6 @@
 #define SDHCI_QUIRK2_BROKEN_DDR50			(1<<7)
 /* Stop command (CMD12) can set Transfer Complete when not using MMC_RSP_BUSY */
 #define SDHCI_QUIRK2_STOP_WITH_TC			(1<<8)
-<<<<<<< HEAD
-/* Controller does not have write-protect (e.g. micro SD) */
-#define SDHCI_QUIRK2_DISABLE_WP			(1<<9)
-=======
 /* Controller does not support 64-bit DMA */
 #define SDHCI_QUIRK2_BROKEN_64_BIT_DMA			(1<<9)
 /* need clear transfer mode register before send cmd */
@@ -112,7 +108,6 @@
 #define SDHCI_QUIRK2_CAPS_BIT63_FOR_HS400		(1<<11)
 /* Write protect signal is not wired, data in SDHCI_PRESENT_STATE is bogus */
 #define SDHCI_QUIRK2_DISABLE_WRITE_PROTECT		(1<<15)
->>>>>>> 7283977c
 
 	int irq;		/* Device IRQ */
 	void __iomem *ioaddr;	/* Mapped address */
