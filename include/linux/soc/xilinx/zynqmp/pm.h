/*
 * Xilinx Zynq MPSoC Power Management
 *
 *  Copyright (C) 2014-2015 Xilinx
 *
 *  Davorin Mista <davorin.mista@aggios.com>
 *
 * This program is free software: you can redistribute it and/or modify
 * it under the terms of the GNU General Public License as published by
 * the Free Software Foundation, either version 2 of the License, or
 * (at your option) any later version.
 *
 * This program is distributed in the hope that it will be useful,
 * but WITHOUT ANY WARRANTY; without even the implied warranty of
 * MERCHANTABILITY or FITNESS FOR A PARTICULAR PURPOSE.  See the
 * GNU General Public License for more details.
 *
 * You should have received a copy of the GNU General Public License
 * along with this program.  If not, see <http://www.gnu.org/licenses/>.
 */

#ifndef __SOC_ZYNQMP_PM_H__
#define __SOC_ZYNQMP_PM_H__

#include <linux/soc/xilinx/zynqmp/firmware.h>

#define ZYNQMP_PM_MAX_LATENCY	(~0U)
#define ZYNQMP_PM_MAX_QOS	100U

/* Capabilities for RAM */
#define	ZYNQMP_PM_CAPABILITY_ACCESS	0x1U
#define	ZYNQMP_PM_CAPABILITY_CONTEXT	0x2U
#define	ZYNQMP_PM_CAPABILITY_WAKEUP	0x4U
#define	ZYNQMP_PM_CAPABILITY_POWER	0x8U

enum zynqmp_pm_request_ack {
	ZYNQMP_PM_REQUEST_ACK_NO = 1,
	ZYNQMP_PM_REQUEST_ACK_BLOCKING,
	ZYNQMP_PM_REQUEST_ACK_NON_BLOCKING,
};

enum zynqmp_pm_abort_reason {
	ZYNQMP_PM_ABORT_REASON_WAKEUP_EVENT = 100,
	ZYNQMP_PM_ABORT_REASON_POWER_UNIT_BUSY,
	ZYNQMP_PM_ABORT_REASON_NO_POWERDOWN,
	ZYNQMP_PM_ABORT_REASON_UNKNOWN,
};

enum zynqmp_pm_suspend_reason {
	ZYNQMP_PM_SUSPEND_REASON_POWER_UNIT_REQUEST = 201,
	ZYNQMP_PM_SUSPEND_REASON_ALERT,
	ZYNQMP_PM_SUSPEND_REASON_SYSTEM_SHUTDOWN,
};

enum zynqmp_pm_ram_state {
	ZYNQMP_PM_RAM_STATE_OFF = 1,
	ZYNQMP_PM_RAM_STATE_RETENTION,
	ZYNQMP_PM_RAM_STATE_ON,
};

enum zynqmp_pm_opchar_type {
	ZYNQMP_PM_OPERATING_CHARACTERISTIC_POWER = 1,
	ZYNQMP_PM_OPERATING_CHARACTERISTIC_ENERGY,
	ZYNQMP_PM_OPERATING_CHARACTERISTIC_TEMPERATURE,
};

/*
 * OS-level PM API
 */

/* API for suspending of APU */
int zynqmp_pm_request_suspend(const u32 node,
				      const enum zynqmp_pm_request_ack ack,
				      const u32 latency,
				      const u32 state);
int zynqmp_pm_request_wakeup(const u32 node,
				     const bool set_addr,
				     const u64 address,
				     const enum zynqmp_pm_request_ack ack);
int zynqmp_pm_set_wakeup_source(const u32 target,
					const u32 wakeup_node,
					const u32 enable);
int zynqmp_pm_system_shutdown(const u32 type, const u32 subtype);

/* API for suspending of RPU */
int zynqmp_pm_force_powerdown(const u32 target,
					const enum zynqmp_pm_request_ack ack);

/* API functions for managing PM Slaves */
int zynqmp_pm_request_node(const u32 node,
				   const u32 capabilities,
				   const u32 qos,
				   const enum zynqmp_pm_request_ack ack);
int zynqmp_pm_release_node(const u32 node);
int zynqmp_pm_set_requirement(const u32 node,
				   const u32 capabilities,
				   const u32 qos,
				   const enum zynqmp_pm_request_ack ack);
int zynqmp_pm_set_max_latency(const u32 node,
					  const u32 latency);

/* Miscellaneous API functions */
int zynqmp_pm_set_configuration(const u32 physical_addr);
int zynqmp_pm_get_node_status(const u32 node,
				u32 *const status,
				u32 *const requirements,
				u32 *const usage);
int zynqmp_pm_get_operating_characteristic(const u32 node,
<<<<<<< HEAD
					const enum zynqmp_pm_opchar_type type);

/* Direct-Control API functions */
int zynqmp_pm_reset_assert(const enum zynqmp_pm_reset reset,
				const enum zynqmp_pm_reset_action assert_flag);
int zynqmp_pm_reset_get_status(const enum zynqmp_pm_reset reset,
					u32 *status);
int zynqmp_pm_mmio_write(const u32 address,
				     const u32 mask,
				     const u32 value);
int zynqmp_pm_mmio_read(const u32 address, u32 *value);
int zynqmp_pm_fpga_load(const u64 address, const u32 size, const u32 flags);
int zynqmp_pm_fpga_get_status(u32 *value);
int zynqmp_pm_get_chipid(u32 *idcode, u32 *version);
=======
					const enum zynqmp_pm_opchar_type type,
					u32 *const result);
>>>>>>> f70f1fc9

#endif /* __SOC_ZYNQMP_PM_H__ */<|MERGE_RESOLUTION|>--- conflicted
+++ resolved
@@ -106,24 +106,7 @@
 				u32 *const requirements,
 				u32 *const usage);
 int zynqmp_pm_get_operating_characteristic(const u32 node,
-<<<<<<< HEAD
-					const enum zynqmp_pm_opchar_type type);
-
-/* Direct-Control API functions */
-int zynqmp_pm_reset_assert(const enum zynqmp_pm_reset reset,
-				const enum zynqmp_pm_reset_action assert_flag);
-int zynqmp_pm_reset_get_status(const enum zynqmp_pm_reset reset,
-					u32 *status);
-int zynqmp_pm_mmio_write(const u32 address,
-				     const u32 mask,
-				     const u32 value);
-int zynqmp_pm_mmio_read(const u32 address, u32 *value);
-int zynqmp_pm_fpga_load(const u64 address, const u32 size, const u32 flags);
-int zynqmp_pm_fpga_get_status(u32 *value);
-int zynqmp_pm_get_chipid(u32 *idcode, u32 *version);
-=======
 					const enum zynqmp_pm_opchar_type type,
 					u32 *const result);
->>>>>>> f70f1fc9
 
 #endif /* __SOC_ZYNQMP_PM_H__ */