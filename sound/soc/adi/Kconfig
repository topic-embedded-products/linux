--- conflicted
+++ resolved
@@ -28,11 +28,6 @@
 config SND_SOC_ZED_ADAU1761
 	tristate "ZED board sound support"
 	depends on SND_SOC_ADI
-<<<<<<< HEAD
-	select SND_SOC_ADI_AXI_I2S
-	select SND_SOC_ADAU1761
-=======
 	depends on I2C
 	select SND_SOC_ADI_AXI_I2S
-	select SND_SOC_ADAU1761_I2C
->>>>>>> 6c15a798
+	select SND_SOC_ADAU1761_I2C