--- conflicted
+++ resolved
@@ -43,10 +43,7 @@
 static int			verbose				= 0;
 static int			inherit_stat			= 0;
 static int			no_samples			= 0;
-<<<<<<< HEAD
-=======
 static int			sample_address			= 0;
->>>>>>> 9799218a
 
 static long			samples;
 static struct timeval		last_read;
@@ -316,13 +313,10 @@
 		pbf += n + 3;
 		if (*pbf == 'x') { /* vm_exec */
 			char *execname = strchr(bf, '/');
-<<<<<<< HEAD
-=======
 
 			/* Catch VDSO */
 			if (execname == NULL)
 				execname = strstr(bf, "[vdso]");
->>>>>>> 9799218a
 
 			if (execname == NULL)
 				continue;
@@ -412,19 +406,13 @@
 	if (inherit_stat)
 		attr->inherit_stat = 1;
 
-<<<<<<< HEAD
+	if (sample_address)
+		attr->sample_type	|= PERF_SAMPLE_ADDR;
+
 	if (call_graph)
 		attr->sample_type	|= PERF_SAMPLE_CALLCHAIN;
 
-=======
-	if (sample_address)
-		attr->sample_type	|= PERF_SAMPLE_ADDR;
-
-	if (call_graph)
-		attr->sample_type	|= PERF_SAMPLE_CALLCHAIN;
-
-
->>>>>>> 9799218a
+
 	attr->mmap		= track;
 	attr->comm		= track;
 	attr->inherit		= (cpu < 0) && inherit;
@@ -666,11 +654,8 @@
 		    "be more verbose (show counter open errors, etc)"),
 	OPT_BOOLEAN('s', "stat", &inherit_stat,
 		    "per thread counts"),
-<<<<<<< HEAD
-=======
 	OPT_BOOLEAN('d', "data", &sample_address,
 		    "Sample addresses"),
->>>>>>> 9799218a
 	OPT_BOOLEAN('n', "no-samples", &no_samples,
 		    "don't sample"),
 	OPT_END()
